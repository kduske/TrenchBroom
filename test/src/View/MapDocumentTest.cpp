--- conflicted
+++ resolved
@@ -137,7 +137,6 @@
             ASSERT_EQ(brush2ExpectedBounds, brush2->bounds());
         }
         
-<<<<<<< HEAD
         TEST_F(MapDocumentTest, csgConvexMerge) {
             const Model::BrushBuilder builder(document->world(), document->worldBounds());
             
@@ -156,7 +155,8 @@
             
             Model::Node* brush3 = entity->children()[0];            
             ASSERT_EQ(BBox3(Vec3(0, 0, 0), Vec3(64, 64, 64)), brush3->bounds());
-=======
+        }
+
         TEST_F(MapDocumentTest, setTextureNull) {
             Model::BrushBuilder builder(document->world(), document->worldBounds());
             Model::Brush *brush1 = builder.createCube(64.0f, Model::BrushFace::NoTextureName);
@@ -165,7 +165,6 @@
             document->select(brush1);
             
             document->setTexture(nullptr);
->>>>>>> 05ad0d62
         }
     }
 }