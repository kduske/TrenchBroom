/*
 Copyright (C) 2010-2017 Kristian Duske
 
 This file is part of TrenchBroom.
 
 TrenchBroom is free software: you can redistribute it and/or modify
 it under the terms of the GNU General Public License as published by
 the Free Software Foundation, either version 3 of the License, or
 (at your option) any later version.
 
 TrenchBroom is distributed in the hope that it will be useful,
 but WITHOUT ANY WARRANTY; without even the implied warranty of
 MERCHANTABILITY or FITNESS FOR A PARTICULAR PURPOSE.  See the
 GNU General Public License for more details.
 
 You should have received a copy of the GNU General Public License
 along with TrenchBroom. If not, see <http://www.gnu.org/licenses/>.
 */

#include "MapDocumentTest.h"

#include "TestUtils.h"
#include "MathUtils.h"
#include "Assets/EntityDefinition.h"
#include "Assets/ModelDefinition.h"
#include "Model/Brush.h"
#include "Model/Entity.h"
#include "Model/Group.h"
#include "Model/Layer.h"
#include "Model/BrushFace.h"
#include "Model/BrushBuilder.h"
#include "Model/Hit.h"
#include "Model/MapFormat.h"
#include "Model/ParallelTexCoordSystem.h"
#include "Model/PickResult.h"
#include "Model/TestGame.h"
#include "Model/World.h"
#include "View/MapDocument.h"
#include "View/MapDocumentCommandFacade.h"

namespace TrenchBroom {
    namespace View {
        MapDocumentTest::MapDocumentTest() :
        ::testing::Test(),
        m_mapFormat(Model::MapFormat::Standard) {}
        
        MapDocumentTest::MapDocumentTest(const Model::MapFormat::Type mapFormat) :
        ::testing::Test(),
        m_mapFormat(mapFormat),
        m_pointEntityDef(nullptr),
        m_brushEntityDef(nullptr) {}

        void MapDocumentTest::SetUp() {
            document = MapDocumentCommandFacade::newMapDocument();
            document->newDocument(m_mapFormat, BBox3(8192.0), Model::GameSPtr(new Model::TestGame()));

            // create two entity definitions
            m_pointEntityDef = new Assets::PointEntityDefinition("point_entity", Color(), BBox3(16.0), "this is a point entity", Assets::AttributeDefinitionList(), Assets::ModelDefinition());
            m_brushEntityDef = new Assets::BrushEntityDefinition("point_entity", Color(), "this is a point entity", Assets::AttributeDefinitionList());

            document->setEntityDefinitions(Assets::EntityDefinitionList { m_pointEntityDef, m_brushEntityDef });
        }

        void MapDocumentTest::TearDown() {
            m_pointEntityDef = nullptr;
            m_brushEntityDef = nullptr;
        }

        Model::Brush* MapDocumentTest::createBrush(const String& textureName) {
            Model::BrushBuilder builder(document->world(), document->worldBounds());
            return builder.createCube(32.0, textureName);
        }
        
        static void checkPlanePointsIntegral(const Model::Brush *brush) {
            for (const Model::BrushFace* face : brush->faces()) {
                for (size_t i=0; i<3; i++) {
                    Vec3 point = face->points()[i];
                    ASSERT_POINT_INTEGRAL(point);
                }
            }
        }
        
        static void checkVerticesIntegral(const Model::Brush *brush) {
            for (const Model::BrushVertex* vertex : brush->vertices())
                ASSERT_POINT_INTEGRAL(vertex->position());
        }
        
        static void checkBoundsIntegral(const Model::Brush *brush) {
            ASSERT_POINT_INTEGRAL(brush->bounds().min);
            ASSERT_POINT_INTEGRAL(brush->bounds().max);
        }
        
        static void checkBrushIntegral(const Model::Brush *brush) {
            checkPlanePointsIntegral(brush);
            checkVerticesIntegral(brush);
            checkBoundsIntegral(brush);
        }
        
        TEST_F(MapDocumentTest, flip) {
            Model::BrushBuilder builder(document->world(), document->worldBounds());
            Model::Brush *brush1 = builder.createCuboid(BBox3(Vec3(0.0, 0.0, 0.0), Vec3(30.0, 31.0, 31.0)), "texture");
            Model::Brush *brush2 = builder.createCuboid(BBox3(Vec3(30.0, 0.0, 0.0), Vec3(31.0, 31.0, 31.0)), "texture");
            
            checkBrushIntegral(brush1);
            checkBrushIntegral(brush2);
            
            document->addNode(brush1, document->currentParent());
            document->addNode(brush2, document->currentParent());
            
            Model::NodeList brushes;
            brushes.push_back(brush1);
            brushes.push_back(brush2);
            document->select(brushes);
            
            Vec3 center = document->selectionBounds().center();
            ASSERT_EQ(Vec3(15.5, 15.5, 15.5), center);
            
            document->flipObjects(center, Math::Axis::AX);
            
            checkBrushIntegral(brush1);
            checkBrushIntegral(brush2);
         
            ASSERT_EQ(BBox3(Vec3(1.0, 0.0, 0.0), Vec3(31.0, 31.0, 31.0)), brush1->bounds());
            ASSERT_EQ(BBox3(Vec3(0.0, 0.0, 0.0), Vec3(1.0, 31.0, 31.0)), brush2->bounds());
        }
        
        TEST_F(MapDocumentTest, rotate) {
            Model::BrushBuilder builder(document->world(), document->worldBounds());
            Model::Brush *brush1 = builder.createCuboid(BBox3(Vec3(0.0, 0.0, 0.0), Vec3(30.0, 31.0, 31.0)), "texture");
            Model::Brush *brush2 = builder.createCuboid(BBox3(Vec3(30.0, 0.0, 0.0), Vec3(31.0, 31.0, 31.0)), "texture");
            
            checkBrushIntegral(brush1);
            checkBrushIntegral(brush2);
            
            document->addNode(brush1, document->currentParent());
            document->addNode(brush2, document->currentParent());
            
            Model::NodeList brushes;
            brushes.push_back(brush1);
            brushes.push_back(brush2);
            document->select(brushes);
            
            Vec3 center = document->selectionBounds().center();
            ASSERT_EQ(Vec3(15.5, 15.5, 15.5), center);
            
            // 90 degrees CCW about the Z axis through the center of the selection
            document->rotateObjects(center, Vec3::PosZ, Math::radians(90.0));
            
            checkBrushIntegral(brush1);
            checkBrushIntegral(brush2);
            
            const BBox3 brush1ExpectedBounds(Vec3(0.0, 0.0, 0.0), Vec3(31.0, 30.0, 31.0));
            const BBox3 brush2ExpectedBounds(Vec3(0.0, 30.0, 0.0), Vec3(31.0, 31.0, 31.0));
            
            // these should be exactly integral
            ASSERT_EQ(brush1ExpectedBounds, brush1->bounds());
            ASSERT_EQ(brush2ExpectedBounds, brush2->bounds());
        }
        
        TEST_F(MapDocumentTest, shearCube) {
            const BBox3 initialBBox(Vec3(100,100,100), Vec3(200,200,200));
            
            Model::BrushBuilder builder(document->world(), document->worldBounds());
            Model::Brush *brush1 = builder.createCuboid(initialBBox, "texture");
            
            document->addNode(brush1, document->currentParent());
            document->select(Model::NodeList{brush1});
            
            const std::set<Vec3> initialPositions{
                // bottom face
                {100,100,100},
                {200,100,100},
                {200,200,100},
                {100,200,100},
                // top face
                {100,100,200},
                {200,100,200},
                {200,200,200},
                {100,200,200},
            };
            ASSERT_EQ(initialPositions, SetUtils::makeSet(brush1->vertexPositions()));
            
            // Shear the -Y face by (50, 0, 0). That means the verts with Y=100 will get sheared.
            ASSERT_TRUE(document->shearObjects(initialBBox, Vec3::NegY, Vec3(50,0,0)));
            
            const std::set<Vec3> shearedPositions{
                // bottom face
                {150,100,100},
                {250,100,100},
                {200,200,100},
                {100,200,100},
                // top face
                {150,100,200},
                {250,100,200},
                {200,200,200},
                {100,200,200},
            };
            ASSERT_EQ(shearedPositions, SetUtils::makeSet(brush1->vertexPositions()));
        }
        
        TEST_F(MapDocumentTest, shearPillar) {
            const BBox3 initialBBox(Vec3(0,0,0), Vec3(100,100,400));
            
            Model::BrushBuilder builder(document->world(), document->worldBounds());
            Model::Brush *brush1 = builder.createCuboid(initialBBox, "texture");
            
            document->addNode(brush1, document->currentParent());
            document->select(Model::NodeList{brush1});
            
            const std::set<Vec3> initialPositions{
                // bottom face
                {0,  0,  0},
                {100,0,  0},
                {100,100,0},
                {0,  100,0},
                // top face
                {0,  0,  400},
                {100,0,  400},
                {100,100,400},
                {0,  100,400},
            };
            ASSERT_EQ(initialPositions, SetUtils::makeSet(brush1->vertexPositions()));
            
            // Shear the +Z face by (50, 0, 0). That means the verts with Z=400 will get sheared.
            ASSERT_TRUE(document->shearObjects(initialBBox, Vec3::PosZ, Vec3(50,0,0)));
            
            const std::set<Vec3> shearedPositions{
                // bottom face
                {0,  0,  0},
                {100,0,  0},
                {100,100,0},
                {0,  100,0},
                // top face
                {50, 0,  400},
                {150,0,  400},
                {150,100,400},
                {50, 100,400},
            };
            ASSERT_EQ(shearedPositions, SetUtils::makeSet(brush1->vertexPositions()));
        }

<<<<<<< HEAD
        TEST_F(MapDocumentTest, scaleObjects) {
            const BBox3 initialBBox(Vec3(-100,-100,-100), Vec3(100,100,100));
            const BBox3 doubleBBox(2.0 * initialBBox.min, 2.0 * initialBBox.max);
            const BBox3 invalidBBox(Vec3(0,-100,-100), Vec3(0,100,100));
=======
        TEST_F(MapDocumentTest, scaleObjectsWithCenter) {
            const BBox3 initialBBox(Vec3(0,0,0), Vec3(100,100,400));
            const BBox3 expectedBBox(Vec3(-50,0,0), Vec3(150,100,400));
>>>>>>> 1f9abb4b

            Model::BrushBuilder builder(document->world(), document->worldBounds());
            Model::Brush *brush1 = builder.createCuboid(initialBBox, "texture");

            document->addNode(brush1, document->currentParent());
            document->select(Model::NodeList{brush1});

<<<<<<< HEAD
            ASSERT_EQ(Vec3(200,200,200), brush1->bounds().size());
            ASSERT_EQ(Plane3(100.0, Vec3::PosZ), brush1->findFace(Vec3::PosZ)->boundary());

            // attempting an invalid scale has no effect
            ASSERT_FALSE(document->scaleObjects(initialBBox, invalidBBox));
            ASSERT_EQ(Vec3(200,200,200), brush1->bounds().size());
            ASSERT_EQ(Plane3(100.0, Vec3::PosZ), brush1->findFace(Vec3::PosZ)->boundary());

            ASSERT_TRUE(document->scaleObjects(initialBBox, doubleBBox));
            ASSERT_EQ(Vec3(400,400,400), brush1->bounds().size());
            ASSERT_EQ(Plane3(200.0, Vec3::PosZ), brush1->findFace(Vec3::PosZ)->boundary());
        }
        
=======
            const Vec3 center = initialBBox.center();
            ASSERT_TRUE(document->scaleObjects(center, Vec3(2.0, 1.0, 1.0)));
            ASSERT_EQ(expectedBBox, brush1->bounds());
        }

>>>>>>> 1f9abb4b
        TEST_F(MapDocumentTest, csgConvexMerge) {
            const Model::BrushBuilder builder(document->world(), document->worldBounds());
            
            Model::Entity* entity = new Model::Entity();
            document->addNode(entity, document->currentParent());
            
            Model::Brush* brush1 = builder.createCuboid(BBox3(Vec3(0, 0, 0), Vec3(32, 64, 64)), "texture");
            Model::Brush* brush2 = builder.createCuboid(BBox3(Vec3(32, 0, 0), Vec3(64, 64, 64)), "texture");
            document->addNode(brush1, entity);
            document->addNode(brush2, entity);
            ASSERT_EQ(2, entity->children().size());
            
            document->select(Model::NodeList { brush1, brush2 });
            ASSERT_TRUE(document->csgConvexMerge());
            ASSERT_EQ(1, entity->children().size());
            
            Model::Node* brush3 = entity->children()[0];            
            ASSERT_EQ(BBox3(Vec3(0, 0, 0), Vec3(64, 64, 64)), brush3->bounds());
        }

        TEST_F(MapDocumentTest, setTextureNull) {
            Model::BrushBuilder builder(document->world(), document->worldBounds());
            Model::Brush *brush1 = builder.createCube(64.0f, Model::BrushFace::NoTextureName);
            
            document->addNode(brush1, document->currentParent());
            document->select(brush1);
            
            document->setTexture(nullptr);
        }
        
        ValveMapDocumentTest::ValveMapDocumentTest() :
        MapDocumentTest(Model::MapFormat::Valve) {}
        
        TEST_F(ValveMapDocumentTest, csgConvexMergeTexturing) {
            const Model::BrushBuilder builder(document->world(), document->worldBounds());
            
            Model::Entity* entity = new Model::Entity();
            document->addNode(entity, document->currentParent());
            
            Model::ParallelTexCoordSystem texAlignment(Vec3(1, 0, 0), Vec3(0, 1, 0));
            Model::TexCoordSystemSnapshot* texAlignmentSnapshot = texAlignment.takeSnapshot();
            
            Model::Brush* brush1 = builder.createCuboid(BBox3(Vec3(0, 0, 0), Vec3(32, 64, 64)), "texture");
            Model::Brush* brush2 = builder.createCuboid(BBox3(Vec3(32, 0, 0), Vec3(64, 64, 64)), "texture");
            brush1->findFace(Vec3::PosZ)->restoreTexCoordSystemSnapshot(texAlignmentSnapshot);
            brush2->findFace(Vec3::PosZ)->restoreTexCoordSystemSnapshot(texAlignmentSnapshot);
            document->addNode(brush1, entity);
            document->addNode(brush2, entity);
            ASSERT_EQ(2, entity->children().size());
            
            document->select(Model::NodeList { brush1, brush2 });
            ASSERT_TRUE(document->csgConvexMerge());
            ASSERT_EQ(1, entity->children().size());
            
            Model::Brush* brush3 = static_cast<Model::Brush*>(entity->children()[0]);
            Model::BrushFace* top = brush3->findFace(Vec3::PosZ);
            ASSERT_EQ(Vec3(1, 0, 0), top->textureXAxis());
            ASSERT_EQ(Vec3(0, 1, 0), top->textureYAxis());
            
            delete texAlignmentSnapshot;
        }
        
        TEST_F(ValveMapDocumentTest, csgSubtractTexturing) {
            const Model::BrushBuilder builder(document->world(), document->worldBounds());
            
            Model::Entity* entity = new Model::Entity();
            document->addNode(entity, document->currentParent());
            
            Model::ParallelTexCoordSystem texAlignment(Vec3(1, 0, 0), Vec3(0, 1, 0));
            Model::TexCoordSystemSnapshot* texAlignmentSnapshot = texAlignment.takeSnapshot();
            
            Model::Brush* brush1 = builder.createCuboid(BBox3(Vec3(0, 0, 0), Vec3(64, 64, 64)), "texture");
            Model::Brush* brush2 = builder.createCuboid(BBox3(Vec3(0, 0, 0), Vec3(64, 64, 32)), "texture");
            brush2->findFace(Vec3::PosZ)->restoreTexCoordSystemSnapshot(texAlignmentSnapshot);
            document->addNode(brush1, entity);
            document->addNode(brush2, entity);
            ASSERT_EQ(2, entity->children().size());
            
            document->select(Model::NodeList { brush1, brush2 });
            ASSERT_TRUE(document->csgSubtract());
            ASSERT_EQ(1, entity->children().size());
            
            Model::Brush* brush3 = static_cast<Model::Brush*>(entity->children()[0]);
            ASSERT_EQ(BBox3(Vec3(0, 0, 32), Vec3(64, 64, 64)), brush3->bounds());
            
            // the texture alignment from the top of brush2 should have transferred
            // to the bottom face of brush3
            Model::BrushFace* top = brush3->findFace(Vec3::NegZ);
            ASSERT_EQ(Vec3(1, 0, 0), top->textureXAxis());
            ASSERT_EQ(Vec3(0, 1, 0), top->textureYAxis());
            
            delete texAlignmentSnapshot;
        }
        
        TEST_F(MapDocumentTest, newWithGroupOpen) {
            Model::Entity* entity = new Model::Entity();
            document->addNode(entity, document->currentParent());
            document->select(entity);
            Model::Group* group = document->groupSelection("my group");
            document->openGroup(group);
            
            ASSERT_EQ(group, document->currentGroup());
            
            document->newDocument(Model::MapFormat::Valve, MapDocument::DefaultWorldBounds, document->game());
         	
            ASSERT_EQ(nullptr, document->currentGroup());
        }

        TEST_F(MapDocumentTest, ungroupInnerGroup) {
            // see https://github.com/kduske/TrenchBroom/issues/2050
            Model::Entity* outerEnt1 = new Model::Entity();
            Model::Entity* outerEnt2 = new Model::Entity();
            Model::Entity* innerEnt1 = new Model::Entity();
            Model::Entity* innerEnt2 = new Model::Entity();

            document->addNode(innerEnt1, document->currentParent());
            document->addNode(innerEnt2, document->currentParent());
            document->select(Model::NodeList {innerEnt1, innerEnt2});

            Model::Group* inner = document->groupSelection("Inner");

            document->deselectAll();
            document->addNode(outerEnt1, document->currentParent());
            document->addNode(outerEnt2, document->currentParent());
            document->select(Model::NodeList {inner, outerEnt1, outerEnt2});

            Model::Group* outer = document->groupSelection("Outer");
            document->deselectAll();

            // check our assumptions
            ASSERT_EQ(3u, outer->childCount());
            ASSERT_EQ(2u, inner->childCount());

            ASSERT_EQ(document->currentLayer(), outer->parent());

            ASSERT_EQ(outer, outerEnt1->parent());
            ASSERT_EQ(outer, outerEnt2->parent());
            ASSERT_EQ(outer, inner->parent());

            ASSERT_EQ(inner, innerEnt1->parent());
            ASSERT_EQ(inner, innerEnt2->parent());

            // open the outer group and ungroup the inner group
            document->openGroup(outer);
            document->select(inner);
            document->ungroupSelection();
            document->deselectAll();

            ASSERT_EQ(outer, innerEnt1->parent());
            ASSERT_EQ(outer, innerEnt2->parent());
        }
        
        TEST_F(MapDocumentTest, ungroupLeavesPointEntitySelected) {
            Model::Entity* ent1 = new Model::Entity();
            
            document->addNode(ent1, document->currentParent());
            document->select(Model::NodeList {ent1});
            
            Model::Group* group = document->groupSelection("Group");
            ASSERT_EQ((Model::NodeList {group}), document->selectedNodes().nodes());
            
            document->ungroupSelection();
            ASSERT_EQ((Model::NodeList {ent1}), document->selectedNodes().nodes());
        }
        
        TEST_F(MapDocumentTest, ungroupLeavesBrushEntitySelected) {
            const Model::BrushBuilder builder(document->world(), document->worldBounds());
            
            Model::Entity* ent1 = new Model::Entity();
            document->addNode(ent1, document->currentParent());
            
            Model::Brush* brush1 = builder.createCuboid(BBox3(Vec3(0, 0, 0), Vec3(64, 64, 64)), "texture");
            document->addNode(brush1, ent1);
            document->select(Model::NodeList{ent1});
            ASSERT_EQ((Model::NodeList {brush1}), document->selectedNodes().nodes());
            ASSERT_FALSE(ent1->selected());
            ASSERT_TRUE(brush1->selected());
            
            Model::Group* group = document->groupSelection("Group");
            ASSERT_EQ((Model::NodeList {ent1}), group->children());
            ASSERT_EQ((Model::NodeList {group}), document->selectedNodes().nodes());
            
            document->ungroupSelection();
            ASSERT_EQ((Model::NodeList {brush1}), document->selectedNodes().nodes());
            ASSERT_FALSE(ent1->selected());
            ASSERT_TRUE(brush1->selected());
        }
        
        TEST_F(MapDocumentTest, mergeGroups) {
            document->selectAllNodes();
            document->deleteObjects();
            
            Model::Entity* ent1 = new Model::Entity();
            document->addNode(ent1, document->currentParent());
            document->deselectAll();
            document->select(Model::NodeList {ent1});
            Model::Group* group1 = document->groupSelection("group1");
            
            Model::Entity* ent2 = new Model::Entity();
            document->addNode(ent2, document->currentParent());
            document->deselectAll();
            document->select(Model::NodeList {ent2});
            Model::Group* group2 = document->groupSelection("group2");
            
            ASSERT_EQ((Model::NodeSet {group1, group2}), SetUtils::makeSet(document->currentLayer()->children()));
            
            document->select(Model::NodeList {group1, group2});
            document->mergeSelectedGroupsWithGroup(group2);
            
            ASSERT_EQ((Model::NodeList {group2}), document->selectedNodes().nodes());
            ASSERT_EQ((Model::NodeList {group2}), document->currentLayer()->children());
            
            ASSERT_EQ((Model::NodeSet {}), SetUtils::makeSet(group1->children()));
            ASSERT_EQ((Model::NodeSet {ent1, ent2}), SetUtils::makeSet(group2->children()));
        }

        TEST_F(MapDocumentTest, pickSingleBrush) {
            // delete default brush
            document->selectAllNodes();
            document->deleteObjects();

            const Model::BrushBuilder builder(document->world(), document->worldBounds());

            auto* brush1 = builder.createCuboid(BBox3(Vec3(0, 0, 0), Vec3(64, 64, 64)), "texture");
            document->addNode(brush1, document->currentParent());

            Model::PickResult pickResult;
            document->pick(Ray3(Vec3(-32, 0, 0), Vec3::PosX), pickResult);

            auto hits = pickResult.query().all();
            ASSERT_EQ(1u, hits.size());

            ASSERT_EQ(brush1->findFace(Vec3::NegX), hits.front().target<Model::BrushFace*>());
            ASSERT_DOUBLE_EQ(32.0, hits.front().distance());

            pickResult.clear();
            document->pick(Ray3(Vec3(-32, 0, 0), Vec3::NegX), pickResult);
            ASSERT_TRUE(pickResult.query().all().empty());
        }

        TEST_F(MapDocumentTest, pickSingleEntity) {
            // delete default brush
            document->selectAllNodes();
            document->deleteObjects();

            Model::Entity* ent1 = new Model::Entity();
            document->addNode(ent1, document->currentParent());

            const auto origin = ent1->origin();
            const auto bounds = ent1->bounds();

            const auto rayOrigin = origin + Vec3(-32.0, bounds.size().y() / 2.0, bounds.size().z() / 2.0);

            Model::PickResult pickResult;
            document->pick(Ray3(rayOrigin, Vec3::PosX), pickResult);

            auto hits = pickResult.query().all();
            ASSERT_EQ(1u, hits.size());

            ASSERT_EQ(ent1, hits.front().target<Model::Entity*>());
            ASSERT_DOUBLE_EQ(32.0 - bounds.size().x() / 2.0, hits.front().distance());

            pickResult.clear();
            document->pick(Ray3(Vec3(-32, 0, 0), Vec3::NegX), pickResult);
            ASSERT_TRUE(pickResult.query().all().empty());
        }

        TEST_F(MapDocumentTest, pickSimpleGroup) {
            // delete default brush
            document->selectAllNodes();
            document->deleteObjects();

            const Model::BrushBuilder builder(document->world(), document->worldBounds());

            auto* brush1 = builder.createCuboid(BBox3(Vec3(0, 0, 0), Vec3(64, 64, 64)), "texture");
            document->addNode(brush1, document->currentParent());

            auto* brush2 = builder.createCuboid(BBox3(Vec3(0, 0, 0), Vec3(64, 64, 64)).translate(Vec3(0, 0, 128)), "texture");
            document->addNode(brush2, document->currentParent());

            document->selectAllNodes();
            auto* group = document->groupSelection("test");

            Model::PickResult pickResult;
            document->pick(Ray3(Vec3(-32, 0, 0), Vec3::PosX), pickResult);

            // picking a grouped object when the containing group is closed should return both the object and the group
            auto hits = pickResult.query().type(Model::Brush::BrushHit).all();
            ASSERT_EQ(1u, hits.size());

            ASSERT_EQ(brush1->findFace(Vec3::NegX), hits.front().target<Model::BrushFace*>());
            ASSERT_DOUBLE_EQ(32.0, hits.front().distance());

            hits = pickResult.query().type(Model::Group::GroupHit).all();
            ASSERT_EQ(1u, hits.size());

            ASSERT_EQ(group, hits.front().target<Model::Group*>());
            ASSERT_DOUBLE_EQ(32.0, hits.front().distance());

            // hitting both objects in the group should return the group only once
            pickResult.clear();
            document->pick(Ray3(Vec3(32, 32, -32), Vec3::PosZ), pickResult);

            hits = pickResult.query().type(Model::Brush::BrushHit).all();
            ASSERT_EQ(2u, hits.size());

            hits = pickResult.query().type(Model::Group::GroupHit).all();
            ASSERT_EQ(1u, hits.size());

            // hitting the group bounds doesn't count as a hit
            pickResult.clear();
            document->pick(Ray3(Vec3(-32, 0, 96), Vec3::PosX), pickResult);

            hits = pickResult.query().type(Model::Brush::BrushHit).all();
            ASSERT_TRUE(hits.empty());

            hits = pickResult.query().type(Model::Group::GroupHit).all();
            ASSERT_TRUE(hits.empty());

            // hitting a grouped object when the containing group is open should return the object only
            document->openGroup(group);

            pickResult.clear();
            document->pick(Ray3(Vec3(-32, 0, 0), Vec3::PosX), pickResult);

            hits = pickResult.query().type(Model::Brush::BrushHit).all();
            ASSERT_EQ(1u, hits.size());

            ASSERT_EQ(brush1->findFace(Vec3::NegX), hits.front().target<Model::BrushFace*>());
            ASSERT_DOUBLE_EQ(32.0, hits.front().distance());

            hits = pickResult.query().type(Model::Group::GroupHit).all();
            ASSERT_TRUE(hits.empty());
        }

        TEST_F(MapDocumentTest, pickNestedGroup) {
            // delete default brush
            document->selectAllNodes();
            document->deleteObjects();

            const Model::BrushBuilder builder(document->world(), document->worldBounds());

            auto* brush1 = builder.createCuboid(BBox3(Vec3(0, 0, 0), Vec3(64, 64, 64)), "texture");
            document->addNode(brush1, document->currentParent());

            auto* brush2 = builder.createCuboid(BBox3(Vec3(0, 0, 0), Vec3(64, 64, 64)).translate(Vec3(0, 0, 128)), "texture");
            document->addNode(brush2, document->currentParent());

            document->selectAllNodes();
            auto* inner = document->groupSelection("inner");

            document->deselectAll();
            auto* brush3 = builder.createCuboid(BBox3(Vec3(0, 0, 0), Vec3(64, 64, 64)).translate(Vec3(0, 0, 256)), "texture");
            document->addNode(brush3, document->currentParent());

            document->selectAllNodes();
            auto* outer = document->groupSelection("outer");

            const Ray3 highRay(Vec3(-32, 0, 256+32), Vec3::PosX);
            const Ray3  lowRay(Vec3(-32, 0,    +32), Vec3::PosX);

            /*
             *          Z
             *         /|\
             *          |
             *          | ______________
             *          | |   ______   |
             *  hiRay *-->|   | b3 |   |
             *          | |   |____|   |
             *          | |            |
             *          | |   outer    |
             *          | | __________ |
             *          | | | ______ | |
             *          | | | | b2 | | |
             *          | | | |____| | |
             *          | | |        | |
             *          | | |  inner | |
             *          | | | ______ | |
             * lowRay *-->| | | b1 | | |
             *        0_| | | |____| | |
             *          | | |________| |
             *          | |____________|
             * ---------|--------------------> X
             *                |
             *                0
             */

            /*
             * world
             * * outer (closed)
             *   * inner (closed)
             *     * brush1
             *     * brush2
             *   * brush3
             */

            Model::PickResult pickResult;

            // hitting a grouped object when the containing group is open should return the object only
            document->openGroup(outer);

            /*
             * world
             * * outer (open)
             *   * inner (closed)
             *     * brush1
             *     * brush2
             *   * brush3
             */

            pickResult.clear();
            document->pick(highRay, pickResult);

            auto hits = pickResult.query().type(Model::Brush::BrushHit).all();
            ASSERT_EQ(1u, hits.size());

            ASSERT_EQ(brush3->findFace(Vec3::NegX), hits.front().target<Model::BrushFace*>());
            ASSERT_DOUBLE_EQ(32.0, hits.front().distance());

            hits = pickResult.query().type(Model::Group::GroupHit).all();
            ASSERT_TRUE(hits.empty());

            // hitting the brush in the inner group should return the inner group and the brush
            pickResult.clear();
            document->pick(lowRay, pickResult);

            hits = pickResult.query().type(Model::Brush::BrushHit).all();
            ASSERT_EQ(1u, hits.size());

            ASSERT_EQ(brush1->findFace(Vec3::NegX), hits.front().target<Model::BrushFace*>());
            ASSERT_DOUBLE_EQ(32.0, hits.front().distance());

            hits = pickResult.query().type(Model::Group::GroupHit).all();
            ASSERT_EQ(1u, hits.size());

            ASSERT_EQ(inner, hits.front().target<Model::Group*>());
            ASSERT_DOUBLE_EQ(32.0, hits.front().distance());

            // open the inner group, too
            document->openGroup(inner);

            /*
             * world
             * * outer (open)
             *   * inner (open)
             *     * brush1
             *     * brush2
             *   * brush3
             */

            // pick a brush in the outer group
            pickResult.clear();
            document->pick(highRay, pickResult);

            hits = pickResult.query().type(Model::Brush::BrushHit).all();
            ASSERT_EQ(1u, hits.size());

            ASSERT_EQ(brush3->findFace(Vec3::NegX), hits.front().target<Model::BrushFace*>());
            ASSERT_DOUBLE_EQ(32.0, hits.front().distance());

            hits = pickResult.query().type(Model::Group::GroupHit).all();
            ASSERT_TRUE(hits.empty());

            // pick a brush in the inner group
            pickResult.clear();
            document->pick(lowRay, pickResult);

            hits = pickResult.query().type(Model::Brush::BrushHit).all();
            ASSERT_EQ(1u, hits.size());

            ASSERT_EQ(brush1->findFace(Vec3::NegX), hits.front().target<Model::BrushFace*>());
            ASSERT_DOUBLE_EQ(32.0, hits.front().distance());

            hits = pickResult.query().type(Model::Group::GroupHit).all();
            ASSERT_TRUE(hits.empty());
        }

        TEST_F(MapDocumentTest, pickBrushEntity) {
            // delete default brush
            document->selectAllNodes();
            document->deleteObjects();

            const Model::BrushBuilder builder(document->world(), document->worldBounds());

            auto* brush1 = builder.createCuboid(BBox3(Vec3(0, 0, 0), Vec3(64, 64, 64)), "texture");
            document->addNode(brush1, document->currentParent());

            auto* brush2 = builder.createCuboid(BBox3(Vec3(0, 0, 0), Vec3(64, 64, 64)).translate(Vec3(0, 0, 128)), "texture");
            document->addNode(brush2, document->currentParent());

            document->selectAllNodes();

            document->createBrushEntity(m_brushEntityDef);
            document->deselectAll();

            Model::PickResult pickResult;

            // picking entity brushes should only return the brushes and not the entity
            document->pick(Ray3(Vec3(-32, 0, 0), Vec3::PosX), pickResult);

            auto hits = pickResult.query().all();
            ASSERT_EQ(1u, hits.size());

            ASSERT_EQ(brush1->findFace(Vec3::NegX), hits.front().target<Model::BrushFace*>());
            ASSERT_DOUBLE_EQ(32.0, hits.front().distance());
        }
    }
}<|MERGE_RESOLUTION|>--- conflicted
+++ resolved
@@ -239,16 +239,10 @@
             ASSERT_EQ(shearedPositions, SetUtils::makeSet(brush1->vertexPositions()));
         }
 
-<<<<<<< HEAD
         TEST_F(MapDocumentTest, scaleObjects) {
             const BBox3 initialBBox(Vec3(-100,-100,-100), Vec3(100,100,100));
             const BBox3 doubleBBox(2.0 * initialBBox.min, 2.0 * initialBBox.max);
             const BBox3 invalidBBox(Vec3(0,-100,-100), Vec3(0,100,100));
-=======
-        TEST_F(MapDocumentTest, scaleObjectsWithCenter) {
-            const BBox3 initialBBox(Vec3(0,0,0), Vec3(100,100,400));
-            const BBox3 expectedBBox(Vec3(-50,0,0), Vec3(150,100,400));
->>>>>>> 1f9abb4b
 
             Model::BrushBuilder builder(document->world(), document->worldBounds());
             Model::Brush *brush1 = builder.createCuboid(initialBBox, "texture");
@@ -256,7 +250,6 @@
             document->addNode(brush1, document->currentParent());
             document->select(Model::NodeList{brush1});
 
-<<<<<<< HEAD
             ASSERT_EQ(Vec3(200,200,200), brush1->bounds().size());
             ASSERT_EQ(Plane3(100.0, Vec3::PosZ), brush1->findFace(Vec3::PosZ)->boundary());
 
@@ -269,14 +262,22 @@
             ASSERT_EQ(Vec3(400,400,400), brush1->bounds().size());
             ASSERT_EQ(Plane3(200.0, Vec3::PosZ), brush1->findFace(Vec3::PosZ)->boundary());
         }
-        
-=======
+
+        TEST_F(MapDocumentTest, scaleObjectsWithCenter) {
+            const BBox3 initialBBox(Vec3(0,0,0), Vec3(100,100,400));
+            const BBox3 expectedBBox(Vec3(-50,0,0), Vec3(150,100,400));
+
+            Model::BrushBuilder builder(document->world(), document->worldBounds());
+            Model::Brush *brush1 = builder.createCuboid(initialBBox, "texture");
+
+            document->addNode(brush1, document->currentParent());
+            document->select(Model::NodeList{brush1});
+
             const Vec3 center = initialBBox.center();
             ASSERT_TRUE(document->scaleObjects(center, Vec3(2.0, 1.0, 1.0)));
             ASSERT_EQ(expectedBBox, brush1->bounds());
         }
-
->>>>>>> 1f9abb4b
+        
         TEST_F(MapDocumentTest, csgConvexMerge) {
             const Model::BrushBuilder builder(document->world(), document->worldBounds());
             
