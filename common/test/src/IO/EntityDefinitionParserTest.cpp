/*
 Copyright (C) 2010-2017 Kristian Duske

 This file is part of TrenchBroom.

 TrenchBroom is free software: you can redistribute it and/or modify
 it under the terms of the GNU General Public License as published by
 the Free Software Foundation, either version 3 of the License, or
 (at your option) any later version.

 TrenchBroom is distributed in the hope that it will be useful,
 but WITHOUT ANY WARRANTY; without even the implied warranty of
 MERCHANTABILITY or FITNESS FOR A PARTICULAR PURPOSE.  See the
 GNU General Public License for more details.

 You should have received a copy of the GNU General Public License
 along with TrenchBroom. If not, see <http://www.gnu.org/licenses/>.
 */

#include "Assets/PropertyDefinition.h"
#include "IO/EntityDefinitionClassInfo.h"
#include "IO/EntityDefinitionParser.h"
#include "IO/TestParserStatus.h"
#include "Model/EntityProperties.h"

#include <vector>

#include "Catch2.h"

namespace TrenchBroom {
    namespace IO {
        TEST_CASE("resolveInheritance.filterBaseClasses", "[resolveInheritance]") {
            const auto input = std::vector<EntityDefinitionClassInfo>({
<<<<<<< HEAD
                //type                                   l  c  name     description   color         size          modelDef      spriteDef     attributes superclasses
                { EntityDefinitionClassType::BaseClass,  0, 0, "base",  std::nullopt, std::nullopt, std::nullopt, std::nullopt, std::nullopt, {},        {} },
                { EntityDefinitionClassType::PointClass, 0, 0, "point", std::nullopt, std::nullopt, std::nullopt, std::nullopt, std::nullopt, {},        {} },
                { EntityDefinitionClassType::BrushClass, 0, 0, "brush", std::nullopt, std::nullopt, std::nullopt, std::nullopt, std::nullopt, {},        {} },
=======
                //type                                   l  c  name     description   color         size          modelDef      properties superclasses
                { EntityDefinitionClassType::BaseClass,  0, 0, "base",  std::nullopt, std::nullopt, std::nullopt, std::nullopt, {},        {} },
                { EntityDefinitionClassType::PointClass, 0, 0, "point", std::nullopt, std::nullopt, std::nullopt, std::nullopt, {},        {} },
                { EntityDefinitionClassType::BrushClass, 0, 0, "brush", std::nullopt, std::nullopt, std::nullopt, std::nullopt, {},        {} },
>>>>>>> dc34955e
            });
            const auto expected = std::vector<EntityDefinitionClassInfo>({
                { EntityDefinitionClassType::PointClass, 0, 0, "point", std::nullopt, std::nullopt, std::nullopt, std::nullopt, std::nullopt, {},        {} },
                { EntityDefinitionClassType::BrushClass, 0, 0, "brush", std::nullopt, std::nullopt, std::nullopt, std::nullopt, std::nullopt, {},        {} },
            });
            
            TestParserStatus status;
            CHECK_THAT(resolveInheritance(status, input), Catch::UnorderedEquals(expected));
            CHECK(status.countStatus(LogLevel::Warn) == 0u);
            CHECK(status.countStatus(LogLevel::Error) == 0u);
        }

        TEST_CASE("resolveInheritance.filterRedundantClasses", "[resolveInheritance]") {
            const auto input = std::vector<EntityDefinitionClassInfo>({
<<<<<<< HEAD
                //type                                   l  c  name     description   color         size          modelDef  spriteDef         attributes superclasses
                { EntityDefinitionClassType::BaseClass,  0, 0, "a", std::nullopt, std::nullopt, std::nullopt, std::nullopt, std::nullopt,     {},        {} },
                { EntityDefinitionClassType::PointClass, 0, 1, "a", std::nullopt, std::nullopt, std::nullopt, std::nullopt, std::nullopt,     {},        {} },
                { EntityDefinitionClassType::BrushClass, 0, 1, "b", std::nullopt, std::nullopt, std::nullopt, std::nullopt, std::nullopt,     {},        {} },
                { EntityDefinitionClassType::BaseClass,  0, 0, "b", std::nullopt, std::nullopt, std::nullopt, std::nullopt, std::nullopt,     {},        {} },
                { EntityDefinitionClassType::PointClass, 0, 1, "c", std::nullopt, std::nullopt, std::nullopt, std::nullopt, std::nullopt,     {},        {} },
                { EntityDefinitionClassType::BrushClass, 0, 2, "c", std::nullopt, std::nullopt, std::nullopt, std::nullopt, std::nullopt,     {},        {} },
                { EntityDefinitionClassType::BaseClass,  0, 0, "c", std::nullopt, std::nullopt, std::nullopt, std::nullopt, std::nullopt,     {},        {} },
                { EntityDefinitionClassType::PointClass, 0, 0, "d", std::nullopt, std::nullopt, std::nullopt, std::nullopt, std::nullopt,     {},        {} },
                { EntityDefinitionClassType::PointClass, 0, 1, "d", std::nullopt, std::nullopt, std::nullopt, std::nullopt, std::nullopt,     {},        {} },
                { EntityDefinitionClassType::BrushClass, 0, 0, "e", std::nullopt, std::nullopt, std::nullopt, std::nullopt, std::nullopt,     {},        {} },
                { EntityDefinitionClassType::BrushClass, 0, 1, "e", std::nullopt, std::nullopt, std::nullopt, std::nullopt, std::nullopt,     {},        {} },
                { EntityDefinitionClassType::BaseClass,  0, 0, "f", std::nullopt, std::nullopt, std::nullopt, std::nullopt, std::nullopt,     {},        {} },
                { EntityDefinitionClassType::BaseClass,  0, 1, "f", std::nullopt, std::nullopt, std::nullopt, std::nullopt, std::nullopt,     {},        {} },
=======
                //type                                   l  c  name     description   color         size          modelDef      properties superclasses
                { EntityDefinitionClassType::BaseClass,  0, 0, "a", std::nullopt, std::nullopt, std::nullopt, std::nullopt,     {},        {} },
                { EntityDefinitionClassType::PointClass, 0, 1, "a", std::nullopt, std::nullopt, std::nullopt, std::nullopt,     {},        {} },
                { EntityDefinitionClassType::BrushClass, 0, 1, "b", std::nullopt, std::nullopt, std::nullopt, std::nullopt,     {},        {} },
                { EntityDefinitionClassType::BaseClass,  0, 0, "b", std::nullopt, std::nullopt, std::nullopt, std::nullopt,     {},        {} },
                { EntityDefinitionClassType::PointClass, 0, 1, "c", std::nullopt, std::nullopt, std::nullopt, std::nullopt,     {},        {} },
                { EntityDefinitionClassType::BrushClass, 0, 2, "c", std::nullopt, std::nullopt, std::nullopt, std::nullopt,     {},        {} },
                { EntityDefinitionClassType::BaseClass,  0, 0, "c", std::nullopt, std::nullopt, std::nullopt, std::nullopt,     {},        {} },
                { EntityDefinitionClassType::PointClass, 0, 0, "d", std::nullopt, std::nullopt, std::nullopt, std::nullopt,     {},        {} },
                { EntityDefinitionClassType::PointClass, 0, 1, "d", std::nullopt, std::nullopt, std::nullopt, std::nullopt,     {},        {} },
                { EntityDefinitionClassType::BrushClass, 0, 0, "e", std::nullopt, std::nullopt, std::nullopt, std::nullopt,     {},        {} },
                { EntityDefinitionClassType::BrushClass, 0, 1, "e", std::nullopt, std::nullopt, std::nullopt, std::nullopt,     {},        {} },
                { EntityDefinitionClassType::BaseClass,  0, 0, "f", std::nullopt, std::nullopt, std::nullopt, std::nullopt,     {},        {} },
                { EntityDefinitionClassType::BaseClass,  0, 1, "f", std::nullopt, std::nullopt, std::nullopt, std::nullopt,     {},        {} },
>>>>>>> dc34955e
            });
            const auto expected = std::vector<EntityDefinitionClassInfo>({
                { EntityDefinitionClassType::BrushClass, 0, 1, "b", std::nullopt, std::nullopt, std::nullopt, std::nullopt, std::nullopt,     {},        {} },
                { EntityDefinitionClassType::PointClass, 0, 1, "c", std::nullopt, std::nullopt, std::nullopt, std::nullopt, std::nullopt,     {},        {} },
                { EntityDefinitionClassType::BrushClass, 0, 2, "c", std::nullopt, std::nullopt, std::nullopt, std::nullopt, std::nullopt,     {},        {} },
                { EntityDefinitionClassType::PointClass, 0, 0, "d", std::nullopt, std::nullopt, std::nullopt, std::nullopt, std::nullopt,     {},        {} },
                { EntityDefinitionClassType::BrushClass, 0, 0, "e", std::nullopt, std::nullopt, std::nullopt, std::nullopt, std::nullopt,     {},        {} },
            });
            
            TestParserStatus status;
            CHECK_THAT(resolveInheritance(status, input), Catch::UnorderedEquals(expected));
            CHECK(status.countStatus(LogLevel::Warn) == 6u);
            CHECK(status.countStatus(LogLevel::Error) == 0u);
        }

        TEST_CASE("resolveInheritance.overrideMembersIfNotPresent", "[resolveInheritance]") {
            const auto baseModelDef = Assets::ModelDefinition(EL::Expression(EL::LiteralExpression(EL::Value("abc")), 0, 0));
            
            const auto input = std::vector<EntityDefinitionClassInfo>({
<<<<<<< HEAD
                //type                                   l  c  name     description    color           size              modelDef      spriteDef      attributes superclasses
                { EntityDefinitionClassType::BaseClass,  0, 0, "base",  "description", Color(1, 2, 3), vm::bbox3(-1, 1), baseModelDef, std::nullopt, {},        {}       },
                { EntityDefinitionClassType::PointClass, 0, 0, "point", std::nullopt,  std::nullopt,   std::nullopt,     std::nullopt, std::nullopt, {},        {"base"} },
=======
                //type                                   l  c  name     description    color           size              modelDef      properties superclasses
                { EntityDefinitionClassType::BaseClass,  0, 0, "base",  "description", Color(1, 2, 3), vm::bbox3(-1, 1), baseModelDef, {},        {}       },
                { EntityDefinitionClassType::PointClass, 0, 0, "point", std::nullopt,  std::nullopt,   std::nullopt,     std::nullopt, {},        {"base"} },
>>>>>>> dc34955e
            });
            const auto expected = std::vector<EntityDefinitionClassInfo>({
                { EntityDefinitionClassType::PointClass, 0, 0, "point", "description", Color(1, 2, 3), vm::bbox3(-1, 1), baseModelDef, std::nullopt, {},        {"base"} },
            });
            
            TestParserStatus status;
            CHECK_THAT(resolveInheritance(status, input), Catch::UnorderedEquals(expected));
            CHECK(status.countStatus(LogLevel::Warn) == 0u);
            CHECK(status.countStatus(LogLevel::Error) == 0u);
        }

        TEST_CASE("resolveInheritance.skipMembersIfPresent", "[resolveInheritance]") {
            const auto input = std::vector<EntityDefinitionClassInfo>({
<<<<<<< HEAD
                //type                                   l  c  name     description    color           size              modelDef      spriteDef     attributes superclasses
                { EntityDefinitionClassType::BaseClass,  0, 0, "base",  "description", Color(1, 2, 3), vm::bbox3(-1, 1), std::nullopt, std::nullopt, {},        {}       },
                { EntityDefinitionClassType::PointClass, 0, 0, "point", "blah blah",   Color(2, 3, 4), vm::bbox3(-2, 2), std::nullopt, std::nullopt, {},        {"base"} },
=======
                //type                                   l  c  name     description    color           size              modelDef      proeprties superclasses
                { EntityDefinitionClassType::BaseClass,  0, 0, "base",  "description", Color(1, 2, 3), vm::bbox3(-1, 1), std::nullopt, {},        {}       },
                { EntityDefinitionClassType::PointClass, 0, 0, "point", "blah blah",   Color(2, 3, 4), vm::bbox3(-2, 2), std::nullopt, {},        {"base"} },
>>>>>>> dc34955e
            });
            const auto expected = std::vector<EntityDefinitionClassInfo>({
                { EntityDefinitionClassType::PointClass, 0, 0, "point", "blah blah",   Color(2, 3, 4), vm::bbox3(-2, 2), std::nullopt, std::nullopt, {},        {"base"} },
            });
            
            TestParserStatus status;
            CHECK_THAT(resolveInheritance(status, input), Catch::UnorderedEquals(expected));
            CHECK(status.countStatus(LogLevel::Warn) == 0u);
            CHECK(status.countStatus(LogLevel::Error) == 0u);
        }

        TEST_CASE("resolveInheritance.mergeModelDefinitions", "[resolveInheritance]") {
            const auto baseModelDef = Assets::ModelDefinition(EL::Expression(EL::LiteralExpression(EL::Value("abc")), 0, 0));
            const auto pointModelDef = Assets::ModelDefinition(EL::Expression(EL::LiteralExpression(EL::Value("xyz")), 0, 0));
            auto mergedModelDef = pointModelDef;
            mergedModelDef.append(baseModelDef);
            
            const auto input = std::vector<EntityDefinitionClassInfo>({
<<<<<<< HEAD
                //type                                   l  c  name     description   color         size          modelDef        spriteDef      attributes superclasses
                { EntityDefinitionClassType::BaseClass,  0, 0, "base",  std::nullopt, std::nullopt, std::nullopt, baseModelDef,   std::nullopt,  {},        {}       },
                { EntityDefinitionClassType::PointClass, 0, 0, "point", std::nullopt, std::nullopt, std::nullopt, pointModelDef,  std::nullopt,  {},        {"base"} },
=======
                //type                                   l  c  name     description   color         size          modelDef        properties superclasses
                { EntityDefinitionClassType::BaseClass,  0, 0, "base",  std::nullopt, std::nullopt, std::nullopt, baseModelDef,   {},        {}       },
                { EntityDefinitionClassType::PointClass, 0, 0, "point", std::nullopt, std::nullopt, std::nullopt, pointModelDef,  {},        {"base"} },
>>>>>>> dc34955e
            });
            const auto expected = std::vector<EntityDefinitionClassInfo>({
                { EntityDefinitionClassType::PointClass, 0, 0, "point", std::nullopt, std::nullopt, std::nullopt, mergedModelDef, std::nullopt,  {},        {"base"} },
            });
            
            TestParserStatus status;
            CHECK_THAT(resolveInheritance(status, input), Catch::UnorderedEquals(expected));
            CHECK(status.countStatus(LogLevel::Warn) == 0u);
            CHECK(status.countStatus(LogLevel::Error) == 0u);
        }

        TEST_CASE("resolveInheritance.inheritPropertyDefinitions", "[resolveInheritance]") {
            const auto a1_1 = std::make_shared<Assets::StringPropertyDefinition>("a1", "", "", false);
            const auto a1_2 = std::make_shared<Assets::StringPropertyDefinition>("a1", "", "", false);
            const auto a2 = std::make_shared<Assets::StringPropertyDefinition>("a2", "", "", false);
            const auto a3 = std::make_shared<Assets::StringPropertyDefinition>("a3", "", "", false);
        
            const auto input = std::vector<EntityDefinitionClassInfo>({
<<<<<<< HEAD
                //type                                   l  c  name     description   color         size          modelDef      spriteDef     attributes      superclasses
                { EntityDefinitionClassType::BaseClass,  0, 0, "base",  std::nullopt, std::nullopt, std::nullopt, std::nullopt, std::nullopt, {a1_1, a2},     {}       },
                { EntityDefinitionClassType::PointClass, 0, 0, "point", std::nullopt, std::nullopt, std::nullopt, std::nullopt, std::nullopt, {a1_2, a3},     {"base"} },
=======
                //type                                   l  c  name     description   color         size          modelDef      properties      superclasses
                { EntityDefinitionClassType::BaseClass,  0, 0, "base",  std::nullopt, std::nullopt, std::nullopt, std::nullopt, {a1_1, a2},     {}       },
                { EntityDefinitionClassType::PointClass, 0, 0, "point", std::nullopt, std::nullopt, std::nullopt, std::nullopt, {a1_2, a3},     {"base"} },
>>>>>>> dc34955e
            });
            const auto expected = std::vector<EntityDefinitionClassInfo>({
                { EntityDefinitionClassType::PointClass, 0, 0, "point", std::nullopt, std::nullopt, std::nullopt, std::nullopt, std::nullopt, {a1_2, a3, a2}, {"base"} },
            });
            
            TestParserStatus status;
            CHECK_THAT(resolveInheritance(status, input), Catch::UnorderedEquals(expected));
            CHECK(status.countStatus(LogLevel::Warn) == 0u);
            CHECK(status.countStatus(LogLevel::Error) == 0u);
        }

        TEST_CASE("resolveInheritance.mergeSpawnflagsSimpleInheritance", "[resolveInheritance]") {
            auto a1 = std::make_shared<Assets::FlagsPropertyDefinition>(Model::PropertyKeys::Spawnflags);
            a1->addOption(1 << 1, "a1_1", "", true);
            a1->addOption(1 << 2, "a1_2", "", false);
            
            auto a2 = std::make_shared<Assets::FlagsPropertyDefinition>(Model::PropertyKeys::Spawnflags);
            a2->addOption(1 << 2, "a2_2", "", true);
            a2->addOption(1 << 4, "a2_4", "", false);
        
            const auto input = std::vector<EntityDefinitionClassInfo>({
<<<<<<< HEAD
                //type                                   l  c  name     description   color         size          modelDef      spriteDef     attributes  superclasses
                { EntityDefinitionClassType::BaseClass,  0, 0, "base",  std::nullopt, std::nullopt, std::nullopt, std::nullopt, std::nullopt, {a1},       {}       },
                { EntityDefinitionClassType::PointClass, 0, 0, "point", std::nullopt, std::nullopt, std::nullopt, std::nullopt, std::nullopt, {a2},       {"base"} },
=======
                //type                                   l  c  name     description   color         size          modelDef      properties  superclasses
                { EntityDefinitionClassType::BaseClass,  0, 0, "base",  std::nullopt, std::nullopt, std::nullopt, std::nullopt, {a1},       {}       },
                { EntityDefinitionClassType::PointClass, 0, 0, "point", std::nullopt, std::nullopt, std::nullopt, std::nullopt, {a2},       {"base"} },
>>>>>>> dc34955e
            });

            TestParserStatus status;
            const auto output = resolveInheritance(status, input);
            CHECK(status.countStatus(LogLevel::Warn) == 0u);
            CHECK(status.countStatus(LogLevel::Error) == 0u);
            CHECK(output.size() == 1u);
            
            const auto& classInfo = output.front();
            CHECK(classInfo.propertyDefinitions.size() == 1u);
            
            const auto propertyDefinition = classInfo.propertyDefinitions.front();
            CHECK(propertyDefinition->type() == Assets::PropertyDefinitionType::FlagsProperty);
            
            const auto& flagsPropertyDefinition = static_cast<const Assets::FlagsPropertyDefinition&>(*propertyDefinition.get());
            CHECK(flagsPropertyDefinition.key() == Model::PropertyKeys::Spawnflags);
            
            const auto& options = flagsPropertyDefinition.options();
            CHECK_THAT(options, Catch::Equals(std::vector<Assets::FlagsPropertyOption>({
                { 1 << 1, "a1_1", "", true },
                { 1 << 2, "a2_2", "", true },
                { 1 << 4, "a2_4", "", false },
            })));
        }

        TEST_CASE("resolveInheritance.multipleBaseClasses", "[resolveInheritance]") {
            const auto a1_1 = std::make_shared<Assets::StringPropertyDefinition>("a1", "", "", false);
            const auto a1_2 = std::make_shared<Assets::StringPropertyDefinition>("a1", "", "", false);
            const auto a2 = std::make_shared<Assets::StringPropertyDefinition>("a2", "", "", false);
            const auto a3 = std::make_shared<Assets::StringPropertyDefinition>("a3", "", "", false);

            const auto base1ModelDef = Assets::ModelDefinition(EL::Expression(EL::LiteralExpression(EL::Value("abc")), 0, 0));
            const auto base2ModelDef = Assets::ModelDefinition(EL::Expression(EL::LiteralExpression(EL::Value("def")), 0, 0));
            const auto pointModelDef = Assets::ModelDefinition(EL::Expression(EL::LiteralExpression(EL::Value("xyz")), 0, 0));
            auto mergedModelDef = pointModelDef;
            mergedModelDef.append(base1ModelDef);
            mergedModelDef.append(base2ModelDef);
            
            const auto input = std::vector<EntityDefinitionClassInfo>({
<<<<<<< HEAD
                //type                                   l  c  name     description   color         size              modelDef        spriteDef     attributes      superclasses
                { EntityDefinitionClassType::BaseClass,  0, 0, "base1", "base1",      std::nullopt, vm::bbox3(-2, 2), base1ModelDef,  std::nullopt, {a1_1, a2},     {}                 },
                { EntityDefinitionClassType::BaseClass,  0, 0, "base2", "base2",      Color(1,2,3), std::nullopt,     base2ModelDef,  std::nullopt, {a1_2, a3},     {}                 },
                { EntityDefinitionClassType::PointClass, 0, 0, "point", std::nullopt, std::nullopt, std::nullopt,     pointModelDef,  std::nullopt, {},             {"base1", "base2"} },
=======
                //type                                   l  c  name     description   color         size              modelDef        properties      superclasses
                { EntityDefinitionClassType::BaseClass,  0, 0, "base1", "base1",      std::nullopt, vm::bbox3(-2, 2), base1ModelDef,  {a1_1, a2},     {}                 },
                { EntityDefinitionClassType::BaseClass,  0, 0, "base2", "base2",      Color(1,2,3), std::nullopt,     base2ModelDef,  {a1_2, a3},     {}                 },
                { EntityDefinitionClassType::PointClass, 0, 0, "point", std::nullopt, std::nullopt, std::nullopt,     pointModelDef,  {},             {"base1", "base2"} },
>>>>>>> dc34955e
            });
            const auto expected = std::vector<EntityDefinitionClassInfo>({
                { EntityDefinitionClassType::PointClass, 0, 0, "point", "base1",      Color(1,2,3), vm::bbox3(-2, 2), mergedModelDef, std::nullopt, {a1_1, a2, a3}, {"base1", "base2"} },
            });
            
            TestParserStatus status;
            CHECK_THAT(resolveInheritance(status, input), Catch::UnorderedEquals(expected));
            CHECK(status.countStatus(LogLevel::Warn) == 0u);
            CHECK(status.countStatus(LogLevel::Error) == 0u);
        }

        TEST_CASE("resolveInheritance.diamondInheritance", "[resolveInheritance]") {
            const auto a1 = std::make_shared<Assets::StringPropertyDefinition>("a1", "", "", false);
            const auto a2_1 = std::make_shared<Assets::StringPropertyDefinition>("a2_1", "", "", false);
            const auto a2_2 = std::make_shared<Assets::StringPropertyDefinition>("a2_2", "", "", false);
            const auto a3 = std::make_shared<Assets::StringPropertyDefinition>("a3", "", "", false);

            const auto input = std::vector<EntityDefinitionClassInfo>({
<<<<<<< HEAD
                //type                                   l  c  name       description    color         size              modelDef      spriteDef     attributes      superclasses
                { EntityDefinitionClassType::BaseClass,  0, 0, "base1",   "base1",       std::nullopt, vm::bbox3(-2, 2), std::nullopt, std::nullopt, {a1},   {}                     },
                { EntityDefinitionClassType::BaseClass,  0, 0, "base2_1", "base2_1",     Color(1,2,3), std::nullopt,     std::nullopt, std::nullopt, {a2_1}, {"base1"}              },
                { EntityDefinitionClassType::BaseClass,  0, 0, "base2_2", "base2_2",     std::nullopt, vm::bbox3(-1, 1), std::nullopt, std::nullopt, {a2_2}, {"base1"}              },
                { EntityDefinitionClassType::PointClass, 0, 0, "point1",   std::nullopt, std::nullopt, std::nullopt,     std::nullopt, std::nullopt, {a3},   {"base2_1", "base2_2"} },
                { EntityDefinitionClassType::PointClass, 0, 0, "point2",   std::nullopt, std::nullopt, std::nullopt,     std::nullopt, std::nullopt, {a3},   {"base2_2", "base2_1"} },
=======
                //type                                   l  c  name       description    color         size              modelDef      properties      superclasses
                { EntityDefinitionClassType::BaseClass,  0, 0, "base1",   "base1",       std::nullopt, vm::bbox3(-2, 2), std::nullopt, {a1},   {}                     },
                { EntityDefinitionClassType::BaseClass,  0, 0, "base2_1", "base2_1",     Color(1,2,3), std::nullopt,     std::nullopt, {a2_1}, {"base1"}              },
                { EntityDefinitionClassType::BaseClass,  0, 0, "base2_2", "base2_2",     std::nullopt, vm::bbox3(-1, 1), std::nullopt, {a2_2}, {"base1"}              },
                { EntityDefinitionClassType::PointClass, 0, 0, "point1",   std::nullopt, std::nullopt, std::nullopt,     std::nullopt, {a3},   {"base2_1", "base2_2"} },
                { EntityDefinitionClassType::PointClass, 0, 0, "point2",   std::nullopt, std::nullopt, std::nullopt,     std::nullopt, {a3},   {"base2_2", "base2_1"} },
>>>>>>> dc34955e
            });
            const auto expected = std::vector<EntityDefinitionClassInfo>({
                { EntityDefinitionClassType::PointClass, 0, 0, "point1", "base2_1", Color(1,2,3), vm::bbox3(-2, 2), std::nullopt, std::nullopt, {a3, a2_1, a1, a2_2}, {"base2_1", "base2_2"} },
                { EntityDefinitionClassType::PointClass, 0, 0, "point2", "base2_2", Color(1,2,3), vm::bbox3(-1, 1), std::nullopt, std::nullopt, {a3, a2_2, a1, a2_1}, {"base2_2", "base2_1"} },
            });
            
            TestParserStatus status;
            CHECK_THAT(resolveInheritance(status, input), Catch::UnorderedEquals(expected));
            CHECK(status.countStatus(LogLevel::Warn) == 0u);
            CHECK(status.countStatus(LogLevel::Error) == 0u);
        }
        
        TEST_CASE("resolveInheritance.overloadedSuperClass", "[resolveInheritance]") {
            const auto input = std::vector<EntityDefinitionClassInfo>({
<<<<<<< HEAD
                //type                                   l  c  name      description   color         size          modelDef      spriteDef     attributes      superclasses
                { EntityDefinitionClassType::PointClass, 0, 0, "base",   "point",      std::nullopt, std::nullopt, std::nullopt, std::nullopt, {},             {}       },
                { EntityDefinitionClassType::BrushClass, 0, 0, "base",   "brush",      std::nullopt, std::nullopt, std::nullopt, std::nullopt, {},             {}       },
                { EntityDefinitionClassType::PointClass, 0, 0, "point",  std::nullopt, std::nullopt, std::nullopt, std::nullopt, std::nullopt, {},             {"base"} },
                { EntityDefinitionClassType::BrushClass, 0, 0, "brush",  std::nullopt, std::nullopt, std::nullopt, std::nullopt, std::nullopt, {},             {"base"} },
=======
                //type                                   l  c  name      description   color         size          modelDef      properties      superclasses
                { EntityDefinitionClassType::PointClass, 0, 0, "base",   "point",      std::nullopt, std::nullopt, std::nullopt, {},             {}       },
                { EntityDefinitionClassType::BrushClass, 0, 0, "base",   "brush",      std::nullopt, std::nullopt, std::nullopt, {},             {}       },
                { EntityDefinitionClassType::PointClass, 0, 0, "point",  std::nullopt, std::nullopt, std::nullopt, std::nullopt, {},             {"base"} },
                { EntityDefinitionClassType::BrushClass, 0, 0, "brush",  std::nullopt, std::nullopt, std::nullopt, std::nullopt, {},             {"base"} },
>>>>>>> dc34955e
            });
            const auto expected = std::vector<EntityDefinitionClassInfo>({
                { EntityDefinitionClassType::PointClass, 0, 0, "base",   "point",      std::nullopt, std::nullopt, std::nullopt, std::nullopt, {},             {}       },
                { EntityDefinitionClassType::BrushClass, 0, 0, "base",   "brush",      std::nullopt, std::nullopt, std::nullopt, std::nullopt, {},             {}       },
                { EntityDefinitionClassType::PointClass, 0, 0, "point",  "point",      std::nullopt, std::nullopt, std::nullopt, std::nullopt, {},             {"base"} },
                { EntityDefinitionClassType::BrushClass, 0, 0, "brush",  "brush",      std::nullopt, std::nullopt, std::nullopt, std::nullopt, {},             {"base"} },
            });

            TestParserStatus status;
            CHECK_THAT(resolveInheritance(status, input), Catch::UnorderedEquals(expected));
            CHECK(status.countStatus(LogLevel::Warn) == 0u);
            CHECK(status.countStatus(LogLevel::Error) == 0u);
        }
        
        TEST_CASE("resolveInheritance.indirectOverloadedSuperClass", "[resolveInheritance]") {
            const auto input = std::vector<EntityDefinitionClassInfo>({
<<<<<<< HEAD
                //type                                   l  c  name      description   color         size          modelDef      spriteDef     attributes      superclasses
                { EntityDefinitionClassType::PointClass, 0, 0, "base",   "point",      std::nullopt, std::nullopt, std::nullopt, std::nullopt, {},             {}       },
                { EntityDefinitionClassType::BrushClass, 0, 0, "base",   "brush",      std::nullopt, std::nullopt, std::nullopt, std::nullopt, {},             {}       },
                { EntityDefinitionClassType::BaseClass,  0, 0, "mid",    std::nullopt, std::nullopt, std::nullopt, std::nullopt, std::nullopt, {},             {"base"} },
                { EntityDefinitionClassType::PointClass, 0, 0, "point",  std::nullopt, std::nullopt, std::nullopt, std::nullopt, std::nullopt, {},             {"mid"}  },
                { EntityDefinitionClassType::BrushClass, 0, 0, "brush",  std::nullopt, std::nullopt, std::nullopt, std::nullopt, std::nullopt, {},             {"mid"}  },
=======
                //type                                   l  c  name      description   color         size          modelDef      properties      superclasses
                { EntityDefinitionClassType::PointClass, 0, 0, "base",   "point",      std::nullopt, std::nullopt, std::nullopt, {},             {}       },
                { EntityDefinitionClassType::BrushClass, 0, 0, "base",   "brush",      std::nullopt, std::nullopt, std::nullopt, {},             {}       },
                { EntityDefinitionClassType::BaseClass,  0, 0, "mid",    std::nullopt, std::nullopt, std::nullopt, std::nullopt, {},             {"base"} },
                { EntityDefinitionClassType::PointClass, 0, 0, "point",  std::nullopt, std::nullopt, std::nullopt, std::nullopt, {},             {"mid"}  },
                { EntityDefinitionClassType::BrushClass, 0, 0, "brush",  std::nullopt, std::nullopt, std::nullopt, std::nullopt, {},             {"mid"}  },
>>>>>>> dc34955e
            });
            const auto expected = std::vector<EntityDefinitionClassInfo>({
                { EntityDefinitionClassType::PointClass, 0, 0, "base",   "point",      std::nullopt, std::nullopt, std::nullopt, std::nullopt, {},             {}      },
                { EntityDefinitionClassType::BrushClass, 0, 0, "base",   "brush",      std::nullopt, std::nullopt, std::nullopt, std::nullopt, {},             {}      },
                { EntityDefinitionClassType::PointClass, 0, 0, "point",  "point",      std::nullopt, std::nullopt, std::nullopt, std::nullopt, {},             {"mid"} },
                { EntityDefinitionClassType::BrushClass, 0, 0, "brush",  "brush",      std::nullopt, std::nullopt, std::nullopt, std::nullopt, {},             {"mid"} },
            });

            TestParserStatus status;
            CHECK_THAT(resolveInheritance(status, input), Catch::UnorderedEquals(expected));
            CHECK(status.countStatus(LogLevel::Warn) == 0u);
            CHECK(status.countStatus(LogLevel::Error) == 0u);
        }
    }
}<|MERGE_RESOLUTION|>--- conflicted
+++ resolved
@@ -31,17 +31,10 @@
     namespace IO {
         TEST_CASE("resolveInheritance.filterBaseClasses", "[resolveInheritance]") {
             const auto input = std::vector<EntityDefinitionClassInfo>({
-<<<<<<< HEAD
-                //type                                   l  c  name     description   color         size          modelDef      spriteDef     attributes superclasses
+                //type                                   l  c  name     description   color         size          modelDef      spriteDef     properties superclasses
                 { EntityDefinitionClassType::BaseClass,  0, 0, "base",  std::nullopt, std::nullopt, std::nullopt, std::nullopt, std::nullopt, {},        {} },
                 { EntityDefinitionClassType::PointClass, 0, 0, "point", std::nullopt, std::nullopt, std::nullopt, std::nullopt, std::nullopt, {},        {} },
                 { EntityDefinitionClassType::BrushClass, 0, 0, "brush", std::nullopt, std::nullopt, std::nullopt, std::nullopt, std::nullopt, {},        {} },
-=======
-                //type                                   l  c  name     description   color         size          modelDef      properties superclasses
-                { EntityDefinitionClassType::BaseClass,  0, 0, "base",  std::nullopt, std::nullopt, std::nullopt, std::nullopt, {},        {} },
-                { EntityDefinitionClassType::PointClass, 0, 0, "point", std::nullopt, std::nullopt, std::nullopt, std::nullopt, {},        {} },
-                { EntityDefinitionClassType::BrushClass, 0, 0, "brush", std::nullopt, std::nullopt, std::nullopt, std::nullopt, {},        {} },
->>>>>>> dc34955e
             });
             const auto expected = std::vector<EntityDefinitionClassInfo>({
                 { EntityDefinitionClassType::PointClass, 0, 0, "point", std::nullopt, std::nullopt, std::nullopt, std::nullopt, std::nullopt, {},        {} },
@@ -56,8 +49,7 @@
 
         TEST_CASE("resolveInheritance.filterRedundantClasses", "[resolveInheritance]") {
             const auto input = std::vector<EntityDefinitionClassInfo>({
-<<<<<<< HEAD
-                //type                                   l  c  name     description   color         size          modelDef  spriteDef         attributes superclasses
+                //type                                   l  c  name     description   color         size          modelDef  spriteDef         properties superclasses
                 { EntityDefinitionClassType::BaseClass,  0, 0, "a", std::nullopt, std::nullopt, std::nullopt, std::nullopt, std::nullopt,     {},        {} },
                 { EntityDefinitionClassType::PointClass, 0, 1, "a", std::nullopt, std::nullopt, std::nullopt, std::nullopt, std::nullopt,     {},        {} },
                 { EntityDefinitionClassType::BrushClass, 0, 1, "b", std::nullopt, std::nullopt, std::nullopt, std::nullopt, std::nullopt,     {},        {} },
@@ -71,22 +63,6 @@
                 { EntityDefinitionClassType::BrushClass, 0, 1, "e", std::nullopt, std::nullopt, std::nullopt, std::nullopt, std::nullopt,     {},        {} },
                 { EntityDefinitionClassType::BaseClass,  0, 0, "f", std::nullopt, std::nullopt, std::nullopt, std::nullopt, std::nullopt,     {},        {} },
                 { EntityDefinitionClassType::BaseClass,  0, 1, "f", std::nullopt, std::nullopt, std::nullopt, std::nullopt, std::nullopt,     {},        {} },
-=======
-                //type                                   l  c  name     description   color         size          modelDef      properties superclasses
-                { EntityDefinitionClassType::BaseClass,  0, 0, "a", std::nullopt, std::nullopt, std::nullopt, std::nullopt,     {},        {} },
-                { EntityDefinitionClassType::PointClass, 0, 1, "a", std::nullopt, std::nullopt, std::nullopt, std::nullopt,     {},        {} },
-                { EntityDefinitionClassType::BrushClass, 0, 1, "b", std::nullopt, std::nullopt, std::nullopt, std::nullopt,     {},        {} },
-                { EntityDefinitionClassType::BaseClass,  0, 0, "b", std::nullopt, std::nullopt, std::nullopt, std::nullopt,     {},        {} },
-                { EntityDefinitionClassType::PointClass, 0, 1, "c", std::nullopt, std::nullopt, std::nullopt, std::nullopt,     {},        {} },
-                { EntityDefinitionClassType::BrushClass, 0, 2, "c", std::nullopt, std::nullopt, std::nullopt, std::nullopt,     {},        {} },
-                { EntityDefinitionClassType::BaseClass,  0, 0, "c", std::nullopt, std::nullopt, std::nullopt, std::nullopt,     {},        {} },
-                { EntityDefinitionClassType::PointClass, 0, 0, "d", std::nullopt, std::nullopt, std::nullopt, std::nullopt,     {},        {} },
-                { EntityDefinitionClassType::PointClass, 0, 1, "d", std::nullopt, std::nullopt, std::nullopt, std::nullopt,     {},        {} },
-                { EntityDefinitionClassType::BrushClass, 0, 0, "e", std::nullopt, std::nullopt, std::nullopt, std::nullopt,     {},        {} },
-                { EntityDefinitionClassType::BrushClass, 0, 1, "e", std::nullopt, std::nullopt, std::nullopt, std::nullopt,     {},        {} },
-                { EntityDefinitionClassType::BaseClass,  0, 0, "f", std::nullopt, std::nullopt, std::nullopt, std::nullopt,     {},        {} },
-                { EntityDefinitionClassType::BaseClass,  0, 1, "f", std::nullopt, std::nullopt, std::nullopt, std::nullopt,     {},        {} },
->>>>>>> dc34955e
             });
             const auto expected = std::vector<EntityDefinitionClassInfo>({
                 { EntityDefinitionClassType::BrushClass, 0, 1, "b", std::nullopt, std::nullopt, std::nullopt, std::nullopt, std::nullopt,     {},        {} },
@@ -106,15 +82,9 @@
             const auto baseModelDef = Assets::ModelDefinition(EL::Expression(EL::LiteralExpression(EL::Value("abc")), 0, 0));
             
             const auto input = std::vector<EntityDefinitionClassInfo>({
-<<<<<<< HEAD
-                //type                                   l  c  name     description    color           size              modelDef      spriteDef      attributes superclasses
+                //type                                   l  c  name     description    color           size              modelDef      spriteDef      properties superclasses
                 { EntityDefinitionClassType::BaseClass,  0, 0, "base",  "description", Color(1, 2, 3), vm::bbox3(-1, 1), baseModelDef, std::nullopt, {},        {}       },
                 { EntityDefinitionClassType::PointClass, 0, 0, "point", std::nullopt,  std::nullopt,   std::nullopt,     std::nullopt, std::nullopt, {},        {"base"} },
-=======
-                //type                                   l  c  name     description    color           size              modelDef      properties superclasses
-                { EntityDefinitionClassType::BaseClass,  0, 0, "base",  "description", Color(1, 2, 3), vm::bbox3(-1, 1), baseModelDef, {},        {}       },
-                { EntityDefinitionClassType::PointClass, 0, 0, "point", std::nullopt,  std::nullopt,   std::nullopt,     std::nullopt, {},        {"base"} },
->>>>>>> dc34955e
             });
             const auto expected = std::vector<EntityDefinitionClassInfo>({
                 { EntityDefinitionClassType::PointClass, 0, 0, "point", "description", Color(1, 2, 3), vm::bbox3(-1, 1), baseModelDef, std::nullopt, {},        {"base"} },
@@ -128,15 +98,9 @@
 
         TEST_CASE("resolveInheritance.skipMembersIfPresent", "[resolveInheritance]") {
             const auto input = std::vector<EntityDefinitionClassInfo>({
-<<<<<<< HEAD
-                //type                                   l  c  name     description    color           size              modelDef      spriteDef     attributes superclasses
+                //type                                   l  c  name     description    color           size              modelDef      spriteDef     proeprties superclasses
                 { EntityDefinitionClassType::BaseClass,  0, 0, "base",  "description", Color(1, 2, 3), vm::bbox3(-1, 1), std::nullopt, std::nullopt, {},        {}       },
                 { EntityDefinitionClassType::PointClass, 0, 0, "point", "blah blah",   Color(2, 3, 4), vm::bbox3(-2, 2), std::nullopt, std::nullopt, {},        {"base"} },
-=======
-                //type                                   l  c  name     description    color           size              modelDef      proeprties superclasses
-                { EntityDefinitionClassType::BaseClass,  0, 0, "base",  "description", Color(1, 2, 3), vm::bbox3(-1, 1), std::nullopt, {},        {}       },
-                { EntityDefinitionClassType::PointClass, 0, 0, "point", "blah blah",   Color(2, 3, 4), vm::bbox3(-2, 2), std::nullopt, {},        {"base"} },
->>>>>>> dc34955e
             });
             const auto expected = std::vector<EntityDefinitionClassInfo>({
                 { EntityDefinitionClassType::PointClass, 0, 0, "point", "blah blah",   Color(2, 3, 4), vm::bbox3(-2, 2), std::nullopt, std::nullopt, {},        {"base"} },
@@ -155,15 +119,9 @@
             mergedModelDef.append(baseModelDef);
             
             const auto input = std::vector<EntityDefinitionClassInfo>({
-<<<<<<< HEAD
-                //type                                   l  c  name     description   color         size          modelDef        spriteDef      attributes superclasses
+                //type                                   l  c  name     description   color         size          modelDef        spriteDef      properties superclasses
                 { EntityDefinitionClassType::BaseClass,  0, 0, "base",  std::nullopt, std::nullopt, std::nullopt, baseModelDef,   std::nullopt,  {},        {}       },
                 { EntityDefinitionClassType::PointClass, 0, 0, "point", std::nullopt, std::nullopt, std::nullopt, pointModelDef,  std::nullopt,  {},        {"base"} },
-=======
-                //type                                   l  c  name     description   color         size          modelDef        properties superclasses
-                { EntityDefinitionClassType::BaseClass,  0, 0, "base",  std::nullopt, std::nullopt, std::nullopt, baseModelDef,   {},        {}       },
-                { EntityDefinitionClassType::PointClass, 0, 0, "point", std::nullopt, std::nullopt, std::nullopt, pointModelDef,  {},        {"base"} },
->>>>>>> dc34955e
             });
             const auto expected = std::vector<EntityDefinitionClassInfo>({
                 { EntityDefinitionClassType::PointClass, 0, 0, "point", std::nullopt, std::nullopt, std::nullopt, mergedModelDef, std::nullopt,  {},        {"base"} },
@@ -182,15 +140,9 @@
             const auto a3 = std::make_shared<Assets::StringPropertyDefinition>("a3", "", "", false);
         
             const auto input = std::vector<EntityDefinitionClassInfo>({
-<<<<<<< HEAD
-                //type                                   l  c  name     description   color         size          modelDef      spriteDef     attributes      superclasses
+                //type                                   l  c  name     description   color         size          modelDef      spriteDef     properties      superclasses
                 { EntityDefinitionClassType::BaseClass,  0, 0, "base",  std::nullopt, std::nullopt, std::nullopt, std::nullopt, std::nullopt, {a1_1, a2},     {}       },
                 { EntityDefinitionClassType::PointClass, 0, 0, "point", std::nullopt, std::nullopt, std::nullopt, std::nullopt, std::nullopt, {a1_2, a3},     {"base"} },
-=======
-                //type                                   l  c  name     description   color         size          modelDef      properties      superclasses
-                { EntityDefinitionClassType::BaseClass,  0, 0, "base",  std::nullopt, std::nullopt, std::nullopt, std::nullopt, {a1_1, a2},     {}       },
-                { EntityDefinitionClassType::PointClass, 0, 0, "point", std::nullopt, std::nullopt, std::nullopt, std::nullopt, {a1_2, a3},     {"base"} },
->>>>>>> dc34955e
             });
             const auto expected = std::vector<EntityDefinitionClassInfo>({
                 { EntityDefinitionClassType::PointClass, 0, 0, "point", std::nullopt, std::nullopt, std::nullopt, std::nullopt, std::nullopt, {a1_2, a3, a2}, {"base"} },
@@ -212,15 +164,9 @@
             a2->addOption(1 << 4, "a2_4", "", false);
         
             const auto input = std::vector<EntityDefinitionClassInfo>({
-<<<<<<< HEAD
-                //type                                   l  c  name     description   color         size          modelDef      spriteDef     attributes  superclasses
+                //type                                   l  c  name     description   color         size          modelDef      spriteDef     properties  superclasses
                 { EntityDefinitionClassType::BaseClass,  0, 0, "base",  std::nullopt, std::nullopt, std::nullopt, std::nullopt, std::nullopt, {a1},       {}       },
                 { EntityDefinitionClassType::PointClass, 0, 0, "point", std::nullopt, std::nullopt, std::nullopt, std::nullopt, std::nullopt, {a2},       {"base"} },
-=======
-                //type                                   l  c  name     description   color         size          modelDef      properties  superclasses
-                { EntityDefinitionClassType::BaseClass,  0, 0, "base",  std::nullopt, std::nullopt, std::nullopt, std::nullopt, {a1},       {}       },
-                { EntityDefinitionClassType::PointClass, 0, 0, "point", std::nullopt, std::nullopt, std::nullopt, std::nullopt, {a2},       {"base"} },
->>>>>>> dc34955e
             });
 
             TestParserStatus status;
@@ -260,17 +206,10 @@
             mergedModelDef.append(base2ModelDef);
             
             const auto input = std::vector<EntityDefinitionClassInfo>({
-<<<<<<< HEAD
-                //type                                   l  c  name     description   color         size              modelDef        spriteDef     attributes      superclasses
+                //type                                   l  c  name     description   color         size              modelDef        spriteDef     properties      superclasses
                 { EntityDefinitionClassType::BaseClass,  0, 0, "base1", "base1",      std::nullopt, vm::bbox3(-2, 2), base1ModelDef,  std::nullopt, {a1_1, a2},     {}                 },
                 { EntityDefinitionClassType::BaseClass,  0, 0, "base2", "base2",      Color(1,2,3), std::nullopt,     base2ModelDef,  std::nullopt, {a1_2, a3},     {}                 },
                 { EntityDefinitionClassType::PointClass, 0, 0, "point", std::nullopt, std::nullopt, std::nullopt,     pointModelDef,  std::nullopt, {},             {"base1", "base2"} },
-=======
-                //type                                   l  c  name     description   color         size              modelDef        properties      superclasses
-                { EntityDefinitionClassType::BaseClass,  0, 0, "base1", "base1",      std::nullopt, vm::bbox3(-2, 2), base1ModelDef,  {a1_1, a2},     {}                 },
-                { EntityDefinitionClassType::BaseClass,  0, 0, "base2", "base2",      Color(1,2,3), std::nullopt,     base2ModelDef,  {a1_2, a3},     {}                 },
-                { EntityDefinitionClassType::PointClass, 0, 0, "point", std::nullopt, std::nullopt, std::nullopt,     pointModelDef,  {},             {"base1", "base2"} },
->>>>>>> dc34955e
             });
             const auto expected = std::vector<EntityDefinitionClassInfo>({
                 { EntityDefinitionClassType::PointClass, 0, 0, "point", "base1",      Color(1,2,3), vm::bbox3(-2, 2), mergedModelDef, std::nullopt, {a1_1, a2, a3}, {"base1", "base2"} },
@@ -289,21 +228,12 @@
             const auto a3 = std::make_shared<Assets::StringPropertyDefinition>("a3", "", "", false);
 
             const auto input = std::vector<EntityDefinitionClassInfo>({
-<<<<<<< HEAD
-                //type                                   l  c  name       description    color         size              modelDef      spriteDef     attributes      superclasses
+                //type                                   l  c  name       description    color         size              modelDef      spriteDef     properties      superclasses
                 { EntityDefinitionClassType::BaseClass,  0, 0, "base1",   "base1",       std::nullopt, vm::bbox3(-2, 2), std::nullopt, std::nullopt, {a1},   {}                     },
                 { EntityDefinitionClassType::BaseClass,  0, 0, "base2_1", "base2_1",     Color(1,2,3), std::nullopt,     std::nullopt, std::nullopt, {a2_1}, {"base1"}              },
                 { EntityDefinitionClassType::BaseClass,  0, 0, "base2_2", "base2_2",     std::nullopt, vm::bbox3(-1, 1), std::nullopt, std::nullopt, {a2_2}, {"base1"}              },
                 { EntityDefinitionClassType::PointClass, 0, 0, "point1",   std::nullopt, std::nullopt, std::nullopt,     std::nullopt, std::nullopt, {a3},   {"base2_1", "base2_2"} },
                 { EntityDefinitionClassType::PointClass, 0, 0, "point2",   std::nullopt, std::nullopt, std::nullopt,     std::nullopt, std::nullopt, {a3},   {"base2_2", "base2_1"} },
-=======
-                //type                                   l  c  name       description    color         size              modelDef      properties      superclasses
-                { EntityDefinitionClassType::BaseClass,  0, 0, "base1",   "base1",       std::nullopt, vm::bbox3(-2, 2), std::nullopt, {a1},   {}                     },
-                { EntityDefinitionClassType::BaseClass,  0, 0, "base2_1", "base2_1",     Color(1,2,3), std::nullopt,     std::nullopt, {a2_1}, {"base1"}              },
-                { EntityDefinitionClassType::BaseClass,  0, 0, "base2_2", "base2_2",     std::nullopt, vm::bbox3(-1, 1), std::nullopt, {a2_2}, {"base1"}              },
-                { EntityDefinitionClassType::PointClass, 0, 0, "point1",   std::nullopt, std::nullopt, std::nullopt,     std::nullopt, {a3},   {"base2_1", "base2_2"} },
-                { EntityDefinitionClassType::PointClass, 0, 0, "point2",   std::nullopt, std::nullopt, std::nullopt,     std::nullopt, {a3},   {"base2_2", "base2_1"} },
->>>>>>> dc34955e
             });
             const auto expected = std::vector<EntityDefinitionClassInfo>({
                 { EntityDefinitionClassType::PointClass, 0, 0, "point1", "base2_1", Color(1,2,3), vm::bbox3(-2, 2), std::nullopt, std::nullopt, {a3, a2_1, a1, a2_2}, {"base2_1", "base2_2"} },
@@ -318,19 +248,11 @@
         
         TEST_CASE("resolveInheritance.overloadedSuperClass", "[resolveInheritance]") {
             const auto input = std::vector<EntityDefinitionClassInfo>({
-<<<<<<< HEAD
-                //type                                   l  c  name      description   color         size          modelDef      spriteDef     attributes      superclasses
+                //type                                   l  c  name      description   color         size          modelDef      spriteDef     properties      superclasses
                 { EntityDefinitionClassType::PointClass, 0, 0, "base",   "point",      std::nullopt, std::nullopt, std::nullopt, std::nullopt, {},             {}       },
                 { EntityDefinitionClassType::BrushClass, 0, 0, "base",   "brush",      std::nullopt, std::nullopt, std::nullopt, std::nullopt, {},             {}       },
                 { EntityDefinitionClassType::PointClass, 0, 0, "point",  std::nullopt, std::nullopt, std::nullopt, std::nullopt, std::nullopt, {},             {"base"} },
                 { EntityDefinitionClassType::BrushClass, 0, 0, "brush",  std::nullopt, std::nullopt, std::nullopt, std::nullopt, std::nullopt, {},             {"base"} },
-=======
-                //type                                   l  c  name      description   color         size          modelDef      properties      superclasses
-                { EntityDefinitionClassType::PointClass, 0, 0, "base",   "point",      std::nullopt, std::nullopt, std::nullopt, {},             {}       },
-                { EntityDefinitionClassType::BrushClass, 0, 0, "base",   "brush",      std::nullopt, std::nullopt, std::nullopt, {},             {}       },
-                { EntityDefinitionClassType::PointClass, 0, 0, "point",  std::nullopt, std::nullopt, std::nullopt, std::nullopt, {},             {"base"} },
-                { EntityDefinitionClassType::BrushClass, 0, 0, "brush",  std::nullopt, std::nullopt, std::nullopt, std::nullopt, {},             {"base"} },
->>>>>>> dc34955e
             });
             const auto expected = std::vector<EntityDefinitionClassInfo>({
                 { EntityDefinitionClassType::PointClass, 0, 0, "base",   "point",      std::nullopt, std::nullopt, std::nullopt, std::nullopt, {},             {}       },
@@ -347,21 +269,12 @@
         
         TEST_CASE("resolveInheritance.indirectOverloadedSuperClass", "[resolveInheritance]") {
             const auto input = std::vector<EntityDefinitionClassInfo>({
-<<<<<<< HEAD
-                //type                                   l  c  name      description   color         size          modelDef      spriteDef     attributes      superclasses
+                //type                                   l  c  name      description   color         size          modelDef      spriteDef     properties      superclasses
                 { EntityDefinitionClassType::PointClass, 0, 0, "base",   "point",      std::nullopt, std::nullopt, std::nullopt, std::nullopt, {},             {}       },
                 { EntityDefinitionClassType::BrushClass, 0, 0, "base",   "brush",      std::nullopt, std::nullopt, std::nullopt, std::nullopt, {},             {}       },
                 { EntityDefinitionClassType::BaseClass,  0, 0, "mid",    std::nullopt, std::nullopt, std::nullopt, std::nullopt, std::nullopt, {},             {"base"} },
                 { EntityDefinitionClassType::PointClass, 0, 0, "point",  std::nullopt, std::nullopt, std::nullopt, std::nullopt, std::nullopt, {},             {"mid"}  },
                 { EntityDefinitionClassType::BrushClass, 0, 0, "brush",  std::nullopt, std::nullopt, std::nullopt, std::nullopt, std::nullopt, {},             {"mid"}  },
-=======
-                //type                                   l  c  name      description   color         size          modelDef      properties      superclasses
-                { EntityDefinitionClassType::PointClass, 0, 0, "base",   "point",      std::nullopt, std::nullopt, std::nullopt, {},             {}       },
-                { EntityDefinitionClassType::BrushClass, 0, 0, "base",   "brush",      std::nullopt, std::nullopt, std::nullopt, {},             {}       },
-                { EntityDefinitionClassType::BaseClass,  0, 0, "mid",    std::nullopt, std::nullopt, std::nullopt, std::nullopt, {},             {"base"} },
-                { EntityDefinitionClassType::PointClass, 0, 0, "point",  std::nullopt, std::nullopt, std::nullopt, std::nullopt, {},             {"mid"}  },
-                { EntityDefinitionClassType::BrushClass, 0, 0, "brush",  std::nullopt, std::nullopt, std::nullopt, std::nullopt, {},             {"mid"}  },
->>>>>>> dc34955e
             });
             const auto expected = std::vector<EntityDefinitionClassInfo>({
                 { EntityDefinitionClassType::PointClass, 0, 0, "base",   "point",      std::nullopt, std::nullopt, std::nullopt, std::nullopt, {},             {}      },
