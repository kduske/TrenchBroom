/*
 Copyright (C) 2010-2017 Kristian Duske

 This file is part of TrenchBroom.

 TrenchBroom is free software: you can redistribute it and/or modify
 it under the terms of the GNU General Public License as published by
 the Free Software Foundation, either version 3 of the License, or
 (at your option) any later version.

 TrenchBroom is distributed in the hope that it will be useful,
 but WITHOUT ANY WARRANTY; without even the implied warranty of
 MERCHANTABILITY or FITNESS FOR A PARTICULAR PURPOSE.  See the
 GNU General Public License for more details.

 You should have received a copy of the GNU General Public License
 along with TrenchBroom. If not, see <http://www.gnu.org/licenses/>.
 */

#include <catch2/catch.hpp>

#include "GTestCompat.h"

#include "Model/BrushNode.h"
#include "Model/EntityNode.h"
#include "Model/GroupNode.h"
#include "Model/LayerNode.h"
#include "Model/WorldNode.h"
#include "View/MapDocumentTest.h"
#include "View/PasteType.h"

#include <set>

namespace TrenchBroom {
    namespace View {
        class GroupNodesTest : public MapDocumentTest {};

        TEST_CASE_METHOD(GroupNodesTest, "GroupNodesTest.createEmptyGroup", "[GroupNodesTest]") {
            ASSERT_EQ(nullptr, document->groupSelection("test"));
        }

<<<<<<< HEAD
        TEST_CASE_METHOD(GroupNodesTest, "GroupNodesTest.createGroupWithOneNode", "[GroupNodesTest]") {
            Model::Brush* brush = createBrush();
=======
        TEST_CASE_METHOD(GroupNodesTest, "GroupNodesTest.createGroupWithOneNode") {
            Model::BrushNode* brush = createBrushNode();
>>>>>>> acc010c6
            document->addNode(brush, document->currentParent());
            document->select(brush);

            Model::GroupNode* group = document->groupSelection("test");
            ASSERT_TRUE(group != nullptr);

            ASSERT_EQ(group, brush->parent());
            ASSERT_TRUE(group->selected());
            ASSERT_FALSE(brush->selected());

            document->undoCommand();
            ASSERT_EQ(nullptr, group->parent());
            ASSERT_EQ(document->currentParent(), brush->parent());
            ASSERT_TRUE(brush->selected());
        }

<<<<<<< HEAD
        TEST_CASE_METHOD(GroupNodesTest, "GroupNodesTest.createGroupWithPartialBrushEntity", "[GroupNodesTest]") {
            Model::Brush* brush1 = createBrush();
=======
        TEST_CASE_METHOD(GroupNodesTest, "GroupNodesTest.createGroupWithPartialBrushEntity") {
            Model::BrushNode* brush1 = createBrushNode();
>>>>>>> acc010c6
            document->addNode(brush1, document->currentParent());

            Model::BrushNode* brush2 = createBrushNode();
            document->addNode(brush2, document->currentParent());

            Model::EntityNode* entity = new Model::EntityNode();
            document->addNode(entity, document->currentParent());
            document->reparentNodes(entity, { brush1, brush2 });

            document->select(brush1);

            Model::GroupNode* group = document->groupSelection("test");
            ASSERT_TRUE(group != nullptr);

            ASSERT_EQ(entity, brush1->parent());
            ASSERT_EQ(entity, brush2->parent());
            ASSERT_EQ(group, entity->parent());
            ASSERT_TRUE(group->selected());
            ASSERT_FALSE(brush1->selected());

            document->undoCommand();
            ASSERT_EQ(nullptr, group->parent());
            ASSERT_EQ(entity, brush1->parent());
            ASSERT_EQ(entity, brush2->parent());
            ASSERT_EQ(document->currentParent(), entity->parent());
            ASSERT_FALSE(group->selected());
            ASSERT_TRUE(brush1->selected());
        }

<<<<<<< HEAD
        TEST_CASE_METHOD(GroupNodesTest, "GroupNodesTest.createGroupWithFullBrushEntity", "[GroupNodesTest]") {
            Model::Brush* brush1 = createBrush();
=======
        TEST_CASE_METHOD(GroupNodesTest, "GroupNodesTest.createGroupWithFullBrushEntity") {
            Model::BrushNode* brush1 = createBrushNode();
>>>>>>> acc010c6
            document->addNode(brush1, document->currentParent());

            Model::BrushNode* brush2 = createBrushNode();
            document->addNode(brush2, document->currentParent());

            Model::EntityNode* entity = new Model::EntityNode();
            document->addNode(entity, document->currentParent());
            document->reparentNodes(entity, { brush1, brush2 });

            document->select(std::vector<Model::Node*>({ brush1, brush2 }));

            Model::GroupNode* group = document->groupSelection("test");
            ASSERT_TRUE(group != nullptr);

            ASSERT_EQ(entity, brush1->parent());
            ASSERT_EQ(entity, brush2->parent());
            ASSERT_EQ(group, entity->parent());
            ASSERT_TRUE(group->selected());
            ASSERT_FALSE(brush1->selected());
            ASSERT_FALSE(brush2->selected());

            document->undoCommand();
            ASSERT_EQ(nullptr, group->parent());
            ASSERT_EQ(entity, brush1->parent());
            ASSERT_EQ(entity, brush2->parent());
            ASSERT_EQ(document->currentParent(), entity->parent());
            ASSERT_FALSE(group->selected());
            ASSERT_TRUE(brush1->selected());
            ASSERT_TRUE(brush2->selected());
        }

        TEST_CASE_METHOD(GroupNodesTest, "GroupNodesTest.pasteInGroup", "[GroupNodesTest]") {
            // https://github.com/kduske/TrenchBroom/issues/1734

            const std::string data("{"
                              "\"classname\" \"light\""
                              "\"origin\" \"0 0 0\""
                              "}");

            Model::BrushNode* brush = createBrushNode();
            document->addNode(brush, document->currentParent());
            document->select(brush);

            Model::GroupNode* group = document->groupSelection("test");
            document->openGroup(group);

            ASSERT_EQ(PasteType::Node, document->paste(data));
            ASSERT_TRUE(document->selectedNodes().hasOnlyEntities());
            ASSERT_EQ(1u, document->selectedNodes().entityCount());

            Model::EntityNode* light = document->selectedNodes().entities().front();
            ASSERT_EQ(group, light->parent());
        }

        static bool hasEmptyName(const std::vector<std::string>& names) {
            for (const auto& name : names) {
                if (name.empty()) {
                    return true;
                }
            }
            return false;
        }

        TEST_CASE_METHOD(GroupNodesTest, "GroupNodesTest.undoMoveGroupContainingBrushEntity", "[GroupNodesTest]") {
            // Test for issue #1715

            Model::BrushNode* brush1 = createBrushNode();
            document->addNode(brush1, document->currentParent());

            Model::EntityNode* entity = new Model::EntityNode();
            document->addNode(entity, document->currentParent());
            document->reparentNodes(entity, { brush1 });

            document->select(brush1);

            Model::GroupNode* group = document->groupSelection("test");
            ASSERT_TRUE(group->selected());

            ASSERT_TRUE(document->translateObjects(vm::vec3(16,0,0)));

            ASSERT_FALSE(hasEmptyName(entity->attributeNames()));

            document->undoCommand();

            ASSERT_FALSE(hasEmptyName(entity->attributeNames()));
        }

        TEST_CASE_METHOD(GroupNodesTest, "GroupNodesTest.rotateGroupContainingBrushEntity", "[GroupNodesTest]") {
            // Test for issue #1754

            Model::BrushNode* brush1 = createBrushNode();
            document->addNode(brush1, document->currentParent());

            Model::EntityNode* entity = new Model::EntityNode();
            document->addNode(entity, document->currentParent());
            document->reparentNodes(entity, { brush1 });

            document->select(brush1);

            Model::GroupNode* group = document->groupSelection("test");
            ASSERT_TRUE(group->selected());

            EXPECT_FALSE(entity->hasAttribute("origin"));
            ASSERT_TRUE(document->rotateObjects(vm::vec3::zero(), vm::vec3::pos_z(), static_cast<FloatType>(10.0)));
            EXPECT_FALSE(entity->hasAttribute("origin"));

            document->undoCommand();

            EXPECT_FALSE(entity->hasAttribute("origin"));
        }

        TEST_CASE_METHOD(GroupNodesTest, "GroupNodesTest.renameGroup", "[GroupNodesTest]") {
            Model::Brush* brush1 = createBrush();
            document->addNode(brush1, document->currentParent());
            document->select(brush1);

            Model::Group* group = document->groupSelection("test");
            
            document->renameGroups("abc");
            CHECK(group->name() == "abc");
            
            document->undoCommand();
            CHECK(group->name() == "test");

            document->redoCommand();
            CHECK(group->name() == "abc");
        }
    }
}<|MERGE_RESOLUTION|>--- conflicted
+++ resolved
@@ -39,13 +39,8 @@
             ASSERT_EQ(nullptr, document->groupSelection("test"));
         }
 
-<<<<<<< HEAD
         TEST_CASE_METHOD(GroupNodesTest, "GroupNodesTest.createGroupWithOneNode", "[GroupNodesTest]") {
-            Model::Brush* brush = createBrush();
-=======
-        TEST_CASE_METHOD(GroupNodesTest, "GroupNodesTest.createGroupWithOneNode") {
             Model::BrushNode* brush = createBrushNode();
->>>>>>> acc010c6
             document->addNode(brush, document->currentParent());
             document->select(brush);
 
@@ -62,13 +57,8 @@
             ASSERT_TRUE(brush->selected());
         }
 
-<<<<<<< HEAD
         TEST_CASE_METHOD(GroupNodesTest, "GroupNodesTest.createGroupWithPartialBrushEntity", "[GroupNodesTest]") {
-            Model::Brush* brush1 = createBrush();
-=======
-        TEST_CASE_METHOD(GroupNodesTest, "GroupNodesTest.createGroupWithPartialBrushEntity") {
-            Model::BrushNode* brush1 = createBrushNode();
->>>>>>> acc010c6
+            Model::BrushNode* brush1 = createBrushNode();
             document->addNode(brush1, document->currentParent());
 
             Model::BrushNode* brush2 = createBrushNode();
@@ -98,13 +88,8 @@
             ASSERT_TRUE(brush1->selected());
         }
 
-<<<<<<< HEAD
         TEST_CASE_METHOD(GroupNodesTest, "GroupNodesTest.createGroupWithFullBrushEntity", "[GroupNodesTest]") {
-            Model::Brush* brush1 = createBrush();
-=======
-        TEST_CASE_METHOD(GroupNodesTest, "GroupNodesTest.createGroupWithFullBrushEntity") {
-            Model::BrushNode* brush1 = createBrushNode();
->>>>>>> acc010c6
+            Model::BrushNode* brush1 = createBrushNode();
             document->addNode(brush1, document->currentParent());
 
             Model::BrushNode* brush2 = createBrushNode();
@@ -217,11 +202,11 @@
         }
 
         TEST_CASE_METHOD(GroupNodesTest, "GroupNodesTest.renameGroup", "[GroupNodesTest]") {
-            Model::Brush* brush1 = createBrush();
-            document->addNode(brush1, document->currentParent());
-            document->select(brush1);
-
-            Model::Group* group = document->groupSelection("test");
+            Model::BrushNode* brush1 = createBrush();
+            document->addNode(brush1, document->currentParent());
+            document->select(brush1);
+
+            Model::GroupNode group = document->groupSelection("test");
             
             document->renameGroups("abc");
             CHECK(group->name() == "abc");
