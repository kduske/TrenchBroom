--- conflicted
+++ resolved
@@ -658,11 +658,7 @@
     auto* firstVertex = m_vertices.front();
     auto* currentVertex = firstVertex;
     do {
-<<<<<<< HEAD
-        if (currentVertex != except && equal(position, currentVertex->position(), epsilon))
-=======
-        if (currentVertex != except && position.equals(currentVertex->position(), epsilon)) {
->>>>>>> 582a1b0b
+        if (currentVertex != except && equal(position, currentVertex->position(), epsilon)) {
             return currentVertex;
         }
         currentVertex = currentVertex->next();
@@ -678,15 +674,9 @@
     auto* firstVertex = m_vertices.front();
     auto* currentVertex = firstVertex;
     do {
-<<<<<<< HEAD
-        const T distance = squaredDistance(position, currentVertex->position());
-        if (distance < closestDistance) {
-            closestDistance = distance;
-=======
-        const auto currentDistance2 = position.squaredDistanceTo(currentVertex->position());
+        const T currentDistance2 = squaredDistance(position, currentVertex->position());
         if (currentDistance2 < closestDistance2) {
             closestDistance2 = currentDistance2;
->>>>>>> 582a1b0b
             closestVertex = currentVertex;
         }
         currentVertex = currentVertex->next();
