--- conflicted
+++ resolved
@@ -336,14 +336,8 @@
             Renderer::VertexArray vertexArray = Renderer::VertexArray::move(std::move(vertices));
             Renderer::ActiveShader shader(shaderManager(), Renderer::Shaders::TextureBrowserBorderShader);
 
-<<<<<<< HEAD
             vertexArray.prepare(vboManager());
-            vertexArray.render(GL_QUADS);
-=======
-            Renderer::ActivateVbo activate(vertexVbo());
-            vertexArray.prepare(vertexVbo());
             vertexArray.render(Renderer::PrimType::Quads);
->>>>>>> dbc89b45
         }
 
         const Color& TextureBrowserView::textureColor(const Assets::Texture& texture) const {
@@ -385,13 +379,8 @@
                                 shader.set("GrayScale", texture->overridden());
                                 texture->activate();
 
-<<<<<<< HEAD
                                 vertexArray.prepare(vboManager());
-                                vertexArray.render(GL_QUADS);
-=======
-                                vertexArray.prepare(vertexVbo());
                                 vertexArray.render(Renderer::PrimType::Quads);
->>>>>>> dbc89b45
 
                                 texture->deactivate();
 
@@ -428,14 +417,8 @@
 
             Renderer::VertexArray vertexArray = Renderer::VertexArray::move(std::move(vertices));
 
-<<<<<<< HEAD
             vertexArray.prepare(vboManager());
-            vertexArray.render(GL_QUADS);
-=======
-            Renderer::ActivateVbo activate(vertexVbo());
-            vertexArray.prepare(vertexVbo());
             vertexArray.render(Renderer::PrimType::Quads);
->>>>>>> dbc89b45
         }
 
         void TextureBrowserView::renderStrings(Layout& layout, const float y, const float height) {
