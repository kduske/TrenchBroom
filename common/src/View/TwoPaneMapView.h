/*
 Copyright (C) 2010-2017 Kristian Duske

 This file is part of TrenchBroom.

 TrenchBroom is free software: you can redistribute it and/or modify
 it under the terms of the GNU General Public License as published by
 the Free Software Foundation, either version 3 of the License, or
 (at your option) any later version.

 TrenchBroom is distributed in the hope that it will be useful,
 but WITHOUT ANY WARRANTY; without even the implied warranty of
 MERCHANTABILITY or FITNESS FOR A PARTICULAR PURPOSE.  See the
 GNU General Public License for more details.

 You should have received a copy of the GNU General Public License
 along with TrenchBroom. If not, see <http://www.gnu.org/licenses/>.
 */

#ifndef TrenchBroom_TwoPaneMapView
#define TrenchBroom_TwoPaneMapView

#include "View/CameraLinkHelper.h"
#include "View/MultiMapView.h"

#include <memory>

class QSplitter;

namespace TrenchBroom {
    class Logger;

    namespace Renderer {
        class MapRenderer;
<<<<<<< HEAD
=======
        class VboManager;
>>>>>>> a023eb81
    }

    namespace View {
        class CyclingMapView;
        class GLContextManager;
        class MapDocument;
        class MapView3D;
        class MapViewToolBox;

        class TwoPaneMapView : public MultiMapView {
            Q_OBJECT
        private:
            Logger* m_logger;
            std::weak_ptr<MapDocument> m_document;

            CameraLinkHelper m_linkHelper;
            QSplitter* m_splitter;
            MapView3D* m_mapView3D;
            CyclingMapView* m_mapView2D;
        public:
            TwoPaneMapView(std::weak_ptr<MapDocument> document, MapViewToolBox& toolBox, Renderer::MapRenderer& mapRenderer,
                           GLContextManager& contextManager, Logger* logger, QWidget* parent = nullptr);
            ~TwoPaneMapView() override;
        private:
            void createGui(MapViewToolBox& toolBox, Renderer::MapRenderer& mapRenderer, GLContextManager& contextManager);
        private: // implement MultiMapView subclassing interface
            void doMaximizeView(MapView* view) override;
            void doRestoreViews() override;
        };
    }
}

#endif /* defined(TrenchBroom_TwoPaneMapView) */<|MERGE_RESOLUTION|>--- conflicted
+++ resolved
@@ -20,6 +20,7 @@
 #ifndef TrenchBroom_TwoPaneMapView
 #define TrenchBroom_TwoPaneMapView
 
+#include "Renderer/Renderer_Forward.h"
 #include "View/CameraLinkHelper.h"
 #include "View/MultiMapView.h"
 
@@ -29,14 +30,6 @@
 
 namespace TrenchBroom {
     class Logger;
-
-    namespace Renderer {
-        class MapRenderer;
-<<<<<<< HEAD
-=======
-        class VboManager;
->>>>>>> a023eb81
-    }
 
     namespace View {
         class CyclingMapView;
