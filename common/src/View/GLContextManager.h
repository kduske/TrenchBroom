/*
 Copyright (C) 2010-2017 Kristian Duske

 This file is part of TrenchBroom.

 TrenchBroom is free software: you can redistribute it and/or modify
 it under the terms of the GNU General Public License as published by
 the Free Software Foundation, either version 3 of the License, or
 (at your option) any later version.

 TrenchBroom is distributed in the hope that it will be useful,
 but WITHOUT ANY WARRANTY; without even the implied warranty of
 MERCHANTABILITY or FITNESS FOR A PARTICULAR PURPOSE.  See the
 GNU General Public License for more details.

 You should have received a copy of the GNU General Public License
 along with TrenchBroom. If not, see <http://www.gnu.org/licenses/>.
 */

#ifndef TrenchBroom_GLContextManager
#define TrenchBroom_GLContextManager

#include "Macros.h"
#include "Renderer/Renderer_Forward.h"

#include <memory>
#include <string>

namespace TrenchBroom {
<<<<<<< HEAD
=======
    namespace Renderer {
        class FontManager;
        class ShaderManager;
        class VboManager;
    }

>>>>>>> a023eb81
    namespace View {
        class GLContextManager {
        public:
            static std::string GLVendor;
            static std::string GLRenderer;
            static std::string GLVersion;
        private:
            bool m_initialized;

            std::string m_glVendor;
            std::string m_glRenderer;
            std::string m_glVersion;

            std::unique_ptr<Renderer::VboManager> m_vboManager;
            std::unique_ptr<Renderer::FontManager> m_fontManager;
            std::unique_ptr<Renderer::ShaderManager> m_shaderManager;
        public:
            GLContextManager();
            ~GLContextManager();

            bool initialized() const;
            bool initialize();

            Renderer::VboManager& vboManager();
            Renderer::FontManager& fontManager();
            Renderer::ShaderManager& shaderManager();

            deleteCopyAndMove(GLContextManager)
        };
    }
}

#endif /* defined(TrenchBroom_GLContextManager) */<|MERGE_RESOLUTION|>--- conflicted
+++ resolved
@@ -27,15 +27,6 @@
 #include <string>
 
 namespace TrenchBroom {
-<<<<<<< HEAD
-=======
-    namespace Renderer {
-        class FontManager;
-        class ShaderManager;
-        class VboManager;
-    }
-
->>>>>>> a023eb81
     namespace View {
         class GLContextManager {
         public:
