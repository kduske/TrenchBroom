--- conflicted
+++ resolved
@@ -91,17 +91,6 @@
         };
 
         template <typename H>
-<<<<<<< HEAD
-        class HCmp {
-        public:
-            bool operator()(const H& lhs, const H& rhs) const {
-                return compareSnapped(lhs, rhs, Math::Constants<typename H::Type>::almostZero()) < 0;
-            }
-        };
-
-        template <typename H>
-=======
->>>>>>> 582a1b0b
         class VertexHandleManagerBaseT : public VertexHandleManagerBase {
         public:
             typedef H Handle;
@@ -422,7 +411,7 @@
             void forEachCloseHandle(const H& handle, std::function<void(HandleInfo&)> fun) {
                 static const auto epsilon = 0.001 * 0.001;
                 for (auto& entry : m_handles) {
-                    if (handle.squaredDistanceTo(entry.first) < epsilon * epsilon) {
+                    if (squaredDistance(handle, entry.first) < epsilon * epsilon) {
                         fun(entry.second);
                     }
                 }
