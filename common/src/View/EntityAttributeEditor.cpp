/*
 Copyright (C) 2010-2017 Kristian Duske
 
 This file is part of TrenchBroom.
 
 TrenchBroom is free software: you can redistribute it and/or modify
 it under the terms of the GNU General Public License as published by
 the Free Software Foundation, either version 3 of the License, or
 (at your option) any later version.
 
 TrenchBroom is distributed in the hope that it will be useful,
 but WITHOUT ANY WARRANTY; without even the implied warranty of
 MERCHANTABILITY or FITNESS FOR A PARTICULAR PURPOSE.  See the
 GNU General Public License for more details.
 
 You should have received a copy of the GNU General Public License
 along with TrenchBroom. If not, see <http://www.gnu.org/licenses/>.
 */

#include "EntityAttributeEditor.h"

#include "View/EntityAttributeGrid.h"
#include "View/ViewConstants.h"
#include "View/MapDocument.h"
#include "View/SmartAttributeEditorManager.h"
<<<<<<< HEAD

#include <QSplitter>
#include <QVBoxLayout>

namespace TrenchBroom {
    namespace View {
        EntityAttributeEditor::EntityAttributeEditor(QWidget* parent, MapDocumentWPtr document) :
        QWidget(parent),
        m_document(document) {
=======
#include "View/SplitterWindow2.h"
#include "Model/AttributableNode.h"
#include "Assets/EntityDefinition.h"
#include "Assets/AttributeDefinition.h"

#include <wx/persist.h>
#include <wx/sizer.h>
#include <wx/textctrl.h>
#include <wx/log.h>

namespace TrenchBroom {
    namespace View {
        EntityAttributeEditor::EntityAttributeEditor(wxWindow* parent, MapDocumentWPtr document) :
        wxPanel(parent),
        m_document(document),
        m_currentDefinition(nullptr) {
>>>>>>> d381176d
            createGui(this, document);
            bindObservers();
        }

        EntityAttributeEditor::~EntityAttributeEditor() {
            unbindObservers();
        }

<<<<<<< HEAD
        void EntityAttributeEditor::OnCurrentRowChanged() {
            const String& attributeName = m_attributeGrid->selectedRowName();
=======
        void EntityAttributeEditor::OnIdle(wxIdleEvent& event) {
            if (IsBeingDeleted()) return;

            // Hacky way of listening for changes to the current row of the attribute grid
            const String attributeName = m_attributeGrid->selectedRowName();
>>>>>>> d381176d
            if (!attributeName.empty() && attributeName != m_lastSelectedAttributeName) {
                m_lastSelectedAttributeName = attributeName;

                updateDocumentationAndSmartEditor();
            }
        }

        void EntityAttributeEditor::bindObservers() {
            MapDocumentSPtr document = lock(m_document);
            document->selectionDidChangeNotifier.addObserver(this, &EntityAttributeEditor::selectionDidChange);
            document->nodesDidChangeNotifier.addObserver(this, &EntityAttributeEditor::nodesDidChange);
        }

        void EntityAttributeEditor::unbindObservers() {
            if (!expired(m_document)) {
                MapDocumentSPtr document = lock(m_document);
                document->selectionDidChangeNotifier.removeObserver(this, &EntityAttributeEditor::selectionDidChange);
                document->nodesDidChangeNotifier.removeObserver(this, &EntityAttributeEditor::nodesDidChange);
            }
        }

        void EntityAttributeEditor::selectionDidChange(const Selection& selection) {
            updateIfSelectedEntityDefinitionChanged();
        }

        void EntityAttributeEditor::nodesDidChange(const Model::NodeList& nodes) {
            updateIfSelectedEntityDefinitionChanged();
        }

        void EntityAttributeEditor::updateIfSelectedEntityDefinitionChanged() {
            MapDocumentSPtr document = lock(m_document);
            const Assets::EntityDefinition* entityDefinition = Model::AttributableNode::selectEntityDefinition(document->allSelectedAttributableNodes());

            if (entityDefinition != m_currentDefinition) {
                m_currentDefinition = entityDefinition;

                updateDocumentationAndSmartEditor();
            }
        }

        void EntityAttributeEditor::updateDocumentationAndSmartEditor() {
            MapDocumentSPtr document = lock(m_document);
            const String& attributeName = m_attributeGrid->selectedRowName();

            m_smartEditorManager->switchEditor(attributeName, document->allSelectedAttributableNodes());

            updateDocumentation(attributeName);

            // collapse the splitter if needed
            if (!m_documentationText->IsEmpty() && !m_smartEditorManager->isDefaultEditorActive()) {
                // show both
                m_documentationSplitter->restore();
            } else if (m_documentationText->IsEmpty() && !m_smartEditorManager->isDefaultEditorActive()) {
                // show only the smart editor
                m_documentationSplitter->maximize(m_smartEditorManager);
            } else if (!m_documentationText->IsEmpty() && m_smartEditorManager->isDefaultEditorActive()) {
                // show only the documentation panel
                m_documentationSplitter->maximize(m_documentationText);
            } else {
                // nothing to display
                m_documentationSplitter->maximize(m_documentationText);
            }
        }

        wxString EntityAttributeEditor::optionDescriptions(const Assets::AttributeDefinition& definition) {
            const auto bullet = wxString(" ") << wxUniChar(0x2022) << wxString(" ");

            switch (definition.type()) {
                case Assets::AttributeDefinition::Type_ChoiceAttribute: {
                    const auto& choiceDef = dynamic_cast<const Assets::ChoiceAttributeDefinition&>(definition);

                    wxString stream;
                    for (auto& option : choiceDef.options()) {
                        stream << bullet << option.value();
                        if (!option.description().empty()) {
                            stream << " (" << option.description() << ")";
                        }
                        stream << "\n";
                    }
                    return stream;
                }
                case Assets::AttributeDefinition::Type_FlagsAttribute: {
                    const auto& flagsDef = dynamic_cast<const Assets::FlagsAttributeDefinition&>(definition);
                    wxString stream;
                    for (auto& option : flagsDef.options()) {
                        stream << bullet << option.value() << " = " << option.shortDescription();
                        if (!option.longDescription().empty()) {
                            stream << " (" << option.longDescription() << ")";
                        }
                        stream << "\n";
                    }
                    return stream;
                }
                case Assets::AttributeDefinition::Type_StringAttribute:
                case Assets::AttributeDefinition::Type_BooleanAttribute:
                case Assets::AttributeDefinition::Type_IntegerAttribute:
                case Assets::AttributeDefinition::Type_FloatAttribute:
                case Assets::AttributeDefinition::Type_TargetSourceAttribute:
                case Assets::AttributeDefinition::Type_TargetDestinationAttribute:
                    return wxString();
                switchDefault()
            }
        }

        void EntityAttributeEditor::updateDocumentation(const String &attributeName) {
            MapDocumentSPtr document = lock(m_document);
            const Assets::EntityDefinition* entityDefinition = Model::AttributableNode::selectEntityDefinition(document->allSelectedAttributableNodes());

            m_documentationText->Clear();

            wxTextAttr boldAttr;
            boldAttr.SetFontWeight(wxFONTWEIGHT_BOLD);

            if (entityDefinition != nullptr) {
                // add attribute documentation, if available
                const Assets::AttributeDefinition* attributeDefinition = entityDefinition->attributeDefinition(attributeName);
                if (attributeDefinition != nullptr) {
                    const wxString optionsDescription = optionDescriptions(*attributeDefinition);

                    const bool attributeHasDocs = !attributeDefinition->longDescription().empty()
                                               || !attributeDefinition->shortDescription().empty()
                                               || !optionsDescription.empty();

                    if (attributeHasDocs) {
                        // e.g. "Attribute "delay" (Attenuation formula)", in bold
                        {
                            const long start = m_documentationText->GetLastPosition();
                            m_documentationText->AppendText("Attribute \"");
                            m_documentationText->AppendText(attributeDefinition->name());
                            m_documentationText->AppendText("\"");
                            if (!attributeDefinition->shortDescription().empty()) {
                                m_documentationText->AppendText(" (");
                                m_documentationText->AppendText(attributeDefinition->shortDescription());
                                m_documentationText->AppendText(")");
                            }
                            m_documentationText->AppendText("\n");
                            const long end = m_documentationText->GetLastPosition();
                            m_documentationText->SetStyle(start, end, boldAttr);
                        }

                        if (!attributeDefinition->longDescription().empty()) {
                            m_documentationText->AppendText("\n");
                            m_documentationText->AppendText(attributeDefinition->longDescription());
                            m_documentationText->AppendText("\n");
                        }

                        if (!optionsDescription.empty()) {
                            m_documentationText->AppendText("\nOptions:\n");
                            m_documentationText->AppendText(optionsDescription); // ends with a newline
                        }
                    }
                }

                // add class description, if available
                if (!entityDefinition->description().empty()) {
                    // add space after attribute text
                    if (!m_documentationText->IsEmpty()) {
                        m_documentationText->AppendText("\n");
                    }

                    // e.g. "Class "func_door"", in bold
                    {
                        const long start = m_documentationText->GetLastPosition();
                        m_documentationText->AppendText("Class \"");
                        m_documentationText->AppendText(entityDefinition->name());
                        m_documentationText->AppendText("\"\n");
                        const long end = m_documentationText->GetLastPosition();
                        m_documentationText->SetStyle(start, end, boldAttr);
                    }

                    m_documentationText->AppendText("\n");
                    m_documentationText->AppendText(entityDefinition->description());
                    m_documentationText->AppendText("\n");
                }
            }

            // Scroll to the top
            m_documentationText->ShowPosition(0);
        }
        
<<<<<<< HEAD
        void EntityAttributeEditor::createGui(QWidget* parent, MapDocumentWPtr document) {
            auto* splitter = new QSplitter(Qt::Vertical);

            // Configure the sash gravity so the first widget gets most of the space
            splitter->setSizes(QList<int>{1'000'000, 1});
            //splitter->SetName("EntityAttributeEditorSplitter");
            
            m_attributeGrid = new EntityAttributeGrid(nullptr, document);
            m_smartEditorManager = new SmartAttributeEditorManager(nullptr, document);

            splitter->addWidget(m_attributeGrid);
            splitter->addWidget(m_smartEditorManager);

            m_attributeGrid->setMinimumSize(100, 50);
            m_smartEditorManager->setMinimumSize(500, 100);

            auto* sizer = new QVBoxLayout();
            sizer->setContentsMargins(0, 0, 0, 0);
            sizer->addWidget(splitter, 1);
            setLayout(sizer);

            connect(m_attributeGrid, &EntityAttributeGrid::selectedRow, this, &EntityAttributeEditor::OnCurrentRowChanged);

            // FIXME:
            //wxPersistenceManager::Get().RegisterAndRestore(splitter);
=======
        void EntityAttributeEditor::createGui(wxWindow* parent, MapDocumentWPtr document) {
            SplitterWindow2* splitter = new SplitterWindow2(parent);
            splitter->setSashGravity(1.0);
            splitter->SetName("EntityAttributeEditorSplitter");
            
            m_attributeGrid = new EntityAttributeGrid(splitter, document);

            m_documentationSplitter = new SplitterWindow2(splitter);
            m_documentationSplitter->setSashGravity(1.0);
            m_documentationSplitter->SetName("EntityDocumentationSplitter");

            m_documentationText = new wxTextCtrl(m_documentationSplitter, wxID_ANY, wxEmptyString, wxDefaultPosition, wxDefaultSize, wxTE_MULTILINE | wxTE_READONLY | wxTE_BESTWRAP | wxBORDER_NONE);
            m_smartEditorManager = new SmartAttributeEditorManager(m_documentationSplitter, document);
            m_documentationSplitter->splitHorizontally(m_smartEditorManager,
                                                       m_documentationText,
                                                       wxSize(100, 50), wxSize(100, 100));

            splitter->splitHorizontally(m_attributeGrid,
                                        m_documentationSplitter,
                                        wxSize(100, 50), wxSize(100, 50));

            wxSizer* sizer = new wxBoxSizer(wxVERTICAL);
            sizer->Add(splitter, 1, wxEXPAND);
            sizer->SetItemMinSize(m_smartEditorManager, 500, 100);
            SetSizer(sizer);
            
            wxPersistenceManager::Get().RegisterAndRestore(splitter);
            
            Bind(wxEVT_IDLE, &EntityAttributeEditor::OnIdle, this);
>>>>>>> d381176d
        }
    }
}<|MERGE_RESOLUTION|>--- conflicted
+++ resolved
@@ -23,34 +23,23 @@
 #include "View/ViewConstants.h"
 #include "View/MapDocument.h"
 #include "View/SmartAttributeEditorManager.h"
-<<<<<<< HEAD
+#include "Model/AttributableNode.h"
+#include "Assets/EntityDefinition.h"
+#include "Assets/AttributeDefinition.h"
 
 #include <QSplitter>
 #include <QVBoxLayout>
+#include <QChar>
+#include <QStringBuilder>
+#include <QTextStream>
+#include <QTextEdit>
 
 namespace TrenchBroom {
     namespace View {
         EntityAttributeEditor::EntityAttributeEditor(QWidget* parent, MapDocumentWPtr document) :
         QWidget(parent),
-        m_document(document) {
-=======
-#include "View/SplitterWindow2.h"
-#include "Model/AttributableNode.h"
-#include "Assets/EntityDefinition.h"
-#include "Assets/AttributeDefinition.h"
-
-#include <wx/persist.h>
-#include <wx/sizer.h>
-#include <wx/textctrl.h>
-#include <wx/log.h>
-
-namespace TrenchBroom {
-    namespace View {
-        EntityAttributeEditor::EntityAttributeEditor(wxWindow* parent, MapDocumentWPtr document) :
-        wxPanel(parent),
         m_document(document),
         m_currentDefinition(nullptr) {
->>>>>>> d381176d
             createGui(this, document);
             bindObservers();
         }
@@ -59,21 +48,8 @@
             unbindObservers();
         }
 
-<<<<<<< HEAD
         void EntityAttributeEditor::OnCurrentRowChanged() {
-            const String& attributeName = m_attributeGrid->selectedRowName();
-=======
-        void EntityAttributeEditor::OnIdle(wxIdleEvent& event) {
-            if (IsBeingDeleted()) return;
-
-            // Hacky way of listening for changes to the current row of the attribute grid
-            const String attributeName = m_attributeGrid->selectedRowName();
->>>>>>> d381176d
-            if (!attributeName.empty() && attributeName != m_lastSelectedAttributeName) {
-                m_lastSelectedAttributeName = attributeName;
-
-                updateDocumentationAndSmartEditor();
-            }
+            updateDocumentationAndSmartEditor();
         }
 
         void EntityAttributeEditor::bindObservers() {
@@ -118,49 +94,41 @@
             updateDocumentation(attributeName);
 
             // collapse the splitter if needed
-            if (!m_documentationText->IsEmpty() && !m_smartEditorManager->isDefaultEditorActive()) {
-                // show both
-                m_documentationSplitter->restore();
-            } else if (m_documentationText->IsEmpty() && !m_smartEditorManager->isDefaultEditorActive()) {
-                // show only the smart editor
-                m_documentationSplitter->maximize(m_smartEditorManager);
-            } else if (!m_documentationText->IsEmpty() && m_smartEditorManager->isDefaultEditorActive()) {
-                // show only the documentation panel
-                m_documentationSplitter->maximize(m_documentationText);
-            } else {
-                // nothing to display
-                m_documentationSplitter->maximize(m_documentationText);
-            }
-        }
-
-        wxString EntityAttributeEditor::optionDescriptions(const Assets::AttributeDefinition& definition) {
-            const auto bullet = wxString(" ") << wxUniChar(0x2022) << wxString(" ");
+            m_documentationText->setHidden(m_documentationText->document()->isEmpty());
+            m_smartEditorManager->setHidden(m_smartEditorManager->isDefaultEditorActive());
+        }
+
+        QString EntityAttributeEditor::optionDescriptions(const Assets::AttributeDefinition& definition) {
+            const QString bullet = QString(" ") % QChar(0x2022) % QString(" ");
 
             switch (definition.type()) {
                 case Assets::AttributeDefinition::Type_ChoiceAttribute: {
                     const auto& choiceDef = dynamic_cast<const Assets::ChoiceAttributeDefinition&>(definition);
 
-                    wxString stream;
+                    QString result;
+                    QTextStream stream(&result);
                     for (auto& option : choiceDef.options()) {
-                        stream << bullet << option.value();
+                        stream << bullet << option.value().c_str();
                         if (!option.description().empty()) {
-                            stream << " (" << option.description() << ")";
+                            stream << " (" << option.description().c_str() << ")";
                         }
                         stream << "\n";
                     }
-                    return stream;
+                    return result;
                 }
                 case Assets::AttributeDefinition::Type_FlagsAttribute: {
                     const auto& flagsDef = dynamic_cast<const Assets::FlagsAttributeDefinition&>(definition);
-                    wxString stream;
+                    QString result;
+                    QTextStream stream(&result);
+
                     for (auto& option : flagsDef.options()) {
-                        stream << bullet << option.value() << " = " << option.shortDescription();
+                        stream << bullet << option.value() << " = " << option.shortDescription().c_str();
                         if (!option.longDescription().empty()) {
-                            stream << " (" << option.longDescription() << ")";
+                            stream << " (" << option.longDescription().c_str() << ")";
                         }
                         stream << "\n";
                     }
-                    return stream;
+                    return result;
                 }
                 case Assets::AttributeDefinition::Type_StringAttribute:
                 case Assets::AttributeDefinition::Type_BooleanAttribute:
@@ -168,7 +136,7 @@
                 case Assets::AttributeDefinition::Type_FloatAttribute:
                 case Assets::AttributeDefinition::Type_TargetSourceAttribute:
                 case Assets::AttributeDefinition::Type_TargetDestinationAttribute:
-                    return wxString();
+                    return QString();
                 switchDefault()
             }
         }
@@ -177,47 +145,48 @@
             MapDocumentSPtr document = lock(m_document);
             const Assets::EntityDefinition* entityDefinition = Model::AttributableNode::selectEntityDefinition(document->allSelectedAttributableNodes());
 
-            m_documentationText->Clear();
-
-            wxTextAttr boldAttr;
-            boldAttr.SetFontWeight(wxFONTWEIGHT_BOLD);
+            m_documentationText->clear();
+
+            QTextCharFormat boldFormat;
+            boldFormat.setFontWeight(QFont::Bold);
+
+            QTextCharFormat normalFormat;
 
             if (entityDefinition != nullptr) {
                 // add attribute documentation, if available
                 const Assets::AttributeDefinition* attributeDefinition = entityDefinition->attributeDefinition(attributeName);
                 if (attributeDefinition != nullptr) {
-                    const wxString optionsDescription = optionDescriptions(*attributeDefinition);
+                    const QString optionsDescription = optionDescriptions(*attributeDefinition);
 
                     const bool attributeHasDocs = !attributeDefinition->longDescription().empty()
                                                || !attributeDefinition->shortDescription().empty()
-                                               || !optionsDescription.empty();
+                                               || !optionsDescription.isEmpty();
 
                     if (attributeHasDocs) {
                         // e.g. "Attribute "delay" (Attenuation formula)", in bold
                         {
-                            const long start = m_documentationText->GetLastPosition();
-                            m_documentationText->AppendText("Attribute \"");
-                            m_documentationText->AppendText(attributeDefinition->name());
-                            m_documentationText->AppendText("\"");
+                            m_documentationText->setCurrentCharFormat(boldFormat);
+                            m_documentationText->append("Attribute \"");
+                            m_documentationText->append(attributeDefinition->name().c_str());
+                            m_documentationText->append("\"");
                             if (!attributeDefinition->shortDescription().empty()) {
-                                m_documentationText->AppendText(" (");
-                                m_documentationText->AppendText(attributeDefinition->shortDescription());
-                                m_documentationText->AppendText(")");
+                                m_documentationText->append(" (");
+                                m_documentationText->append(attributeDefinition->shortDescription().c_str());
+                                m_documentationText->append(")");
                             }
-                            m_documentationText->AppendText("\n");
-                            const long end = m_documentationText->GetLastPosition();
-                            m_documentationText->SetStyle(start, end, boldAttr);
+                            m_documentationText->append("\n");
+                            m_documentationText->setCurrentCharFormat(normalFormat);
                         }
 
                         if (!attributeDefinition->longDescription().empty()) {
-                            m_documentationText->AppendText("\n");
-                            m_documentationText->AppendText(attributeDefinition->longDescription());
-                            m_documentationText->AppendText("\n");
-                        }
-
-                        if (!optionsDescription.empty()) {
-                            m_documentationText->AppendText("\nOptions:\n");
-                            m_documentationText->AppendText(optionsDescription); // ends with a newline
+                            m_documentationText->append("\n");
+                            m_documentationText->append(attributeDefinition->longDescription().c_str());
+                            m_documentationText->append("\n");
+                        }
+
+                        if (!optionsDescription.isEmpty()) {
+                            m_documentationText->append("\nOptions:\n");
+                            m_documentationText->append(optionsDescription); // ends with a newline
                         }
                     }
                 }
@@ -225,31 +194,29 @@
                 // add class description, if available
                 if (!entityDefinition->description().empty()) {
                     // add space after attribute text
-                    if (!m_documentationText->IsEmpty()) {
-                        m_documentationText->AppendText("\n");
+                    if (!m_documentationText->document()->isEmpty()) {
+                        m_documentationText->append("\n");
                     }
 
                     // e.g. "Class "func_door"", in bold
                     {
-                        const long start = m_documentationText->GetLastPosition();
-                        m_documentationText->AppendText("Class \"");
-                        m_documentationText->AppendText(entityDefinition->name());
-                        m_documentationText->AppendText("\"\n");
-                        const long end = m_documentationText->GetLastPosition();
-                        m_documentationText->SetStyle(start, end, boldAttr);
-                    }
-
-                    m_documentationText->AppendText("\n");
-                    m_documentationText->AppendText(entityDefinition->description());
-                    m_documentationText->AppendText("\n");
+                        m_documentationText->setCurrentCharFormat(boldFormat);
+                        m_documentationText->append("Class \"");
+                        m_documentationText->append(entityDefinition->name().c_str());
+                        m_documentationText->append("\"\n");
+                        m_documentationText->setCurrentCharFormat(normalFormat);
+                    }
+
+                    m_documentationText->append("\n");
+                    m_documentationText->append(entityDefinition->description().c_str());
+                    m_documentationText->append("\n");
                 }
             }
 
             // Scroll to the top
-            m_documentationText->ShowPosition(0);
+            m_documentationText->moveCursor(QTextCursor::MoveOperation::Start);
         }
         
-<<<<<<< HEAD
         void EntityAttributeEditor::createGui(QWidget* parent, MapDocumentWPtr document) {
             auto* splitter = new QSplitter(Qt::Vertical);
 
@@ -259,12 +226,16 @@
             
             m_attributeGrid = new EntityAttributeGrid(nullptr, document);
             m_smartEditorManager = new SmartAttributeEditorManager(nullptr, document);
+            m_documentationText = new QTextEdit();
+            m_documentationText->setReadOnly(true);
 
             splitter->addWidget(m_attributeGrid);
             splitter->addWidget(m_smartEditorManager);
+            splitter->addWidget(m_documentationText);
 
             m_attributeGrid->setMinimumSize(100, 50);
-            m_smartEditorManager->setMinimumSize(500, 100);
+            m_smartEditorManager->setMinimumSize(100, 50);
+            m_documentationText->setMinimumSize(100, 50);
 
             auto* sizer = new QVBoxLayout();
             sizer->setContentsMargins(0, 0, 0, 0);
@@ -275,37 +246,6 @@
 
             // FIXME:
             //wxPersistenceManager::Get().RegisterAndRestore(splitter);
-=======
-        void EntityAttributeEditor::createGui(wxWindow* parent, MapDocumentWPtr document) {
-            SplitterWindow2* splitter = new SplitterWindow2(parent);
-            splitter->setSashGravity(1.0);
-            splitter->SetName("EntityAttributeEditorSplitter");
-            
-            m_attributeGrid = new EntityAttributeGrid(splitter, document);
-
-            m_documentationSplitter = new SplitterWindow2(splitter);
-            m_documentationSplitter->setSashGravity(1.0);
-            m_documentationSplitter->SetName("EntityDocumentationSplitter");
-
-            m_documentationText = new wxTextCtrl(m_documentationSplitter, wxID_ANY, wxEmptyString, wxDefaultPosition, wxDefaultSize, wxTE_MULTILINE | wxTE_READONLY | wxTE_BESTWRAP | wxBORDER_NONE);
-            m_smartEditorManager = new SmartAttributeEditorManager(m_documentationSplitter, document);
-            m_documentationSplitter->splitHorizontally(m_smartEditorManager,
-                                                       m_documentationText,
-                                                       wxSize(100, 50), wxSize(100, 100));
-
-            splitter->splitHorizontally(m_attributeGrid,
-                                        m_documentationSplitter,
-                                        wxSize(100, 50), wxSize(100, 50));
-
-            wxSizer* sizer = new wxBoxSizer(wxVERTICAL);
-            sizer->Add(splitter, 1, wxEXPAND);
-            sizer->SetItemMinSize(m_smartEditorManager, 500, 100);
-            SetSizer(sizer);
-            
-            wxPersistenceManager::Get().RegisterAndRestore(splitter);
-            
-            Bind(wxEVT_IDLE, &EntityAttributeEditor::OnIdle, this);
->>>>>>> d381176d
         }
     }
 }