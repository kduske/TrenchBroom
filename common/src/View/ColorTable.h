/*
 Copyright (C) 2010-2017 Kristian Duske

 This file is part of TrenchBroom.

 TrenchBroom is free software: you can redistribute it and/or modify
 it under the terms of the GNU General Public License as published by
 the Free Software Foundation, either version 3 of the License, or
 (at your option) any later version.

 TrenchBroom is distributed in the hope that it will be useful,
 but WITHOUT ANY WARRANTY; without even the implied warranty of
 MERCHANTABILITY or FITNESS FOR A PARTICULAR PURPOSE.  See the
 GNU General Public License for more details.

 You should have received a copy of the GNU General Public License
 along with TrenchBroom. If not, see <http://www.gnu.org/licenses/>.
 */

#ifndef TrenchBroom_ColorTable
#define TrenchBroom_ColorTable

#include <QWidget>
#include <QColor>

#include <vector>

namespace TrenchBroom {
    namespace View {
        class ColorTable : public QWidget {
            Q_OBJECT
        public:
            using ColorList = std::vector<QColor>;
        private:
            int m_cellSize;
            int m_margin;
            ColorList m_colors;
            ColorList m_selectedColors;
        public:
<<<<<<< HEAD
            ColorTable(QWidget* parent, int cellSize);
            
            void setColors(const ColorList& colors);
            void setSelection(const ColorList& colors);

        signals:
            void colorTableSelected(QColor color);

        protected: // QWidget overrides
            void paintEvent(QPaintEvent* event) override;
            void mouseReleaseEvent(QMouseEvent* event) override;

        public: // QWidget overrides
            bool hasHeightForWidth() const override;
            int heightForWidth(int w) const override;

=======
            ColorTable(wxWindow* parent, wxWindowID winId, int cellSize, const wxPoint& pos = wxDefaultPosition, const wxSize& size = wxDefaultSize, long style = wxTAB_TRAVERSAL | wxBORDER_NONE);

            void setColors(const ColorList& colors);
            void setSelection(const ColorList& colors);

            void OnSize(wxSizeEvent& event);
            void OnPaint(wxPaintEvent& event);
            void OnMouseUp(wxMouseEvent& event);
>>>>>>> 25625af4
        private:
            int computeCols(int width) const;
            int computeRows(int cols) const;
            int computeHeight(int rows) const;
        };
    }
}

#endif /* defined(TrenchBroom_ColorTable) */<|MERGE_RESOLUTION|>--- conflicted
+++ resolved
@@ -37,9 +37,8 @@
             ColorList m_colors;
             ColorList m_selectedColors;
         public:
-<<<<<<< HEAD
             ColorTable(QWidget* parent, int cellSize);
-            
+
             void setColors(const ColorList& colors);
             void setSelection(const ColorList& colors);
 
@@ -54,16 +53,6 @@
             bool hasHeightForWidth() const override;
             int heightForWidth(int w) const override;
 
-=======
-            ColorTable(wxWindow* parent, wxWindowID winId, int cellSize, const wxPoint& pos = wxDefaultPosition, const wxSize& size = wxDefaultSize, long style = wxTAB_TRAVERSAL | wxBORDER_NONE);
-
-            void setColors(const ColorList& colors);
-            void setSelection(const ColorList& colors);
-
-            void OnSize(wxSizeEvent& event);
-            void OnPaint(wxPaintEvent& event);
-            void OnMouseUp(wxMouseEvent& event);
->>>>>>> 25625af4
         private:
             int computeCols(int width) const;
             int computeRows(int cols) const;
