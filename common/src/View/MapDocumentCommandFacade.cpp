/*
 Copyright (C) 2010-2017 Kristian Duske

 This file is part of TrenchBroom.

 TrenchBroom is free software: you can redistribute it and/or modify
 it under the terms of the GNU General Public License as published by
 the Free Software Foundation, either version 3 of the License, or
 (at your option) any later version.

 TrenchBroom is distributed in the hope that it will be useful,
 but WITHOUT ANY WARRANTY; without even the implied warranty of
 MERCHANTABILITY or FITNESS FOR A PARTICULAR PURPOSE.  See the
 GNU General Public License for more details.

 You should have received a copy of the GNU General Public License
 along with TrenchBroom. If not, see <http://www.gnu.org/licenses/>.
 */

#include "MapDocumentCommandFacade.h"

#include "Exceptions.h"
#include "Preferences.h"
#include "PreferenceManager.h"
#include "Assets/EntityDefinitionFileSpec.h"
#include "Assets/TextureManager.h"
#include "Model/Brush.h"
#include "Model/BrushError.h"
#include "Model/BrushFace.h"
#include "Model/BrushNode.h"
#include "Model/ChangeBrushFaceAttributesRequest.h"
#include "Model/EditorContext.h"
#include "Model/Entity.h"
#include "Model/EntityNode.h"
#include "Model/Game.h"
#include "Model/GroupNode.h"
#include "Model/Issue.h"
#include "Model/LayerNode.h"
#include "Model/ModelUtils.h"
#include "Model/WorldNode.h"
#include "View/CommandProcessor.h"
#include "View/UndoableCommand.h"
#include "View/Selection.h"

#include <kdl/map_utils.h>
#include <kdl/overload.h>
#include <kdl/result.h>
#include <kdl/string_format.h>
#include <kdl/string_utils.h>
#include <kdl/vector_set.h>
#include <kdl/vector_utils.h>

#include <vecmath/segment.h>
#include <vecmath/polygon.h>

#include <map>
#include <memory>
#include <string>
#include <vector>

namespace TrenchBroom {
    namespace View {
        std::shared_ptr<MapDocument> MapDocumentCommandFacade::newMapDocument() {
            // can't use std::make_shared here because the constructor is private
            return std::shared_ptr<MapDocument>(new MapDocumentCommandFacade());
        }

        MapDocumentCommandFacade::MapDocumentCommandFacade() :
        m_commandProcessor(std::make_unique<CommandProcessor>(this)) {
            bindObservers();
        }

        MapDocumentCommandFacade::~MapDocumentCommandFacade() = default;

        void MapDocumentCommandFacade::performSelect(const std::vector<Model::Node*>& nodes) {
            selectionWillChangeNotifier();
            updateLastSelectionBounds();

            std::vector<Model::Node*> selected;
            selected.reserve(nodes.size());

            for (Model::Node* initialNode : nodes) {
                ensure(initialNode->isDescendantOf(m_world.get()) || initialNode == m_world.get(), "to select a node, it must be world or a descendant");
                const auto nodesToSelect = initialNode->nodesRequiredForViewSelection();
                for (Model::Node* node : nodesToSelect) {
                    if (!node->selected() /* && m_editorContext->selectable(node) remove check to allow issue objects to be selected */) {
                        node->select();
                        selected.push_back(node);
                    }
                }
            }

            m_selectedNodes.addNodes(selected);

            Selection selection;
            selection.addSelectedNodes(selected);

            selectionDidChangeNotifier(selection);
            invalidateSelectionBounds();
        }

        void MapDocumentCommandFacade::performSelect(const std::vector<Model::BrushFaceHandle>& faces) {
            selectionWillChangeNotifier();

            std::vector<Model::BrushFaceHandle> selected;
            selected.reserve(faces.size());

            for (const auto& handle : faces) {
                Model::BrushNode* node = handle.node();
                const Model::BrushFace& face = handle.face();
                if (!face.selected() && m_editorContext->selectable(node, face)) {
                    node->selectFace(handle.faceIndex());
                    selected.push_back(handle);
                }
            }

            m_selectedBrushFaces = kdl::vec_concat(std::move(m_selectedBrushFaces), selected);

            Selection selection;
            selection.addSelectedBrushFaces(selected);

            selectionDidChangeNotifier(selection);
        }

        void MapDocumentCommandFacade::performSelectAllNodes() {
            performDeselectAll();

            auto* target = currentGroupOrWorld();
            const auto nodesToSelect = Model::collectSelectableNodes(target->children(), *m_editorContext);
            performSelect(nodesToSelect);
        }

        void MapDocumentCommandFacade::performSelectAllBrushFaces() {
            performDeselectAll();
            performSelect(Model::collectSelectableBrushFaces(std::vector<Model::Node*>{m_world.get()}, *m_editorContext));
        }

        void MapDocumentCommandFacade::performConvertToBrushFaceSelection() {
            performDeselectAll();
            performSelect(Model::collectSelectableBrushFaces(m_selectedNodes.nodes(), *m_editorContext));
        }

        void MapDocumentCommandFacade::performDeselect(const std::vector<Model::Node*>& nodes) {
            selectionWillChangeNotifier();
            updateLastSelectionBounds();

            std::vector<Model::Node*> deselected;
            deselected.reserve(nodes.size());

            for (Model::Node* node : nodes) {
                if (node->selected()) {
                    node->deselect();
                    deselected.push_back(node);
                }
            }

            m_selectedNodes.removeNodes(deselected);

            Selection selection;
            selection.addDeselectedNodes(deselected);

            selectionDidChangeNotifier(selection);
            invalidateSelectionBounds();
        }

        void MapDocumentCommandFacade::performDeselect(const std::vector<Model::BrushFaceHandle>& faces) {
            selectionWillChangeNotifier();

            std::vector<Model::BrushFaceHandle> deselected;
            deselected.reserve(faces.size());

            for (const auto& handle : faces) {
                const Model::BrushFace& face = handle.face();
                if (face.selected()) {
                    Model::BrushNode* node = handle.node();
                    node->deselectFace(handle.faceIndex());
                    deselected.push_back(handle);
                }
            }

            m_selectedBrushFaces = kdl::vec_erase_all(std::move(m_selectedBrushFaces), deselected);

            Selection selection;
            selection.addDeselectedBrushFaces(deselected);

            selectionDidChangeNotifier(selection);
        }

        void MapDocumentCommandFacade::performDeselectAll() {
            if (hasSelectedNodes())
                deselectAllNodes();
            if (hasSelectedBrushFaces())
                deselectAllBrushFaces();
        }

        void MapDocumentCommandFacade::deselectAllNodes() {
            selectionWillChangeNotifier();
            updateLastSelectionBounds();

            for (Model::Node* node : m_selectedNodes) {
                node->deselect();
            }

            Selection selection;
            selection.addDeselectedNodes(m_selectedNodes.nodes());

            m_selectedNodes.clear();

            selectionDidChangeNotifier(selection);
            invalidateSelectionBounds();
        }

        void MapDocumentCommandFacade::deselectAllBrushFaces() {
            selectionWillChangeNotifier();

            for (const auto& handle : m_selectedBrushFaces) {
                Model::BrushNode* node = handle.node();
                node->deselectFace(handle.faceIndex());
            }

            Selection selection;
            selection.addDeselectedBrushFaces(m_selectedBrushFaces);

            m_selectedBrushFaces.clear();

            selectionDidChangeNotifier(selection);
        }

        void MapDocumentCommandFacade::performAddNodes(const std::map<Model::Node*, std::vector<Model::Node*>>& nodes) {
            const std::vector<Model::Node*> parents = collectParents(nodes);
            Notifier<const std::vector<Model::Node*>&>::NotifyBeforeAndAfter notifyParents(nodesWillChangeNotifier, nodesDidChangeNotifier, parents);

            std::vector<Model::Node*> addedNodes;
            for (const auto& entry : nodes) {
                Model::Node* parent = entry.first;
                const std::vector<Model::Node*>& children = entry.second;
                parent->addChildren(children);
                addedNodes = kdl::vec_concat(std::move(addedNodes), children);
            }

            setEntityDefinitions(addedNodes);
            setEntityModels(addedNodes);
            setEntitySprites(addedNodes);
            setTextures(addedNodes);
            invalidateSelectionBounds();

            nodesWereAddedNotifier(addedNodes);
        }

        void MapDocumentCommandFacade::performRemoveNodes(const std::map<Model::Node*, std::vector<Model::Node*>>& nodes) {
            const std::vector<Model::Node*> parents = collectParents(nodes);
            Notifier<const std::vector<Model::Node*>&>::NotifyBeforeAndAfter notifyParents(nodesWillChangeNotifier, nodesDidChangeNotifier, parents);

            const std::vector<Model::Node*> allChildren = collectChildren(nodes);
            Notifier<const std::vector<Model::Node*>&>::NotifyBeforeAndAfter notifyChildren(nodesWillBeRemovedNotifier, nodesWereRemovedNotifier, allChildren);

            for (const auto& entry : nodes) {
                Model::Node* parent = entry.first;
                const std::vector<Model::Node*>& children = entry.second;
                unsetEntityModels(children);
                unsetEntitySprites(children);
                unsetEntityDefinitions(children);
                unsetTextures(children);
                parent->removeChildren(std::begin(children), std::end(children));
            }

            invalidateSelectionBounds();
        }

        static auto notifySpecialWorldProperties(const Model::Game& game, const std::vector<std::pair<Model::Node*, Model::NodeContents>>& nodesToSwap) {
            for (const auto& [node, contents] : nodesToSwap) {
                if (const auto* worldNode = dynamic_cast<const Model::WorldNode*>(node)) {
                    const auto& oldEntity = worldNode->entity();
                    const auto& newEntity = std::get<Model::Entity>(contents.get());

                    const auto oldTextureCollections = game.extractTextureCollections(oldEntity);
                    const auto newTextureCollections = game.extractTextureCollections(newEntity);
                    const bool notifyTextureCollectionChange = oldTextureCollections != newTextureCollections;

                    const auto oldEntityDefinitionSpec = game.extractEntityDefinitionFile(oldEntity);
                    const auto newEntityDefinitionSpec = game.extractEntityDefinitionFile(newEntity);
                    const bool notifyEntityDefinitionsChange = oldEntityDefinitionSpec != newEntityDefinitionSpec;

                    const auto oldMods = game.extractEnabledMods(oldEntity);
                    const auto newMods = game.extractEnabledMods(newEntity);
                    const bool notifyModsChange = oldMods != newMods;
                    
                    return std::make_tuple(notifyTextureCollectionChange, notifyEntityDefinitionsChange, notifyModsChange);
                }
            }

            return std::make_tuple(false, false, false);
        }

        void MapDocumentCommandFacade::performSwapNodeContents(std::vector<std::pair<Model::Node*, Model::NodeContents>>& nodesToSwap) {
            const auto nodes = kdl::vec_transform(nodesToSwap, [](const auto& pair) { return pair.first; });
            const auto parents = collectParents(nodes);
            const auto descendants = collectDescendants(nodes);

            Notifier<const std::vector<Model::Node*>&>::NotifyBeforeAndAfter notifyNodes(nodesWillChangeNotifier, nodesDidChangeNotifier, nodes);
            Notifier<const std::vector<Model::Node*>&>::NotifyBeforeAndAfter notifyParents(nodesWillChangeNotifier, nodesDidChangeNotifier, parents);
            Notifier<const std::vector<Model::Node*>&>::NotifyBeforeAndAfter notifyDescendants(nodesWillChangeNotifier, nodesDidChangeNotifier, descendants);

            const auto [notifyTextureCollectionChange, notifyEntityDefinitionsChange, notifyModsChange] = notifySpecialWorldProperties(*game(), nodesToSwap);
            Notifier<>::NotifyBeforeAndAfter notifyTextureCollections(notifyTextureCollectionChange, textureCollectionsWillChangeNotifier, textureCollectionsDidChangeNotifier);
            Notifier<>::NotifyBeforeAndAfter notifyEntityDefinitions(notifyEntityDefinitionsChange, entityDefinitionsWillChangeNotifier, entityDefinitionsDidChangeNotifier);
            Notifier<>::NotifyBeforeAndAfter notifyMods(notifyModsChange, modsWillChangeNotifier, modsDidChangeNotifier);

            for (auto& pair : nodesToSwap) {
                auto* node = pair.first;
                auto& contents = pair.second.get();

                pair.second = node->accept(kdl::overload(
                    [&](Model::WorldNode* worldNode)   -> Model::NodeContents { return Model::NodeContents(worldNode->setEntity(std::get<Model::Entity>(std::move(contents)))); },
                    [&](Model::LayerNode* layerNode)   -> Model::NodeContents { return Model::NodeContents(layerNode->setLayer(std::get<Model::Layer>(std::move(contents)))); },
                    [&](Model::GroupNode* groupNode)   -> Model::NodeContents { return Model::NodeContents(groupNode->setGroup(std::get<Model::Group>(std::move(contents)))); },
                    [&](Model::EntityNode* entityNode) -> Model::NodeContents { return Model::NodeContents(entityNode->setEntity(std::get<Model::Entity>(std::move(contents)))); },
                    [&](Model::BrushNode* brushNode)   -> Model::NodeContents { return Model::NodeContents(brushNode->setBrush(std::get<Model::Brush>(std::move(contents)))); }
                ));
            }

            if (!notifyEntityDefinitionsChange && !notifyModsChange) {
                setEntityDefinitions(nodes);
                setEntityModels(nodes);
            }
            if (!notifyTextureCollectionChange) {
                setTextures(nodes);
            }

            invalidateSelectionBounds();
        }

        std::map<Model::Node*, Model::VisibilityState> MapDocumentCommandFacade::setVisibilityState(const std::vector<Model::Node*>& nodes, const Model::VisibilityState visibilityState) {
            std::map<Model::Node*, Model::VisibilityState> result;

            std::vector<Model::Node*> changedNodes;
            changedNodes.reserve(nodes.size());

            for (Model::Node* node : nodes) {
                const Model::VisibilityState oldState = node->visibilityState();
                if (node->setVisibilityState(visibilityState)) {
                    changedNodes.push_back(node);
                    result[node] = oldState;
                }
            }

            nodeVisibilityDidChangeNotifier(changedNodes);
            return result;
        }

        std::map<Model::Node*, Model::VisibilityState> MapDocumentCommandFacade::setVisibilityEnsured(const std::vector<Model::Node*>& nodes) {
            std::map<Model::Node*, Model::VisibilityState> result;

            std::vector<Model::Node*> changedNodes;
            changedNodes.reserve(nodes.size());

            for (Model::Node* node : nodes) {
                const Model::VisibilityState oldState = node->visibilityState();
                if (node->ensureVisible()) {
                    changedNodes.push_back(node);
                    result[node] = oldState;
                }
            }

            nodeVisibilityDidChangeNotifier(changedNodes);
            return result;
        }

        void MapDocumentCommandFacade::restoreVisibilityState(const std::map<Model::Node*, Model::VisibilityState>& nodes) {
            std::vector<Model::Node*> changedNodes;
            changedNodes.reserve(nodes.size());

            for (const auto& entry : nodes) {
                Model::Node* node = entry.first;
                const Model::VisibilityState state = entry.second;
                if (node->setVisibilityState(state))
                    changedNodes.push_back(node);
            }

            nodeVisibilityDidChangeNotifier(changedNodes);
        }

        std::map<Model::Node*, Model::LockState> MapDocumentCommandFacade::setLockState(const std::vector<Model::Node*>& nodes, const Model::LockState lockState) {
            std::map<Model::Node*, Model::LockState> result;

            std::vector<Model::Node*> changedNodes;
            changedNodes.reserve(nodes.size());

            for (Model::Node* node : nodes) {
                const Model::LockState oldState = node->lockState();
                if (node->setLockState(lockState)) {
                    changedNodes.push_back(node);
                    result[node] = oldState;
                }
            }

            nodeLockingDidChangeNotifier(changedNodes);
            return result;
        }

        void MapDocumentCommandFacade::restoreLockState(const std::map<Model::Node*, Model::LockState>& nodes) {
            std::vector<Model::Node*> changedNodes;
            changedNodes.reserve(nodes.size());

            for (const auto& entry : nodes) {
                Model::Node* node = entry.first;
                const Model::LockState state = entry.second;
                if (node->setLockState(state))
                    changedNodes.push_back(node);
            }

            nodeLockingDidChangeNotifier(changedNodes);
        }

        void MapDocumentCommandFacade::performPushGroup(Model::GroupNode* group) {
            m_editorContext->pushGroup(group);
            groupWasOpenedNotifier(group);
        }

        void MapDocumentCommandFacade::performPopGroup() {
            Model::GroupNode* previousGroup = m_editorContext->currentGroup();
            m_editorContext->popGroup();
            groupWasClosedNotifier(previousGroup);
        }

<<<<<<< HEAD
        bool MapDocumentCommandFacade::performTransform(const vm::mat4x4 &transform, const bool lockTextures) {
            const std::vector<Model::Node*>& nodes = m_selectedNodes.nodes();
            const std::vector<Model::Node*> parents = collectParents(nodes);

            Notifier<const std::vector<Model::Node*> &>::NotifyBeforeAndAfter notifyParents(nodesWillChangeNotifier, nodesDidChangeNotifier, parents);
            Notifier<const std::vector<Model::Node*> &>::NotifyBeforeAndAfter notifyNodes(nodesWillChangeNotifier, nodesDidChangeNotifier, nodes);

            bool success = true;
            for (auto nodeIt = std::begin(nodes); nodeIt != std::end(nodes) && success; ++nodeIt) {
                success = (*nodeIt)->accept(kdl::overload(
                    [](Model::WorldNode*) {
                        return kdl::result<void, Model::TransformError>::success();
                    },
                    [](Model::LayerNode*) {
                        return kdl::result<void, Model::TransformError>::success();
                    },
                    [&](Model::GroupNode* group) {
                        return group->transform(m_worldBounds, transform, lockTextures);
                    },
                    [&](Model::EntityNode* entity) {
                        return entity->transform(m_worldBounds, transform, lockTextures);
                    },
                    [&](Model::BrushNode* brush) {
                        return brush->transform(m_worldBounds, transform, lockTextures);
                    }
                )).handle_errors(
                    [&](Model::TransformError&& e) {
                        error() << "Could not transform objects: " << e;
                    });
            }

            invalidateSelectionBounds();
            return success;
        }

        MapDocumentCommandFacade::EntityAttributeSnapshotMap MapDocumentCommandFacade::performSetAttribute(const std::string& name, const std::string& value) {
            const std::vector<Model::AttributableNode*> attributableNodes = allSelectedAttributableNodes();
            return performSetAttributeForNodes(attributableNodes, name, value);
        }

        MapDocumentCommandFacade::EntityAttributeSnapshotMap MapDocumentCommandFacade::performSetAttributeForNodes(const std::vector<Model::AttributableNode*>& attributableNodes, const std::string& name, const std::string& value) {            
            const std::vector<Model::Node*> nodes(std::begin(attributableNodes), std::end(attributableNodes));
            const std::vector<Model::Node*> parents = collectParents(nodes);
            const std::vector<Model::Node*> descendants = collectDescendants(nodes);

            Notifier<const std::vector<Model::Node*>&>::NotifyBeforeAndAfter notifyParents(nodesWillChangeNotifier, nodesDidChangeNotifier, parents);
            Notifier<const std::vector<Model::Node*>&>::NotifyBeforeAndAfter notifyNodes(nodesWillChangeNotifier, nodesDidChangeNotifier, nodes);
            Notifier<const std::vector<Model::Node*>&>::NotifyBeforeAndAfter notifyDescendants(nodesWillChangeNotifier, nodesDidChangeNotifier, descendants);

            MapDocumentCommandFacade::EntityAttributeSnapshotMap snapshot;

            for (Model::AttributableNode* node : attributableNodes) {
                snapshot[node].push_back(node->attributeSnapshot(name));
                node->addOrUpdateAttribute(name, value);
            }

            setEntityDefinitions(nodes);
            setEntityModels(nodes);
            setEntitySprites(nodes);
            invalidateSelectionBounds();

            return snapshot;
        }

        MapDocumentCommandFacade::EntityAttributeSnapshotMap MapDocumentCommandFacade::performRemoveAttribute(const std::string& name) {
            const std::vector<Model::AttributableNode*> attributableNodes = allSelectedAttributableNodes();
            return performRemoveAttributeForNodes(attributableNodes, name);
        }

        MapDocumentCommandFacade::EntityAttributeSnapshotMap MapDocumentCommandFacade::performRemoveAttributeForNodes(const std::vector<Model::AttributableNode*>& attributableNodes, const std::string& name) {            
            const std::vector<Model::Node*> nodes(std::begin(attributableNodes), std::end(attributableNodes));
            const std::vector<Model::Node*> parents = collectParents(nodes);
            const std::vector<Model::Node*> descendants = collectDescendants(nodes);

            Notifier<const std::vector<Model::Node*>&>::NotifyBeforeAndAfter notifyParents(nodesWillChangeNotifier, nodesDidChangeNotifier, parents);
            Notifier<const std::vector<Model::Node*>&>::NotifyBeforeAndAfter notifyNodes(nodesWillChangeNotifier, nodesDidChangeNotifier, nodes);
            Notifier<const std::vector<Model::Node*>&>::NotifyBeforeAndAfter notifyDescendants(nodesWillChangeNotifier, nodesDidChangeNotifier, descendants);

            MapDocumentCommandFacade::EntityAttributeSnapshotMap snapshot;

            for (Model::AttributableNode* node : attributableNodes) {
                snapshot[node].push_back(node->attributeSnapshot(name));
                node->removeAttribute(name);
            }

            setEntityDefinitions(nodes);
            setEntityModels(nodes);
            invalidateSelectionBounds();

            return snapshot;
        }

        MapDocumentCommandFacade::EntityAttributeSnapshotMap MapDocumentCommandFacade::performUpdateSpawnflag(const std::string& name, const size_t flagIndex, const bool setFlag) {
            const std::vector<Model::AttributableNode*> attributableNodes = allSelectedAttributableNodes();
            const std::vector<Model::Node*> nodes(attributableNodes.begin(), attributableNodes.end());
            const std::vector<Model::Node*> parents = collectParents(nodes);
            const std::vector<Model::Node*> descendants = collectDescendants(nodes);

            Notifier<const std::vector<Model::Node*>&>::NotifyBeforeAndAfter notifyParents(nodesWillChangeNotifier, nodesDidChangeNotifier, parents);
            Notifier<const std::vector<Model::Node*>&>::NotifyBeforeAndAfter notifyNodes(nodesWillChangeNotifier, nodesDidChangeNotifier, nodes);
            Notifier<const std::vector<Model::Node*>&>::NotifyBeforeAndAfter notifyDescendants(nodesWillChangeNotifier, nodesDidChangeNotifier, descendants);

            MapDocumentCommandFacade::EntityAttributeSnapshotMap snapshot;

            std::vector<Model::AttributableNode*>::const_iterator it, end;
            for (it = attributableNodes.begin(), end = attributableNodes.end(); it != end; ++it) {
                Model::AttributableNode* node = *it;
                snapshot[node].push_back(node->attributeSnapshot(name));

                int intValue = node->hasAttribute(name) ? std::atoi(node->attribute(name).c_str()) : 0;
                const int flagValue = (1 << flagIndex);

                if (setFlag)
                    intValue |= flagValue;
                else
                    intValue &= ~flagValue;

                node->addOrUpdateAttribute(name, kdl::str_to_string(intValue));
            }

            setEntityDefinitions(nodes);
            setEntityModels(nodes);
            setEntitySprites(nodes);

            return snapshot;
        }

        MapDocumentCommandFacade::EntityAttributeSnapshotMap MapDocumentCommandFacade::performConvertColorRange(const std::string& name, Assets::ColorRange::Type colorRange) {
            const std::vector<Model::AttributableNode*> attributableNodes = allSelectedAttributableNodes();
            const std::vector<Model::Node*> nodes(std::begin(attributableNodes), std::end(attributableNodes));
            const std::vector<Model::Node*> parents = collectParents(nodes);
            const std::vector<Model::Node*> descendants = collectDescendants(nodes);

            Notifier<const std::vector<Model::Node*>&>::NotifyBeforeAndAfter notifyParents(nodesWillChangeNotifier, nodesDidChangeNotifier, parents);
            Notifier<const std::vector<Model::Node*>&>::NotifyBeforeAndAfter notifyNodes(nodesWillChangeNotifier, nodesDidChangeNotifier, nodes);
            Notifier<const std::vector<Model::Node*>&>::NotifyBeforeAndAfter notifyDescendants(nodesWillChangeNotifier, nodesDidChangeNotifier, descendants);

            static const std::string DefaultValue = "";
            MapDocumentCommandFacade::EntityAttributeSnapshotMap snapshot;

            for (Model::AttributableNode* node : attributableNodes) {
                const std::string& oldValue = node->attribute(name, DefaultValue);
                if (oldValue != DefaultValue) {
                    snapshot[node].push_back(node->attributeSnapshot(name));
                    node->addOrUpdateAttribute(name, Model::convertEntityColor(oldValue, colorRange));
                }
            }

            return snapshot;
        }
               
        MapDocumentCommandFacade::EntityAttributeSnapshotMap MapDocumentCommandFacade::performRenameAttribute(const std::string& oldName, const std::string& newName) {
            const std::vector<Model::AttributableNode*> attributableNodes = allSelectedAttributableNodes();
            return performRenameAttributeForNodes(attributableNodes, oldName, newName);
        }

        MapDocumentCommandFacade::EntityAttributeSnapshotMap MapDocumentCommandFacade::performRenameAttributeForNodes(const std::vector<Model::AttributableNode*>& attributableNodes, const std::string& oldName, const std::string& newName) {
            const std::vector<Model::Node*> nodes(std::begin(attributableNodes), std::end(attributableNodes));
            const std::vector<Model::Node*> parents = collectParents(nodes);
            const std::vector<Model::Node*> descendants = collectDescendants(nodes);

            Notifier<const std::vector<Model::Node*>&>::NotifyBeforeAndAfter notifyParents(nodesWillChangeNotifier, nodesDidChangeNotifier, parents);
            Notifier<const std::vector<Model::Node*>&>::NotifyBeforeAndAfter notifyNodes(nodesWillChangeNotifier, nodesDidChangeNotifier, nodes);
            Notifier<const std::vector<Model::Node*>&>::NotifyBeforeAndAfter notifyDescendants(nodesWillChangeNotifier, nodesDidChangeNotifier, descendants);

            MapDocumentCommandFacade::EntityAttributeSnapshotMap snapshot;
            for (Model::AttributableNode* node : attributableNodes) {
                snapshot[node].push_back(node->attributeSnapshot(oldName));
                snapshot[node].push_back(node->attributeSnapshot(newName));
                node->renameAttribute(oldName, newName);
            }

            setEntityDefinitions(nodes);
            setEntityModels(nodes);
            setEntitySprites(nodes);
            invalidateSelectionBounds();

            return snapshot;
        }

        void MapDocumentCommandFacade::restoreAttributes(const MapDocumentCommandFacade::EntityAttributeSnapshotMap& attributes) {
            const std::vector<Model::AttributableNode*> attributableNodes = kdl::map_keys(attributes);
            const std::vector<Model::Node*> nodes(std::begin(attributableNodes), std::end(attributableNodes));
            const std::vector<Model::Node*> parents = collectParents(nodes);
            const std::vector<Model::Node*> descendants = collectDescendants(nodes);

            Notifier<const std::vector<Model::Node*>&>::NotifyBeforeAndAfter notifyParents(nodesWillChangeNotifier, nodesDidChangeNotifier, parents);
            Notifier<const std::vector<Model::Node*>&>::NotifyBeforeAndAfter notifyNodes(nodesWillChangeNotifier, nodesDidChangeNotifier, nodes);
            Notifier<const std::vector<Model::Node*>&>::NotifyBeforeAndAfter notifyDescendants(nodesWillChangeNotifier, nodesDidChangeNotifier, descendants);

            for (const auto& entry : attributes) {
                auto* node = entry.first;

                const auto& snapshots = entry.second;
                for (const auto& snapshot : snapshots) {
                    snapshot.restore(node);
                }
            }

            setEntityDefinitions(nodes);
            setEntityModels(nodes);
            setEntitySprites(nodes);
            invalidateSelectionBounds();
        }

        std::optional<std::vector<vm::polygon3>> MapDocumentCommandFacade::performResizeBrushes(const std::vector<vm::polygon3>& polygons, const vm::vec3& delta) {
            const std::vector<Model::BrushNode*>& selectedBrushes = m_selectedNodes.brushes();

            std::vector<vm::polygon3> result;
            std::vector<Model::Node*> changedNodes;
            std::map<Model::BrushNode*, Model::Brush> changes;

            for (Model::BrushNode* brushNode : selectedBrushes) {
                const Model::Brush& original = brushNode->brush();
                const auto faceIndex = original.findFace(polygons);
                if (!faceIndex) {
                    // We allow resizing only some of the brushes
                    continue;
                }

                const bool success = original.moveBoundary(m_worldBounds, *faceIndex, delta, pref(Preferences::TextureLock))
                    .visit(kdl::overload(
                        [&](Model::Brush&& copy) -> bool {
                            if (m_worldBounds.contains(copy.bounds())) {
                                result.push_back(copy.face(*faceIndex).polygon());
                                changedNodes.push_back(brushNode);
                                changes.emplace(brushNode, std::move(copy));
                                return true;
                            } else {
                                return false;
                            }
                        },
                        [&](const Model::BrushError e) -> bool {
                            error() << "Could not resize brush: " << e;
                            return false;
                        }
                    ));

                if (!success) {
                    return std::nullopt;
                }
            }

            const auto parents = collectParents(changedNodes);
            Notifier<const std::vector<Model::Node*>&>::NotifyBeforeAndAfter notifyParents(nodesWillChangeNotifier, nodesDidChangeNotifier, parents);
            Notifier<const std::vector<Model::Node*>&>::NotifyBeforeAndAfter notifyNodes(nodesWillChangeNotifier, nodesDidChangeNotifier, changedNodes);

            for (auto& [brushNode, brush] : changes) {
                brushNode->setBrush(std::move(brush));
            }
            invalidateSelectionBounds();

            return { result };
        }

        void MapDocumentCommandFacade::performMoveTextures(const vm::vec3f& cameraUp, const vm::vec3f& cameraRight, const vm::vec2f& delta) {
            for (const auto& faceHandle : m_selectedBrushFaces) {
                Model::BrushNode* node = faceHandle.node();
                Model::Brush brush = node->brush();
                Model::BrushFace& face = brush.face(faceHandle.faceIndex());
                face.moveTexture(vm::vec3(cameraUp), vm::vec3(cameraRight), delta);
                node->setBrush(brush);
            }
            brushFacesDidChangeNotifier(m_selectedBrushFaces);
        }

        void MapDocumentCommandFacade::performRotateTextures(const float angle) {
            for (const auto& faceHandle : m_selectedBrushFaces) {
                Model::BrushNode* node = faceHandle.node();
                Model::Brush brush = node->brush();
                Model::BrushFace& face = brush.face(faceHandle.faceIndex());
                face.rotateTexture(angle);
                node->setBrush(brush);
            }
            brushFacesDidChangeNotifier(m_selectedBrushFaces);
        }

        void MapDocumentCommandFacade::performShearTextures(const vm::vec2f& factors) {
            for (const auto& faceHandle : m_selectedBrushFaces) {
                Model::BrushNode* node = faceHandle.node();
                Model::Brush brush = node->brush();
                Model::BrushFace& face = brush.face(faceHandle.faceIndex());
                face.shearTexture(factors);
                node->setBrush(brush);
            }
            brushFacesDidChangeNotifier(m_selectedBrushFaces);
        }

        void MapDocumentCommandFacade::performCopyTexCoordSystemFromFace(const Model::TexCoordSystemSnapshot& coordSystemSnapshot, const Model::BrushFaceAttributes& attribs, const vm::plane3& sourceFacePlane, const Model::WrapStyle wrapStyle) {
            for (const auto& faceHandle : m_selectedBrushFaces) {
                Model::BrushNode* node = faceHandle.node();
                Model::Brush brush = node->brush();
                Model::BrushFace& face = brush.face(faceHandle.faceIndex());
                face.copyTexCoordSystemFromFace(coordSystemSnapshot, attribs, sourceFacePlane, wrapStyle);
                node->setBrush(brush);
            }
            brushFacesDidChangeNotifier(m_selectedBrushFaces);
        }

        void MapDocumentCommandFacade::performChangeBrushFaceAttributes(const Model::ChangeBrushFaceAttributesRequest& request) {
            if (request.evaluate(allSelectedBrushFaces())) {
                setTextures(allSelectedBrushFaces());
                brushFacesDidChangeNotifier(allSelectedBrushFaces());
            }
        }

        bool MapDocumentCommandFacade::performSnapVertices(const FloatType snapTo) {
            const std::vector<Model::BrushNode*> brushNodes = m_selectedNodes.brushesRecursively();

            const std::vector<Model::Node*> nodes(std::begin(brushNodes), std::end(brushNodes));
            const std::vector<Model::Node*> parents = collectParents(nodes);

            Notifier<const std::vector<Model::Node*>&>::NotifyBeforeAndAfter notifyParents(nodesWillChangeNotifier, nodesDidChangeNotifier, parents);
            Notifier<const std::vector<Model::Node*>&>::NotifyBeforeAndAfter notifyNodes(nodesWillChangeNotifier, nodesDidChangeNotifier, nodes);

            size_t succeededBrushCount = 0;
            size_t failedBrushCount = 0;

            for (Model::BrushNode* brushNode : brushNodes) {
                if (brushNode->brush().canSnapVertices(m_worldBounds, snapTo)) {
                    brushNode->brush().snapVertices(m_worldBounds, snapTo, pref(Preferences::UVLock))
                        .visit(kdl::overload(
                            [&](Model::Brush&& brush) {
                                brushNode->setBrush(std::move(brush));
                                succeededBrushCount += 1;
                            },
                            [&](const Model::BrushError e) {
                                error() << "Could not snap vertices: " << e;
                                failedBrushCount += 1;
                            }
                        ));
                } else {
                    failedBrushCount += 1;
                }
            }

            invalidateSelectionBounds();

            if (succeededBrushCount > 0) {
                info(kdl::str_to_string("Snapped vertices of ", succeededBrushCount, " ", kdl::str_plural(succeededBrushCount, "brush", "brushes")));
            }
            if (failedBrushCount > 0) {
                info(kdl::str_to_string("Failed to snap vertices of ", failedBrushCount, " ", kdl::str_plural(failedBrushCount, "brush", "brushes")));
            }

            return true;
        }

        std::vector<vm::vec3> MapDocumentCommandFacade::performMoveVertices(const std::map<Model::BrushNode*, std::vector<vm::vec3>>& vertices, const vm::vec3& delta) {
            const std::vector<Model::Node*>& nodes = m_selectedNodes.nodes();
            const std::vector<Model::Node*> parents = collectParents(nodes);

            Notifier<const std::vector<Model::Node*>&>::NotifyBeforeAndAfter notifyParents(nodesWillChangeNotifier, nodesDidChangeNotifier, parents);
            Notifier<const std::vector<Model::Node*>&>::NotifyBeforeAndAfter notifyNodes(nodesWillChangeNotifier, nodesDidChangeNotifier, nodes);

            std::vector<vm::vec3> newVertexPositions;
            for (const auto& entry : vertices) {
                Model::BrushNode* brushNode = entry.first;
                const std::vector<vm::vec3>& oldPositions = entry.second;
                
                brushNode->brush().moveVertices(m_worldBounds, oldPositions, delta, pref(Preferences::UVLock))
                    .visit(kdl::overload(
                        [&](Model::Brush&& brush) {
                            auto newPositions = brush.findClosestVertexPositions(oldPositions + delta);
                            newVertexPositions = kdl::vec_concat(std::move(newVertexPositions), std::move(newPositions));
                            brushNode->setBrush(std::move(brush));
                        },
                        [&](const Model::BrushError e) {
                            error() << "Could not move vertices: " << e;
                        }
                    ));
            }

            invalidateSelectionBounds();

            return kdl::vec_sort_and_remove_duplicates(std::move(newVertexPositions));
        }

        std::vector<vm::segment3> MapDocumentCommandFacade::performMoveEdges(const std::map<Model::BrushNode*, std::vector<vm::segment3>>& edges, const vm::vec3& delta) {
            const std::vector<Model::Node*>& nodes = m_selectedNodes.nodes();
            const std::vector<Model::Node*> parents = collectParents(nodes);

            Notifier<const std::vector<Model::Node*>&>::NotifyBeforeAndAfter notifyParents(nodesWillChangeNotifier, nodesDidChangeNotifier, parents);
            Notifier<const std::vector<Model::Node*>&>::NotifyBeforeAndAfter notifyNodes(nodesWillChangeNotifier, nodesDidChangeNotifier, nodes);

            std::vector<vm::segment3> newEdgePositions;
            for (const auto& entry : edges) {
                Model::BrushNode* brushNode = entry.first;
                const std::vector<vm::segment3>& oldPositions = entry.second;
                brushNode->brush().moveEdges(m_worldBounds, oldPositions, delta, pref(Preferences::UVLock))
                    .visit(kdl::overload(
                        [&](Model::Brush&& brush) {
                            auto newPositions = brush.findClosestEdgePositions(kdl::vec_transform(oldPositions, [&](const auto& s) {
                                return s.translate(delta);
                            }));
                            newEdgePositions = kdl::vec_concat(std::move(newEdgePositions), std::move(newPositions));
                            brushNode->setBrush(std::move(brush));
                        },
                        [&](const Model::BrushError e) {
                            error() << "Couild not move edges: " << e;
                        }
                    ));
            }

            invalidateSelectionBounds();

            return kdl::vec_sort_and_remove_duplicates(std::move(newEdgePositions));
        }

        std::vector<vm::polygon3> MapDocumentCommandFacade::performMoveFaces(const std::map<Model::BrushNode*, std::vector<vm::polygon3>>& faces, const vm::vec3& delta) {
            const std::vector<Model::Node*>& nodes = m_selectedNodes.nodes();
            const std::vector<Model::Node*> parents = collectParents(nodes);

            Notifier<const std::vector<Model::Node*>&>::NotifyBeforeAndAfter notifyParents(nodesWillChangeNotifier, nodesDidChangeNotifier, parents);
            Notifier<const std::vector<Model::Node*>&>::NotifyBeforeAndAfter notifyNodes(nodesWillChangeNotifier, nodesDidChangeNotifier, nodes);

            std::vector<vm::polygon3> newFacePositions;
            for (const auto& entry : faces) {
                Model::BrushNode* brushNode = entry.first;
                const std::vector<vm::polygon3>& oldPositions = entry.second;
                
                brushNode->brush().moveFaces(m_worldBounds, oldPositions, delta, pref(Preferences::UVLock))
                    .visit(kdl::overload(
                        [&](Model::Brush&& brush) {
                            auto newPositions = brush.findClosestFacePositions(kdl::vec_transform(oldPositions, [&](const auto& f) {
                                return f.translate(delta);
                            }));
                            newFacePositions = kdl::vec_concat(std::move(newFacePositions), std::move(newPositions));
                            brushNode->setBrush(std::move(brush));
                        },
                        [&](const Model::BrushError e) {
                            error() << "Could not move faces: " << e;
                        }
                    ));
            }

            invalidateSelectionBounds();

            return kdl::vec_sort_and_remove_duplicates(std::move(newFacePositions));
        }

        void MapDocumentCommandFacade::performAddVertices(const std::map<vm::vec3, std::vector<Model::BrushNode*>>& vertices) {
            const std::vector<Model::Node*>& nodes = m_selectedNodes.nodes();
            const std::vector<Model::Node*> parents = collectParents(nodes);

            Notifier<const std::vector<Model::Node*>&>::NotifyBeforeAndAfter notifyParents(nodesWillChangeNotifier, nodesDidChangeNotifier, parents);
            Notifier<const std::vector<Model::Node*>&>::NotifyBeforeAndAfter notifyNodes(nodesWillChangeNotifier, nodesDidChangeNotifier, nodes);

            for (const auto& entry : vertices) {
                const vm::vec3& position = entry.first;
                const std::vector<Model::BrushNode*>& brushNodes = entry.second;
                for (Model::BrushNode* brushNode : brushNodes) {
                    brushNode->brush().addVertex(m_worldBounds, position)
                        .visit(kdl::overload(
                            [&](Model::Brush&& brush) {
                                brushNode->setBrush(std::move(brush));
                            },
                            [&](const Model::BrushError e) {
                                error() << "Could not add vertex: " << e;
                            }
                        ));
                }
            }

            invalidateSelectionBounds();
        }

        void MapDocumentCommandFacade::performRemoveVertices(const std::map<Model::BrushNode*, std::vector<vm::vec3>>& vertices) {
            const std::vector<Model::Node*>& nodes = m_selectedNodes.nodes();
            const std::vector<Model::Node*> parents = collectParents(nodes);

            Notifier<const std::vector<Model::Node*>&>::NotifyBeforeAndAfter notifyParents(nodesWillChangeNotifier, nodesDidChangeNotifier, parents);
            Notifier<const std::vector<Model::Node*>&>::NotifyBeforeAndAfter notifyNodes(nodesWillChangeNotifier, nodesDidChangeNotifier, nodes);

            for (const auto& entry : vertices) {
                Model::BrushNode* brushNode = entry.first;
                const std::vector<vm::vec3>& positions = entry.second;
                
                brushNode->brush().removeVertices(m_worldBounds, positions)
                    .visit(kdl::overload(
                        [&](Model::Brush&& brush) {
                            brushNode->setBrush(std::move(brush));
                        },
                        [&](const Model::BrushError e) {
                            error() << "Could not remove vertex: " << e;
                        }
                    ));
            }

            invalidateSelectionBounds();
        }

        void MapDocumentCommandFacade::restoreSnapshot(Model::Snapshot* snapshot) {
            const auto restoreNodesAndLogErrors = [&]() {
                snapshot->restoreNodes(m_worldBounds).
                    visit(kdl::overload(
                        []() {},
                        [&](const Model::SnapshotErrors& errors) {
                            for (const auto& e : errors) {
                                error() << kdl::str_to_string(e);
                            }
                        }
                    ));
            };
        
            if (!m_selectedNodes.empty()) {
                const std::vector<Model::Node*>& nodes = m_selectedNodes.nodes();
                const std::vector<Model::Node*> parents = collectParents(nodes);

                Notifier<const std::vector<Model::Node*>&>::NotifyBeforeAndAfter notifyParents(nodesWillChangeNotifier, nodesDidChangeNotifier, parents);
                Notifier<const std::vector<Model::Node*>&>::NotifyBeforeAndAfter notifyNodes(nodesWillChangeNotifier, nodesDidChangeNotifier, nodes);

                restoreNodesAndLogErrors();

                setTextures(m_selectedNodes.nodes());
                invalidateSelectionBounds();
            }

            const auto& faceHandles = selectedBrushFaces();
            if (!faceHandles.empty()) {
                restoreNodesAndLogErrors();

                // Restoring the snapshots will invalidate all texture pointers on the BrushNode,
                // since the snapshot has a whole brush granularity, so we need to call
                // setTextures on the whole node.
                kdl::vector_set<Model::Node*> nodes;
                nodes.reserve(faceHandles.size());
                for (const auto& faceHandle : faceHandles) {
                    nodes.insert(faceHandle.node());
                }

                setTextures(nodes.release_data());
                brushFacesDidChangeNotifier(faceHandles);
            }
        }

        void MapDocumentCommandFacade::performSetEntityDefinitionFile(const Assets::EntityDefinitionFileSpec& spec) {
            const std::vector<Model::Node*> nodes(1, m_world.get());
            Notifier<const std::vector<Model::Node*>&>::NotifyBeforeAndAfter notifyNodes(nodesWillChangeNotifier, nodesDidChangeNotifier, nodes);
            Notifier<>::NotifyAfter notifyEntityDefinitions(entityDefinitionsDidChangeNotifier);

            // to avoid backslashes being misinterpreted as escape sequences
            const std::string formatted = kdl::str_replace_every(spec.asString(), "\\", "/");
            m_world->addOrUpdateAttribute(Model::AttributeNames::EntityDefinitions, formatted);
            reloadEntityDefinitionsInternal();
        }

        void MapDocumentCommandFacade::performSetTextureCollections(const std::vector<IO::Path>& paths) {
            const std::vector<Model::Node*> nodes(1, m_world.get());
            Notifier<const std::vector<Model::Node*>&>::NotifyBeforeAndAfter notifyNodes(nodesWillChangeNotifier, nodesDidChangeNotifier, nodes);
            Notifier<>::NotifyBeforeAndAfter notifyTextureCollections(textureCollectionsWillChangeNotifier, textureCollectionsDidChangeNotifier);

            m_game->updateTextureCollections(*m_world, paths);
            unsetTextures();
            loadTextures();
            setTextures();
        }

        void MapDocumentCommandFacade::performSetMods(const std::vector<std::string>& mods) {
            const std::vector<Model::Node*> nodes(1, m_world.get());
            Notifier<const std::vector<Model::Node*>&>::NotifyBeforeAndAfter notifyNodes(nodesWillChangeNotifier, nodesDidChangeNotifier, nodes);
            Notifier<>::NotifyAfter notifyMods(modsDidChangeNotifier);

            unsetEntityModels();
            unsetEntityDefinitions();
            clearEntityModels();

            if (mods.empty()) {
                m_world->removeAttribute(Model::AttributeNames::Mods);
            } else {
                const std::string newValue = kdl::str_join(mods, ";");
                m_world->addOrUpdateAttribute(Model::AttributeNames::Mods, newValue);
            }

            updateGameSearchPaths();
            setEntityDefinitions();
            setEntityModels();
        }

=======
>>>>>>> dc34955e
        void MapDocumentCommandFacade::doSetIssueHidden(Model::Issue* issue, const bool hidden) {
            if (issue->hidden() != hidden) {
                issue->setHidden(hidden);
                incModificationCount();
            }
        }

        void MapDocumentCommandFacade::incModificationCount(const size_t delta) {
            m_modificationCount += delta;
            documentModificationStateDidChangeNotifier();
        }

        void MapDocumentCommandFacade::decModificationCount(const size_t delta) {
            assert(m_modificationCount >= delta);
            m_modificationCount -= delta;
            documentModificationStateDidChangeNotifier();
        }

        void MapDocumentCommandFacade::bindObservers() {
            m_commandProcessor->commandDoNotifier.addObserver(commandDoNotifier);
            m_commandProcessor->commandDoneNotifier.addObserver(commandDoneNotifier);
            m_commandProcessor->commandDoFailedNotifier.addObserver(commandDoFailedNotifier);
            m_commandProcessor->commandUndoNotifier.addObserver(commandUndoNotifier);
            m_commandProcessor->commandUndoneNotifier.addObserver(commandUndoneNotifier);
            m_commandProcessor->commandUndoFailedNotifier.addObserver(commandUndoFailedNotifier);
            m_commandProcessor->transactionDoneNotifier.addObserver(transactionDoneNotifier);
            m_commandProcessor->transactionUndoneNotifier.addObserver(transactionUndoneNotifier);
            documentWasNewedNotifier.addObserver(this, &MapDocumentCommandFacade::documentWasNewed);
            documentWasLoadedNotifier.addObserver(this, &MapDocumentCommandFacade::documentWasLoaded);
        }

        void MapDocumentCommandFacade::documentWasNewed(MapDocument*) {
            m_commandProcessor->clear();
        }

        void MapDocumentCommandFacade::documentWasLoaded(MapDocument*) {
            m_commandProcessor->clear();
        }

        bool MapDocumentCommandFacade::doCanUndoCommand() const {
            return m_commandProcessor->canUndo();
        }

        bool MapDocumentCommandFacade::doCanRedoCommand() const {
            return m_commandProcessor->canRedo();
        }

        const std::string& MapDocumentCommandFacade::doGetUndoCommandName() const {
            return m_commandProcessor->undoCommandName();
        }

        const std::string& MapDocumentCommandFacade::doGetRedoCommandName() const {
            return m_commandProcessor->redoCommandName();
        }

        void MapDocumentCommandFacade::doUndoCommand() {
            m_commandProcessor->undo();
        }

        void MapDocumentCommandFacade::doRedoCommand() {
            m_commandProcessor->redo();
        }

        void MapDocumentCommandFacade::doStartTransaction(const std::string& name) {
            m_commandProcessor->startTransaction(name);
        }

        void MapDocumentCommandFacade::doCommitTransaction() {
            m_commandProcessor->commitTransaction();
        }

        void MapDocumentCommandFacade::doRollbackTransaction() {
            m_commandProcessor->rollbackTransaction();
        }

        std::unique_ptr<CommandResult> MapDocumentCommandFacade::doExecute(std::unique_ptr<Command>&& command) {
            return m_commandProcessor->execute(std::move(command));
        }

        std::unique_ptr<CommandResult> MapDocumentCommandFacade::doExecuteAndStore(std::unique_ptr<UndoableCommand>&& command) {
            return m_commandProcessor->executeAndStore(std::move(command));
        }
    }
}<|MERGE_RESOLUTION|>--- conflicted
+++ resolved
@@ -423,588 +423,6 @@
             groupWasClosedNotifier(previousGroup);
         }
 
-<<<<<<< HEAD
-        bool MapDocumentCommandFacade::performTransform(const vm::mat4x4 &transform, const bool lockTextures) {
-            const std::vector<Model::Node*>& nodes = m_selectedNodes.nodes();
-            const std::vector<Model::Node*> parents = collectParents(nodes);
-
-            Notifier<const std::vector<Model::Node*> &>::NotifyBeforeAndAfter notifyParents(nodesWillChangeNotifier, nodesDidChangeNotifier, parents);
-            Notifier<const std::vector<Model::Node*> &>::NotifyBeforeAndAfter notifyNodes(nodesWillChangeNotifier, nodesDidChangeNotifier, nodes);
-
-            bool success = true;
-            for (auto nodeIt = std::begin(nodes); nodeIt != std::end(nodes) && success; ++nodeIt) {
-                success = (*nodeIt)->accept(kdl::overload(
-                    [](Model::WorldNode*) {
-                        return kdl::result<void, Model::TransformError>::success();
-                    },
-                    [](Model::LayerNode*) {
-                        return kdl::result<void, Model::TransformError>::success();
-                    },
-                    [&](Model::GroupNode* group) {
-                        return group->transform(m_worldBounds, transform, lockTextures);
-                    },
-                    [&](Model::EntityNode* entity) {
-                        return entity->transform(m_worldBounds, transform, lockTextures);
-                    },
-                    [&](Model::BrushNode* brush) {
-                        return brush->transform(m_worldBounds, transform, lockTextures);
-                    }
-                )).handle_errors(
-                    [&](Model::TransformError&& e) {
-                        error() << "Could not transform objects: " << e;
-                    });
-            }
-
-            invalidateSelectionBounds();
-            return success;
-        }
-
-        MapDocumentCommandFacade::EntityAttributeSnapshotMap MapDocumentCommandFacade::performSetAttribute(const std::string& name, const std::string& value) {
-            const std::vector<Model::AttributableNode*> attributableNodes = allSelectedAttributableNodes();
-            return performSetAttributeForNodes(attributableNodes, name, value);
-        }
-
-        MapDocumentCommandFacade::EntityAttributeSnapshotMap MapDocumentCommandFacade::performSetAttributeForNodes(const std::vector<Model::AttributableNode*>& attributableNodes, const std::string& name, const std::string& value) {            
-            const std::vector<Model::Node*> nodes(std::begin(attributableNodes), std::end(attributableNodes));
-            const std::vector<Model::Node*> parents = collectParents(nodes);
-            const std::vector<Model::Node*> descendants = collectDescendants(nodes);
-
-            Notifier<const std::vector<Model::Node*>&>::NotifyBeforeAndAfter notifyParents(nodesWillChangeNotifier, nodesDidChangeNotifier, parents);
-            Notifier<const std::vector<Model::Node*>&>::NotifyBeforeAndAfter notifyNodes(nodesWillChangeNotifier, nodesDidChangeNotifier, nodes);
-            Notifier<const std::vector<Model::Node*>&>::NotifyBeforeAndAfter notifyDescendants(nodesWillChangeNotifier, nodesDidChangeNotifier, descendants);
-
-            MapDocumentCommandFacade::EntityAttributeSnapshotMap snapshot;
-
-            for (Model::AttributableNode* node : attributableNodes) {
-                snapshot[node].push_back(node->attributeSnapshot(name));
-                node->addOrUpdateAttribute(name, value);
-            }
-
-            setEntityDefinitions(nodes);
-            setEntityModels(nodes);
-            setEntitySprites(nodes);
-            invalidateSelectionBounds();
-
-            return snapshot;
-        }
-
-        MapDocumentCommandFacade::EntityAttributeSnapshotMap MapDocumentCommandFacade::performRemoveAttribute(const std::string& name) {
-            const std::vector<Model::AttributableNode*> attributableNodes = allSelectedAttributableNodes();
-            return performRemoveAttributeForNodes(attributableNodes, name);
-        }
-
-        MapDocumentCommandFacade::EntityAttributeSnapshotMap MapDocumentCommandFacade::performRemoveAttributeForNodes(const std::vector<Model::AttributableNode*>& attributableNodes, const std::string& name) {            
-            const std::vector<Model::Node*> nodes(std::begin(attributableNodes), std::end(attributableNodes));
-            const std::vector<Model::Node*> parents = collectParents(nodes);
-            const std::vector<Model::Node*> descendants = collectDescendants(nodes);
-
-            Notifier<const std::vector<Model::Node*>&>::NotifyBeforeAndAfter notifyParents(nodesWillChangeNotifier, nodesDidChangeNotifier, parents);
-            Notifier<const std::vector<Model::Node*>&>::NotifyBeforeAndAfter notifyNodes(nodesWillChangeNotifier, nodesDidChangeNotifier, nodes);
-            Notifier<const std::vector<Model::Node*>&>::NotifyBeforeAndAfter notifyDescendants(nodesWillChangeNotifier, nodesDidChangeNotifier, descendants);
-
-            MapDocumentCommandFacade::EntityAttributeSnapshotMap snapshot;
-
-            for (Model::AttributableNode* node : attributableNodes) {
-                snapshot[node].push_back(node->attributeSnapshot(name));
-                node->removeAttribute(name);
-            }
-
-            setEntityDefinitions(nodes);
-            setEntityModels(nodes);
-            invalidateSelectionBounds();
-
-            return snapshot;
-        }
-
-        MapDocumentCommandFacade::EntityAttributeSnapshotMap MapDocumentCommandFacade::performUpdateSpawnflag(const std::string& name, const size_t flagIndex, const bool setFlag) {
-            const std::vector<Model::AttributableNode*> attributableNodes = allSelectedAttributableNodes();
-            const std::vector<Model::Node*> nodes(attributableNodes.begin(), attributableNodes.end());
-            const std::vector<Model::Node*> parents = collectParents(nodes);
-            const std::vector<Model::Node*> descendants = collectDescendants(nodes);
-
-            Notifier<const std::vector<Model::Node*>&>::NotifyBeforeAndAfter notifyParents(nodesWillChangeNotifier, nodesDidChangeNotifier, parents);
-            Notifier<const std::vector<Model::Node*>&>::NotifyBeforeAndAfter notifyNodes(nodesWillChangeNotifier, nodesDidChangeNotifier, nodes);
-            Notifier<const std::vector<Model::Node*>&>::NotifyBeforeAndAfter notifyDescendants(nodesWillChangeNotifier, nodesDidChangeNotifier, descendants);
-
-            MapDocumentCommandFacade::EntityAttributeSnapshotMap snapshot;
-
-            std::vector<Model::AttributableNode*>::const_iterator it, end;
-            for (it = attributableNodes.begin(), end = attributableNodes.end(); it != end; ++it) {
-                Model::AttributableNode* node = *it;
-                snapshot[node].push_back(node->attributeSnapshot(name));
-
-                int intValue = node->hasAttribute(name) ? std::atoi(node->attribute(name).c_str()) : 0;
-                const int flagValue = (1 << flagIndex);
-
-                if (setFlag)
-                    intValue |= flagValue;
-                else
-                    intValue &= ~flagValue;
-
-                node->addOrUpdateAttribute(name, kdl::str_to_string(intValue));
-            }
-
-            setEntityDefinitions(nodes);
-            setEntityModels(nodes);
-            setEntitySprites(nodes);
-
-            return snapshot;
-        }
-
-        MapDocumentCommandFacade::EntityAttributeSnapshotMap MapDocumentCommandFacade::performConvertColorRange(const std::string& name, Assets::ColorRange::Type colorRange) {
-            const std::vector<Model::AttributableNode*> attributableNodes = allSelectedAttributableNodes();
-            const std::vector<Model::Node*> nodes(std::begin(attributableNodes), std::end(attributableNodes));
-            const std::vector<Model::Node*> parents = collectParents(nodes);
-            const std::vector<Model::Node*> descendants = collectDescendants(nodes);
-
-            Notifier<const std::vector<Model::Node*>&>::NotifyBeforeAndAfter notifyParents(nodesWillChangeNotifier, nodesDidChangeNotifier, parents);
-            Notifier<const std::vector<Model::Node*>&>::NotifyBeforeAndAfter notifyNodes(nodesWillChangeNotifier, nodesDidChangeNotifier, nodes);
-            Notifier<const std::vector<Model::Node*>&>::NotifyBeforeAndAfter notifyDescendants(nodesWillChangeNotifier, nodesDidChangeNotifier, descendants);
-
-            static const std::string DefaultValue = "";
-            MapDocumentCommandFacade::EntityAttributeSnapshotMap snapshot;
-
-            for (Model::AttributableNode* node : attributableNodes) {
-                const std::string& oldValue = node->attribute(name, DefaultValue);
-                if (oldValue != DefaultValue) {
-                    snapshot[node].push_back(node->attributeSnapshot(name));
-                    node->addOrUpdateAttribute(name, Model::convertEntityColor(oldValue, colorRange));
-                }
-            }
-
-            return snapshot;
-        }
-               
-        MapDocumentCommandFacade::EntityAttributeSnapshotMap MapDocumentCommandFacade::performRenameAttribute(const std::string& oldName, const std::string& newName) {
-            const std::vector<Model::AttributableNode*> attributableNodes = allSelectedAttributableNodes();
-            return performRenameAttributeForNodes(attributableNodes, oldName, newName);
-        }
-
-        MapDocumentCommandFacade::EntityAttributeSnapshotMap MapDocumentCommandFacade::performRenameAttributeForNodes(const std::vector<Model::AttributableNode*>& attributableNodes, const std::string& oldName, const std::string& newName) {
-            const std::vector<Model::Node*> nodes(std::begin(attributableNodes), std::end(attributableNodes));
-            const std::vector<Model::Node*> parents = collectParents(nodes);
-            const std::vector<Model::Node*> descendants = collectDescendants(nodes);
-
-            Notifier<const std::vector<Model::Node*>&>::NotifyBeforeAndAfter notifyParents(nodesWillChangeNotifier, nodesDidChangeNotifier, parents);
-            Notifier<const std::vector<Model::Node*>&>::NotifyBeforeAndAfter notifyNodes(nodesWillChangeNotifier, nodesDidChangeNotifier, nodes);
-            Notifier<const std::vector<Model::Node*>&>::NotifyBeforeAndAfter notifyDescendants(nodesWillChangeNotifier, nodesDidChangeNotifier, descendants);
-
-            MapDocumentCommandFacade::EntityAttributeSnapshotMap snapshot;
-            for (Model::AttributableNode* node : attributableNodes) {
-                snapshot[node].push_back(node->attributeSnapshot(oldName));
-                snapshot[node].push_back(node->attributeSnapshot(newName));
-                node->renameAttribute(oldName, newName);
-            }
-
-            setEntityDefinitions(nodes);
-            setEntityModels(nodes);
-            setEntitySprites(nodes);
-            invalidateSelectionBounds();
-
-            return snapshot;
-        }
-
-        void MapDocumentCommandFacade::restoreAttributes(const MapDocumentCommandFacade::EntityAttributeSnapshotMap& attributes) {
-            const std::vector<Model::AttributableNode*> attributableNodes = kdl::map_keys(attributes);
-            const std::vector<Model::Node*> nodes(std::begin(attributableNodes), std::end(attributableNodes));
-            const std::vector<Model::Node*> parents = collectParents(nodes);
-            const std::vector<Model::Node*> descendants = collectDescendants(nodes);
-
-            Notifier<const std::vector<Model::Node*>&>::NotifyBeforeAndAfter notifyParents(nodesWillChangeNotifier, nodesDidChangeNotifier, parents);
-            Notifier<const std::vector<Model::Node*>&>::NotifyBeforeAndAfter notifyNodes(nodesWillChangeNotifier, nodesDidChangeNotifier, nodes);
-            Notifier<const std::vector<Model::Node*>&>::NotifyBeforeAndAfter notifyDescendants(nodesWillChangeNotifier, nodesDidChangeNotifier, descendants);
-
-            for (const auto& entry : attributes) {
-                auto* node = entry.first;
-
-                const auto& snapshots = entry.second;
-                for (const auto& snapshot : snapshots) {
-                    snapshot.restore(node);
-                }
-            }
-
-            setEntityDefinitions(nodes);
-            setEntityModels(nodes);
-            setEntitySprites(nodes);
-            invalidateSelectionBounds();
-        }
-
-        std::optional<std::vector<vm::polygon3>> MapDocumentCommandFacade::performResizeBrushes(const std::vector<vm::polygon3>& polygons, const vm::vec3& delta) {
-            const std::vector<Model::BrushNode*>& selectedBrushes = m_selectedNodes.brushes();
-
-            std::vector<vm::polygon3> result;
-            std::vector<Model::Node*> changedNodes;
-            std::map<Model::BrushNode*, Model::Brush> changes;
-
-            for (Model::BrushNode* brushNode : selectedBrushes) {
-                const Model::Brush& original = brushNode->brush();
-                const auto faceIndex = original.findFace(polygons);
-                if (!faceIndex) {
-                    // We allow resizing only some of the brushes
-                    continue;
-                }
-
-                const bool success = original.moveBoundary(m_worldBounds, *faceIndex, delta, pref(Preferences::TextureLock))
-                    .visit(kdl::overload(
-                        [&](Model::Brush&& copy) -> bool {
-                            if (m_worldBounds.contains(copy.bounds())) {
-                                result.push_back(copy.face(*faceIndex).polygon());
-                                changedNodes.push_back(brushNode);
-                                changes.emplace(brushNode, std::move(copy));
-                                return true;
-                            } else {
-                                return false;
-                            }
-                        },
-                        [&](const Model::BrushError e) -> bool {
-                            error() << "Could not resize brush: " << e;
-                            return false;
-                        }
-                    ));
-
-                if (!success) {
-                    return std::nullopt;
-                }
-            }
-
-            const auto parents = collectParents(changedNodes);
-            Notifier<const std::vector<Model::Node*>&>::NotifyBeforeAndAfter notifyParents(nodesWillChangeNotifier, nodesDidChangeNotifier, parents);
-            Notifier<const std::vector<Model::Node*>&>::NotifyBeforeAndAfter notifyNodes(nodesWillChangeNotifier, nodesDidChangeNotifier, changedNodes);
-
-            for (auto& [brushNode, brush] : changes) {
-                brushNode->setBrush(std::move(brush));
-            }
-            invalidateSelectionBounds();
-
-            return { result };
-        }
-
-        void MapDocumentCommandFacade::performMoveTextures(const vm::vec3f& cameraUp, const vm::vec3f& cameraRight, const vm::vec2f& delta) {
-            for (const auto& faceHandle : m_selectedBrushFaces) {
-                Model::BrushNode* node = faceHandle.node();
-                Model::Brush brush = node->brush();
-                Model::BrushFace& face = brush.face(faceHandle.faceIndex());
-                face.moveTexture(vm::vec3(cameraUp), vm::vec3(cameraRight), delta);
-                node->setBrush(brush);
-            }
-            brushFacesDidChangeNotifier(m_selectedBrushFaces);
-        }
-
-        void MapDocumentCommandFacade::performRotateTextures(const float angle) {
-            for (const auto& faceHandle : m_selectedBrushFaces) {
-                Model::BrushNode* node = faceHandle.node();
-                Model::Brush brush = node->brush();
-                Model::BrushFace& face = brush.face(faceHandle.faceIndex());
-                face.rotateTexture(angle);
-                node->setBrush(brush);
-            }
-            brushFacesDidChangeNotifier(m_selectedBrushFaces);
-        }
-
-        void MapDocumentCommandFacade::performShearTextures(const vm::vec2f& factors) {
-            for (const auto& faceHandle : m_selectedBrushFaces) {
-                Model::BrushNode* node = faceHandle.node();
-                Model::Brush brush = node->brush();
-                Model::BrushFace& face = brush.face(faceHandle.faceIndex());
-                face.shearTexture(factors);
-                node->setBrush(brush);
-            }
-            brushFacesDidChangeNotifier(m_selectedBrushFaces);
-        }
-
-        void MapDocumentCommandFacade::performCopyTexCoordSystemFromFace(const Model::TexCoordSystemSnapshot& coordSystemSnapshot, const Model::BrushFaceAttributes& attribs, const vm::plane3& sourceFacePlane, const Model::WrapStyle wrapStyle) {
-            for (const auto& faceHandle : m_selectedBrushFaces) {
-                Model::BrushNode* node = faceHandle.node();
-                Model::Brush brush = node->brush();
-                Model::BrushFace& face = brush.face(faceHandle.faceIndex());
-                face.copyTexCoordSystemFromFace(coordSystemSnapshot, attribs, sourceFacePlane, wrapStyle);
-                node->setBrush(brush);
-            }
-            brushFacesDidChangeNotifier(m_selectedBrushFaces);
-        }
-
-        void MapDocumentCommandFacade::performChangeBrushFaceAttributes(const Model::ChangeBrushFaceAttributesRequest& request) {
-            if (request.evaluate(allSelectedBrushFaces())) {
-                setTextures(allSelectedBrushFaces());
-                brushFacesDidChangeNotifier(allSelectedBrushFaces());
-            }
-        }
-
-        bool MapDocumentCommandFacade::performSnapVertices(const FloatType snapTo) {
-            const std::vector<Model::BrushNode*> brushNodes = m_selectedNodes.brushesRecursively();
-
-            const std::vector<Model::Node*> nodes(std::begin(brushNodes), std::end(brushNodes));
-            const std::vector<Model::Node*> parents = collectParents(nodes);
-
-            Notifier<const std::vector<Model::Node*>&>::NotifyBeforeAndAfter notifyParents(nodesWillChangeNotifier, nodesDidChangeNotifier, parents);
-            Notifier<const std::vector<Model::Node*>&>::NotifyBeforeAndAfter notifyNodes(nodesWillChangeNotifier, nodesDidChangeNotifier, nodes);
-
-            size_t succeededBrushCount = 0;
-            size_t failedBrushCount = 0;
-
-            for (Model::BrushNode* brushNode : brushNodes) {
-                if (brushNode->brush().canSnapVertices(m_worldBounds, snapTo)) {
-                    brushNode->brush().snapVertices(m_worldBounds, snapTo, pref(Preferences::UVLock))
-                        .visit(kdl::overload(
-                            [&](Model::Brush&& brush) {
-                                brushNode->setBrush(std::move(brush));
-                                succeededBrushCount += 1;
-                            },
-                            [&](const Model::BrushError e) {
-                                error() << "Could not snap vertices: " << e;
-                                failedBrushCount += 1;
-                            }
-                        ));
-                } else {
-                    failedBrushCount += 1;
-                }
-            }
-
-            invalidateSelectionBounds();
-
-            if (succeededBrushCount > 0) {
-                info(kdl::str_to_string("Snapped vertices of ", succeededBrushCount, " ", kdl::str_plural(succeededBrushCount, "brush", "brushes")));
-            }
-            if (failedBrushCount > 0) {
-                info(kdl::str_to_string("Failed to snap vertices of ", failedBrushCount, " ", kdl::str_plural(failedBrushCount, "brush", "brushes")));
-            }
-
-            return true;
-        }
-
-        std::vector<vm::vec3> MapDocumentCommandFacade::performMoveVertices(const std::map<Model::BrushNode*, std::vector<vm::vec3>>& vertices, const vm::vec3& delta) {
-            const std::vector<Model::Node*>& nodes = m_selectedNodes.nodes();
-            const std::vector<Model::Node*> parents = collectParents(nodes);
-
-            Notifier<const std::vector<Model::Node*>&>::NotifyBeforeAndAfter notifyParents(nodesWillChangeNotifier, nodesDidChangeNotifier, parents);
-            Notifier<const std::vector<Model::Node*>&>::NotifyBeforeAndAfter notifyNodes(nodesWillChangeNotifier, nodesDidChangeNotifier, nodes);
-
-            std::vector<vm::vec3> newVertexPositions;
-            for (const auto& entry : vertices) {
-                Model::BrushNode* brushNode = entry.first;
-                const std::vector<vm::vec3>& oldPositions = entry.second;
-                
-                brushNode->brush().moveVertices(m_worldBounds, oldPositions, delta, pref(Preferences::UVLock))
-                    .visit(kdl::overload(
-                        [&](Model::Brush&& brush) {
-                            auto newPositions = brush.findClosestVertexPositions(oldPositions + delta);
-                            newVertexPositions = kdl::vec_concat(std::move(newVertexPositions), std::move(newPositions));
-                            brushNode->setBrush(std::move(brush));
-                        },
-                        [&](const Model::BrushError e) {
-                            error() << "Could not move vertices: " << e;
-                        }
-                    ));
-            }
-
-            invalidateSelectionBounds();
-
-            return kdl::vec_sort_and_remove_duplicates(std::move(newVertexPositions));
-        }
-
-        std::vector<vm::segment3> MapDocumentCommandFacade::performMoveEdges(const std::map<Model::BrushNode*, std::vector<vm::segment3>>& edges, const vm::vec3& delta) {
-            const std::vector<Model::Node*>& nodes = m_selectedNodes.nodes();
-            const std::vector<Model::Node*> parents = collectParents(nodes);
-
-            Notifier<const std::vector<Model::Node*>&>::NotifyBeforeAndAfter notifyParents(nodesWillChangeNotifier, nodesDidChangeNotifier, parents);
-            Notifier<const std::vector<Model::Node*>&>::NotifyBeforeAndAfter notifyNodes(nodesWillChangeNotifier, nodesDidChangeNotifier, nodes);
-
-            std::vector<vm::segment3> newEdgePositions;
-            for (const auto& entry : edges) {
-                Model::BrushNode* brushNode = entry.first;
-                const std::vector<vm::segment3>& oldPositions = entry.second;
-                brushNode->brush().moveEdges(m_worldBounds, oldPositions, delta, pref(Preferences::UVLock))
-                    .visit(kdl::overload(
-                        [&](Model::Brush&& brush) {
-                            auto newPositions = brush.findClosestEdgePositions(kdl::vec_transform(oldPositions, [&](const auto& s) {
-                                return s.translate(delta);
-                            }));
-                            newEdgePositions = kdl::vec_concat(std::move(newEdgePositions), std::move(newPositions));
-                            brushNode->setBrush(std::move(brush));
-                        },
-                        [&](const Model::BrushError e) {
-                            error() << "Couild not move edges: " << e;
-                        }
-                    ));
-            }
-
-            invalidateSelectionBounds();
-
-            return kdl::vec_sort_and_remove_duplicates(std::move(newEdgePositions));
-        }
-
-        std::vector<vm::polygon3> MapDocumentCommandFacade::performMoveFaces(const std::map<Model::BrushNode*, std::vector<vm::polygon3>>& faces, const vm::vec3& delta) {
-            const std::vector<Model::Node*>& nodes = m_selectedNodes.nodes();
-            const std::vector<Model::Node*> parents = collectParents(nodes);
-
-            Notifier<const std::vector<Model::Node*>&>::NotifyBeforeAndAfter notifyParents(nodesWillChangeNotifier, nodesDidChangeNotifier, parents);
-            Notifier<const std::vector<Model::Node*>&>::NotifyBeforeAndAfter notifyNodes(nodesWillChangeNotifier, nodesDidChangeNotifier, nodes);
-
-            std::vector<vm::polygon3> newFacePositions;
-            for (const auto& entry : faces) {
-                Model::BrushNode* brushNode = entry.first;
-                const std::vector<vm::polygon3>& oldPositions = entry.second;
-                
-                brushNode->brush().moveFaces(m_worldBounds, oldPositions, delta, pref(Preferences::UVLock))
-                    .visit(kdl::overload(
-                        [&](Model::Brush&& brush) {
-                            auto newPositions = brush.findClosestFacePositions(kdl::vec_transform(oldPositions, [&](const auto& f) {
-                                return f.translate(delta);
-                            }));
-                            newFacePositions = kdl::vec_concat(std::move(newFacePositions), std::move(newPositions));
-                            brushNode->setBrush(std::move(brush));
-                        },
-                        [&](const Model::BrushError e) {
-                            error() << "Could not move faces: " << e;
-                        }
-                    ));
-            }
-
-            invalidateSelectionBounds();
-
-            return kdl::vec_sort_and_remove_duplicates(std::move(newFacePositions));
-        }
-
-        void MapDocumentCommandFacade::performAddVertices(const std::map<vm::vec3, std::vector<Model::BrushNode*>>& vertices) {
-            const std::vector<Model::Node*>& nodes = m_selectedNodes.nodes();
-            const std::vector<Model::Node*> parents = collectParents(nodes);
-
-            Notifier<const std::vector<Model::Node*>&>::NotifyBeforeAndAfter notifyParents(nodesWillChangeNotifier, nodesDidChangeNotifier, parents);
-            Notifier<const std::vector<Model::Node*>&>::NotifyBeforeAndAfter notifyNodes(nodesWillChangeNotifier, nodesDidChangeNotifier, nodes);
-
-            for (const auto& entry : vertices) {
-                const vm::vec3& position = entry.first;
-                const std::vector<Model::BrushNode*>& brushNodes = entry.second;
-                for (Model::BrushNode* brushNode : brushNodes) {
-                    brushNode->brush().addVertex(m_worldBounds, position)
-                        .visit(kdl::overload(
-                            [&](Model::Brush&& brush) {
-                                brushNode->setBrush(std::move(brush));
-                            },
-                            [&](const Model::BrushError e) {
-                                error() << "Could not add vertex: " << e;
-                            }
-                        ));
-                }
-            }
-
-            invalidateSelectionBounds();
-        }
-
-        void MapDocumentCommandFacade::performRemoveVertices(const std::map<Model::BrushNode*, std::vector<vm::vec3>>& vertices) {
-            const std::vector<Model::Node*>& nodes = m_selectedNodes.nodes();
-            const std::vector<Model::Node*> parents = collectParents(nodes);
-
-            Notifier<const std::vector<Model::Node*>&>::NotifyBeforeAndAfter notifyParents(nodesWillChangeNotifier, nodesDidChangeNotifier, parents);
-            Notifier<const std::vector<Model::Node*>&>::NotifyBeforeAndAfter notifyNodes(nodesWillChangeNotifier, nodesDidChangeNotifier, nodes);
-
-            for (const auto& entry : vertices) {
-                Model::BrushNode* brushNode = entry.first;
-                const std::vector<vm::vec3>& positions = entry.second;
-                
-                brushNode->brush().removeVertices(m_worldBounds, positions)
-                    .visit(kdl::overload(
-                        [&](Model::Brush&& brush) {
-                            brushNode->setBrush(std::move(brush));
-                        },
-                        [&](const Model::BrushError e) {
-                            error() << "Could not remove vertex: " << e;
-                        }
-                    ));
-            }
-
-            invalidateSelectionBounds();
-        }
-
-        void MapDocumentCommandFacade::restoreSnapshot(Model::Snapshot* snapshot) {
-            const auto restoreNodesAndLogErrors = [&]() {
-                snapshot->restoreNodes(m_worldBounds).
-                    visit(kdl::overload(
-                        []() {},
-                        [&](const Model::SnapshotErrors& errors) {
-                            for (const auto& e : errors) {
-                                error() << kdl::str_to_string(e);
-                            }
-                        }
-                    ));
-            };
-        
-            if (!m_selectedNodes.empty()) {
-                const std::vector<Model::Node*>& nodes = m_selectedNodes.nodes();
-                const std::vector<Model::Node*> parents = collectParents(nodes);
-
-                Notifier<const std::vector<Model::Node*>&>::NotifyBeforeAndAfter notifyParents(nodesWillChangeNotifier, nodesDidChangeNotifier, parents);
-                Notifier<const std::vector<Model::Node*>&>::NotifyBeforeAndAfter notifyNodes(nodesWillChangeNotifier, nodesDidChangeNotifier, nodes);
-
-                restoreNodesAndLogErrors();
-
-                setTextures(m_selectedNodes.nodes());
-                invalidateSelectionBounds();
-            }
-
-            const auto& faceHandles = selectedBrushFaces();
-            if (!faceHandles.empty()) {
-                restoreNodesAndLogErrors();
-
-                // Restoring the snapshots will invalidate all texture pointers on the BrushNode,
-                // since the snapshot has a whole brush granularity, so we need to call
-                // setTextures on the whole node.
-                kdl::vector_set<Model::Node*> nodes;
-                nodes.reserve(faceHandles.size());
-                for (const auto& faceHandle : faceHandles) {
-                    nodes.insert(faceHandle.node());
-                }
-
-                setTextures(nodes.release_data());
-                brushFacesDidChangeNotifier(faceHandles);
-            }
-        }
-
-        void MapDocumentCommandFacade::performSetEntityDefinitionFile(const Assets::EntityDefinitionFileSpec& spec) {
-            const std::vector<Model::Node*> nodes(1, m_world.get());
-            Notifier<const std::vector<Model::Node*>&>::NotifyBeforeAndAfter notifyNodes(nodesWillChangeNotifier, nodesDidChangeNotifier, nodes);
-            Notifier<>::NotifyAfter notifyEntityDefinitions(entityDefinitionsDidChangeNotifier);
-
-            // to avoid backslashes being misinterpreted as escape sequences
-            const std::string formatted = kdl::str_replace_every(spec.asString(), "\\", "/");
-            m_world->addOrUpdateAttribute(Model::AttributeNames::EntityDefinitions, formatted);
-            reloadEntityDefinitionsInternal();
-        }
-
-        void MapDocumentCommandFacade::performSetTextureCollections(const std::vector<IO::Path>& paths) {
-            const std::vector<Model::Node*> nodes(1, m_world.get());
-            Notifier<const std::vector<Model::Node*>&>::NotifyBeforeAndAfter notifyNodes(nodesWillChangeNotifier, nodesDidChangeNotifier, nodes);
-            Notifier<>::NotifyBeforeAndAfter notifyTextureCollections(textureCollectionsWillChangeNotifier, textureCollectionsDidChangeNotifier);
-
-            m_game->updateTextureCollections(*m_world, paths);
-            unsetTextures();
-            loadTextures();
-            setTextures();
-        }
-
-        void MapDocumentCommandFacade::performSetMods(const std::vector<std::string>& mods) {
-            const std::vector<Model::Node*> nodes(1, m_world.get());
-            Notifier<const std::vector<Model::Node*>&>::NotifyBeforeAndAfter notifyNodes(nodesWillChangeNotifier, nodesDidChangeNotifier, nodes);
-            Notifier<>::NotifyAfter notifyMods(modsDidChangeNotifier);
-
-            unsetEntityModels();
-            unsetEntityDefinitions();
-            clearEntityModels();
-
-            if (mods.empty()) {
-                m_world->removeAttribute(Model::AttributeNames::Mods);
-            } else {
-                const std::string newValue = kdl::str_join(mods, ";");
-                m_world->addOrUpdateAttribute(Model::AttributeNames::Mods, newValue);
-            }
-
-            updateGameSearchPaths();
-            setEntityDefinitions();
-            setEntityModels();
-        }
-
-=======
->>>>>>> dc34955e
         void MapDocumentCommandFacade::doSetIssueHidden(Model::Issue* issue, const bool hidden) {
             if (issue->hidden() != hidden) {
                 issue->setHidden(hidden);
