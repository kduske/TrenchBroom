/*
 Copyright (C) 2010-2017 Kristian Duske
 
 This file is part of TrenchBroom.
 
 TrenchBroom is free software: you can redistribute it and/or modify
 it under the terms of the GNU General Public License as published by
 the Free Software Foundation, either version 3 of the License, or
 (at your option) any later version.
 
 TrenchBroom is distributed in the hope that it will be useful,
 but WITHOUT ANY WARRANTY; without even the implied warranty of
 MERCHANTABILITY or FITNESS FOR A PARTICULAR PURPOSE.  See the
 GNU General Public License for more details.
 
 You should have received a copy of the GNU General Public License
 along with TrenchBroom. If not, see <http://www.gnu.org/licenses/>.
 */

#include "ClipTool.h"

#include "CollectionUtils.h"
#include "PreferenceManager.h"
#include "Preferences.h"
#include "Macros.h"
#include "Model/AssortNodesVisitor.h"
#include "Model/Brush.h"
#include "Model/BrushFace.h"
#include "Model/BrushGeometry.h"
#include "Model/PickResult.h"
#include "Model/World.h"
#include "Renderer/BrushRenderer.h"
#include "Renderer/Camera.h"
#include "Renderer/RenderService.h"
#include "View/MapDocument.h"
#include "View/Selection.h"

namespace TrenchBroom {
    namespace View {
        const Model::Hit::HitType ClipTool::PointHit = Model::Hit::freeHitType();
        
        ClipTool::ClipStrategy::~ClipStrategy() {}
        
        void ClipTool::ClipStrategy::pick(const Ray3& pickRay, const Renderer::Camera& camera, Model::PickResult& pickResult) const {
            doPick(pickRay, camera, pickResult);
        }
        
        void ClipTool::ClipStrategy::render(Renderer::RenderContext& renderContext, Renderer::RenderBatch& renderBatch, const Model::PickResult& pickResult) {
            doRender(renderContext, renderBatch, pickResult);
        }
        
        void ClipTool::ClipStrategy::renderFeedback(Renderer::RenderContext& renderContext, Renderer::RenderBatch& renderBatch, const Vec3& point) const {
            doRenderFeedback(renderContext, renderBatch, point);
        }

        bool ClipTool::ClipStrategy::computeThirdPoint(Vec3& point) const {
            return doComputeThirdPoint(point);
        }

        bool ClipTool::ClipStrategy::canClip() const {
            return doCanClip();
        }
        
        bool ClipTool::ClipStrategy::hasPoints() const {
            return doHasPoints();
        }

        bool ClipTool::ClipStrategy::canAddPoint(const Vec3& point) const {
            return doCanAddPoint(point);
        }
        
        void ClipTool::ClipStrategy::addPoint(const Vec3& point, const Vec3::List& helpVectors) {
            assert(canAddPoint(point));
            return doAddPoint(point, helpVectors);
        }
        
        bool ClipTool::ClipStrategy::canRemoveLastPoint() const {
            return doCanRemoveLastPoint();
        }

        void ClipTool::ClipStrategy::removeLastPoint() {
            doRemoveLastPoint();
        }
        
        bool ClipTool::ClipStrategy::canDragPoint(const Model::PickResult& pickResult, Vec3& initialPosition) const {
            return doCanDragPoint(pickResult, initialPosition);
        }

        void ClipTool::ClipStrategy::beginDragPoint(const Model::PickResult& pickResult) {
            doBeginDragPoint(pickResult);
        }
        
        void ClipTool::ClipStrategy::beginDragLastPoint() {
            doBeginDragLastPoint();
        }

        bool ClipTool::ClipStrategy::dragPoint(const Vec3& newPosition, const Vec3::List& helpVectors) {
            return doDragPoint(newPosition, helpVectors);
        }
        
        void ClipTool::ClipStrategy::endDragPoint() {
            doEndDragPoint();
        }

        void ClipTool::ClipStrategy::cancelDragPoint() {
            doCancelDragPoint();
        }

        bool ClipTool::ClipStrategy::setFace(const Model::BrushFace* face) {
            return doSetFace(face);
        }
        
        void ClipTool::ClipStrategy::reset() {
            doReset();
        }
        
        size_t ClipTool::ClipStrategy::getPoints(Vec3& point1, Vec3& point2, Vec3& point3) const {
            return doGetPoints(point1, point2, point3);
        }
        
        class ClipTool::PointClipStrategy : public ClipTool::ClipStrategy {
        private:
            struct ClipPoint {
                Vec3 point;
                Vec3::List helpVectors;
                
                ClipPoint() {}
                
                ClipPoint(const Vec3& i_point, const Vec3::List& i_helpVectors) :
                point(i_point),
                helpVectors(i_helpVectors) {}
            };
            
            ClipPoint m_points[3];
            size_t m_numPoints;
            size_t m_dragIndex;
            ClipPoint m_originalPoint;
        public:
            PointClipStrategy() :
            m_numPoints(0),
            m_dragIndex(4) {}
        private:
            void doPick(const Ray3& pickRay, const Renderer::Camera& camera, Model::PickResult& pickResult) const override {
                for (size_t i = 0; i < m_numPoints; ++i) {
                    const Vec3& point = m_points[i].point;
                    const FloatType distance = camera.pickPointHandle(pickRay, point, pref(Preferences::HandleRadius));
                    if (!Math::isnan(distance)) {
                        const Vec3 hitPoint = pickRay.pointAtDistance(distance);
                        pickResult.addHit(Model::Hit(PointHit, distance, hitPoint, i));
                    }
                }
            }
            
            void doRender(Renderer::RenderContext& renderContext, Renderer::RenderBatch& renderBatch, const Model::PickResult& pickResult) override {
                renderPoints(renderContext, renderBatch);
                renderHighlight(renderContext, renderBatch, pickResult);
            }
            
            void doRenderFeedback(Renderer::RenderContext& renderContext, Renderer::RenderBatch& renderBatch, const Vec3& point) const override {
                Renderer::RenderService renderService(renderContext, renderBatch);
                renderService.setForegroundColor(pref(Preferences::ClipHandleColor));
                renderService.renderHandle(point);
            }

            bool doComputeThirdPoint(Vec3& point) const override {
                ensure(m_numPoints == 2, "invalid numPoints");
                point = m_points[1].point + 128.0 * computeHelpVector();
                return !linearlyDependent(m_points[0].point, m_points[1].point, point);
            }

            Vec3 computeHelpVector() const {
                size_t counts[3];
                counts[0] = counts[1] = counts[2] = 0;
                
                const Vec3::List helpVectors = combineHelpVectors();
                for (size_t i = 0; i < std::min(m_numPoints, helpVectors.size()); ++i) {
                    const Math::Axis::Type axis = helpVectors[i].firstComponent();
                    counts[axis]++;
                }
                
                if (counts[0] > counts[1] && counts[0] > counts[2])
                    return Vec3::PosX;
                if (counts[1] > counts[0] && counts[1] > counts[2])
                    return Vec3::PosY;
                if (counts[2] > counts[0] && counts[2] > counts[1])
                    return Vec3::PosZ;

                // two counts are equal
                // prefer the Z axis if possible:
                if (counts[2] == counts[0] || counts[2] == counts[1])
                    return Vec3::PosZ;
                // Z axis cannot win, so X and Y axis are a tie, prefer the X axis:
                return Vec3::PosX;
            }
            
            Vec3::List combineHelpVectors() const {
                Vec3::List result;
                for (size_t i = 0; i < m_numPoints; ++i) {
                    const Vec3::List& helpVectors = m_points[i].helpVectors;
                    VectorUtils::append(result, helpVectors);
                }
                
                VectorUtils::sortAndRemoveDuplicates(result);
                return result;
            }
            
            bool doCanClip() const override {
                if (m_numPoints < 2)
                    return false;
                if (m_numPoints == 2) {
                    Vec3 point3;
                    if (!computeThirdPoint(point3))
                        return false;
                }
                return true;
            }
            
            bool doHasPoints() const override {
                return m_numPoints > 0;
            }

            bool doCanAddPoint(const Vec3& point) const override {
                if (m_numPoints == 3)
                    return false;
                
                if (m_numPoints == 2 && linearlyDependent(m_points[0].point, m_points[1].point, point))
                    return false;
                return true;
            }
            
            void doAddPoint(const Vec3& point, const Vec3::List& helpVectors) override {
                m_points[m_numPoints] = ClipPoint(point, helpVectors);
                ++m_numPoints;
            }
            
            bool doCanRemoveLastPoint() const override {
                return m_numPoints > 0;
            }

            void doRemoveLastPoint() override {
                ensure(canRemoveLastPoint(), "can't remove last point");
                --m_numPoints;
            }
            
            bool doCanDragPoint(const Model::PickResult& pickResult, Vec3& initialPosition) const override {
                const Model::Hit& hit = pickResult.query().type(PointHit).occluded().first();
                if (!hit.isMatch())
                    return false;
                size_t index = hit.target<size_t>();
                initialPosition = m_points[index].point;
                return true;
            }
            
            void doBeginDragPoint(const Model::PickResult& pickResult) override {
                const Model::Hit& hit = pickResult.query().type(PointHit).occluded().first();
                assert(hit.isMatch());
                m_dragIndex = hit.target<size_t>();
                m_originalPoint = m_points[m_dragIndex];
            }
            
            void doBeginDragLastPoint() override {
                ensure(m_numPoints > 0, "invalid numPoints");
                m_dragIndex = m_numPoints - 1;
                m_originalPoint = m_points[m_dragIndex];
            }

            bool doDragPoint(const Vec3& newPosition, const Vec3::List& helpVectors) override {
                ensure(m_dragIndex < m_numPoints, "drag index out of range");
                
                if (m_numPoints == 2 && linearlyDependent(m_points[0].point, m_points[1].point, newPosition))
                    return false;

                if (m_numPoints == 3) {
                    size_t index0, index1;
                    switch (m_dragIndex) {
                        case 0:
                            index0 = 1;
                            index1 = 2;
                            break;
                        case 1:
                            index0 = 0;
                            index1 = 2;
                            break;
                        case 2:
                        default:
                            index0 = 0;
                            index1 = 1;
                            break;
                    }
                    
                    if (linearlyDependent(m_points[index0].point, m_points[index1].point, newPosition))
                        return false;
                }
                
                if (helpVectors.empty())
                    m_points[m_dragIndex] = ClipPoint(newPosition, m_points[m_dragIndex].helpVectors);
                else
                    m_points[m_dragIndex] = ClipPoint(newPosition, helpVectors);
                return true;
            }
            
            void doEndDragPoint() override {
                m_dragIndex = 4;
            }

            void doCancelDragPoint() override {
                ensure(m_dragIndex < m_numPoints, "drag index out of range");
                m_points[m_dragIndex] = m_originalPoint;
                m_dragIndex = 4;
            }

            bool doSetFace(const Model::BrushFace* face) override {
                return false;
            }
            
            void doReset() override {
                m_numPoints = 0;
            }
            
            size_t doGetPoints(Vec3& point1, Vec3& point2, Vec3& point3) const override {
                switch (m_numPoints) {
                    case 0:
                        return 0;
                    case 1:
                        point1 = m_points[0].point;
                        return 1;
                    case 2:
                        point1 = m_points[0].point;
                        point2 = m_points[1].point;
                        if (computeThirdPoint(point3))
                            return 3;
                        return 2;
                    case 3:
                        point1 = m_points[0].point;
                        point2 = m_points[1].point;
                        point3 = m_points[2].point;
                        return 3;
                    default:
                        ensure(false, "invalid numPoints");
                        return 0;
                }
            }
        private:
            void renderPoints(Renderer::RenderContext& renderContext, Renderer::RenderBatch& renderBatch) {
                Renderer::RenderService renderService(renderContext, renderBatch);
                renderService.setForegroundColor(pref(Preferences::ClipHandleColor));
                renderService.setShowOccludedObjects();
                
                if (m_numPoints > 1) {
                    renderService.renderLine(m_points[0].point, m_points[1].point);
                    if (m_numPoints > 2) {
                        renderService.renderLine(m_points[1].point, m_points[2].point);
                        renderService.renderLine(m_points[2].point, m_points[0].point);
                    }
                }
                
                renderService.setForegroundColor(pref(Preferences::ClipHandleColor));
                renderService.setBackgroundColor(pref(Preferences::InfoOverlayBackgroundColor));
                
                for (size_t i = 0; i < m_numPoints; ++i) {
                    const Vec3& point = m_points[i].point;
                    renderService.renderHandle(point);
                    
                    StringStream str;
                    str << (i+1) << ": " << point.asString();
                    
                    renderService.renderString(str.str(), point);
                }
            }
            
            void renderHighlight(Renderer::RenderContext& renderContext, Renderer::RenderBatch& renderBatch, const Model::PickResult& pickResult) {
                if (m_dragIndex < m_numPoints) {
                    renderHighlight(renderContext, renderBatch, m_dragIndex);
                } else {
                    const Model::Hit& hit = pickResult.query().type(PointHit).occluded().first();
                    if (hit.isMatch()) {
                        const size_t index = hit.target<size_t>();
                        renderHighlight(renderContext, renderBatch, index);
                    }
                }
            }
            
            void renderHighlight(Renderer::RenderContext& renderContext, Renderer::RenderBatch& renderBatch, const size_t index) {
                Renderer::RenderService renderService(renderContext, renderBatch);
                renderService.setForegroundColor(pref(Preferences::SelectedHandleColor));
                renderService.renderHandleHighlight(m_points[index].point);
            }
        };
        
        class ClipTool::FaceClipStrategy : public ClipTool::ClipStrategy {
        private:
            const Model::BrushFace* m_face;
        public:
            FaceClipStrategy() :
            m_face(nullptr) {}
        private:
            void doPick(const Ray3& pickRay, const Renderer::Camera& camera, Model::PickResult& pickResult) const override {}
            
            void doRender(Renderer::RenderContext& renderContext, Renderer::RenderBatch& renderBatch, const Model::PickResult& pickResult) override {
                if (m_face != nullptr) {
                    Renderer::RenderService renderService(renderContext, renderBatch);
                    
                    const Model::BrushFace::VertexList vertices = m_face->vertices();
                    
                    Vec3f::List positions;
                    positions.reserve(vertices.size());
                    
                    for (const Model::BrushVertex* vertex : vertices)
                        positions.push_back(vertex->position());
                    
                    renderService.setForegroundColor(pref(Preferences::ClipHandleColor));
                    renderService.renderPolygonOutline(positions);

                    renderService.setForegroundColor(pref(Preferences::ClipFaceColor));
                    renderService.renderFilledPolygon(positions);
                }
            }
            
            void doRenderFeedback(Renderer::RenderContext& renderContext, Renderer::RenderBatch& renderBatch, const Vec3& point) const override {}

            Vec3 doGetHelpVector() const { return Vec3::Null; }
            
            bool doComputeThirdPoint(Vec3& point) const override { return false; }

            bool doCanClip() const override { return m_face != nullptr; }
            bool doHasPoints() const override { return false; }
            bool doCanAddPoint(const Vec3& point) const override { return false; }
            void doAddPoint(const Vec3& point, const Vec3::List& helpVectors) override {}
            bool doCanRemoveLastPoint() const override { return false; }
            void doRemoveLastPoint() override {}
            
            bool doCanDragPoint(const Model::PickResult& pickResult, Vec3& initialPosition) const override { return false; }
            void doBeginDragPoint(const Model::PickResult& pickResult) override {}
            void doBeginDragLastPoint() override {}
            bool doDragPoint(const Vec3& newPosition, const Vec3::List& helpVectors) override { return false; }
            void doEndDragPoint() override {}
            void doCancelDragPoint() override {}
            
            bool doSetFace(const Model::BrushFace* face) override {
                ensure(face != nullptr, "face is null");
                m_face = face;
                return true; }
            
            void doReset() override {
                m_face = nullptr;
            }
            
            size_t doGetPoints(Vec3& point1, Vec3& point2, Vec3& point3) const override {
                if (m_face == nullptr)
                    return 0;
                
                const Model::BrushFace::Points& points = m_face->points();
                point1 = points[0];
                point2 = points[1];
                point3 = points[2];
                return 3;
            }
        };
        
        ClipTool::ClipTool(MapDocumentWPtr document) :
        Tool(false),
        m_document(document),
        m_clipSide(ClipSide_Front),
        m_strategy(nullptr),
        m_remainingBrushRenderer(new Renderer::BrushRenderer(false)),
        m_clippedBrushRenderer(new Renderer::BrushRenderer(true)),
        m_ignoreNotifications(false),
        m_dragging(false) {}
        
        ClipTool::~ClipTool() {
            delete m_strategy;
            delete m_remainingBrushRenderer;
            delete m_clippedBrushRenderer;
            MapUtils::clearAndDelete(m_frontBrushes);
            MapUtils::clearAndDelete(m_backBrushes);
        }
        
        const Grid& ClipTool::grid() const {
            return lock(m_document)->grid();
        }

        void ClipTool::toggleSide() {
            switch (m_clipSide) {
                case ClipSide_Front:
                    m_clipSide = ClipSide_Both;
                    break;
                case ClipSide_Both:
                    m_clipSide = ClipSide_Back;
                    break;
                case ClipSide_Back:
                    m_clipSide = ClipSide_Front;
                    break;
            }
            update();
        }
        
        void ClipTool::pick(const Ray3& pickRay, const Renderer::Camera& camera, Model::PickResult& pickResult) {
            if (m_strategy != nullptr)
                m_strategy->pick(pickRay, camera, pickResult);
        }
        
        void ClipTool::render(Renderer::RenderContext& renderContext, Renderer::RenderBatch& renderBatch, const Model::PickResult& pickResult) {
            renderBrushes(renderContext, renderBatch);
            renderStrategy(renderContext, renderBatch, pickResult);
        }
        
        void ClipTool::renderBrushes(Renderer::RenderContext& renderContext, Renderer::RenderBatch& renderBatch) {
            m_remainingBrushRenderer->setFaceColor(pref(Preferences::FaceColor));
            m_remainingBrushRenderer->setEdgeColor(pref(Preferences::SelectedEdgeColor));
            m_remainingBrushRenderer->setShowEdges(true);
            m_remainingBrushRenderer->setShowOccludedEdges(true);
            m_remainingBrushRenderer->setOccludedEdgeColor(pref(Preferences::OccludedSelectedEdgeColor));
            m_remainingBrushRenderer->setTint(true);
            m_remainingBrushRenderer->setTintColor(pref(Preferences::SelectedFaceColor));
            m_remainingBrushRenderer->render(renderContext, renderBatch);
            
            m_clippedBrushRenderer->setFaceColor(pref(Preferences::FaceColor));
            m_clippedBrushRenderer->setEdgeColor(Color(pref(Preferences::EdgeColor), 0.5f));
            m_clippedBrushRenderer->setShowEdges(true);
            m_clippedBrushRenderer->setTint(false);
            m_clippedBrushRenderer->setTransparencyAlpha(0.5f);
            m_clippedBrushRenderer->render(renderContext, renderBatch);
        }
        
        void ClipTool::renderStrategy(Renderer::RenderContext& renderContext, Renderer::RenderBatch& renderBatch, const Model::PickResult& pickResult) {
            if (m_strategy != nullptr)
                m_strategy->render(renderContext, renderBatch, pickResult);
        }
        
        void ClipTool::renderFeedback(Renderer::RenderContext& renderContext, Renderer::RenderBatch& renderBatch, const Vec3& point) const {
            if (m_strategy != nullptr) {
                m_strategy->renderFeedback(renderContext, renderBatch, point);
            } else {
                PointClipStrategy().renderFeedback(renderContext, renderBatch, point);
            }
        }

        bool ClipTool::canClip() const {
            return m_strategy != nullptr && m_strategy->canClip();
        }

        void ClipTool::performClip() {
<<<<<<< HEAD
            if (!m_dragging) {
                assert(canClip());

                const SetBool ignoreNotifications(m_ignoreNotifications);
                MapDocumentSPtr document = lock(m_document);
                const Transaction transaction(document, "Clip Brushes");

                // need to make a copies here so that we are not affected by the deselection
                const Model::ParentChildrenMap toAdd = clipBrushes();
                const Model::NodeList toRemove = document->selectedNodes().nodes();
                const Model::NodeList addedNodes = document->addNodes(toAdd);

                document->deselectAll();
                document->removeNodes(toRemove);
                document->select(addedNodes);

                update();
            }
=======
            assert(canClip());
            
            const TemporarilySetBool ignoreNotifications(m_ignoreNotifications);
            MapDocumentSPtr document = lock(m_document);
            const Transaction transaction(document, "Clip Brushes");
            
            // need to make a copies here so that we are not affected by the deselection
            const Model::ParentChildrenMap toAdd = clipBrushes();
            const Model::NodeList toRemove = document->selectedNodes().nodes();
            const Model::NodeList addedNodes = document->addNodes(toAdd);
            
            document->deselectAll();
            document->removeNodes(toRemove);
            document->select(addedNodes);
            
            update();
>>>>>>> b2a86156
        }
        
        Model::ParentChildrenMap ClipTool::clipBrushes() {
            Model::ParentChildrenMap result;
            if (!m_frontBrushes.empty()) {
                if (keepFrontBrushes()) {
                    MapUtils::merge(result, m_frontBrushes);
                    m_frontBrushes.clear();
                } else {
                    MapUtils::clearAndDelete(m_frontBrushes);
                }
            }
            
            if (!m_backBrushes.empty()) {
                if (keepBackBrushes()) {
                    MapUtils::merge(result, m_backBrushes);
                    m_backBrushes.clear();
                } else {
                    MapUtils::clearAndDelete(m_backBrushes);
                }
            }
            
            resetStrategy();
            return result;
        }
        
        Vec3 ClipTool::defaultClipPointPos() const {
            MapDocumentSPtr document = lock(m_document);
            return document->selectionBounds().center();
        }
        
        bool ClipTool::canAddPoint(const Vec3& point) const {
            return m_strategy == nullptr || m_strategy->canAddPoint(point);
        }
        
        bool ClipTool::hasPoints() const {
            return m_strategy != nullptr && m_strategy->hasPoints();
        }

        void ClipTool::addPoint(const Vec3& point, const Vec3::List& helpVectors) {
            assert(canAddPoint(point));
            if (m_strategy == nullptr)
                m_strategy = new PointClipStrategy();
            
            m_strategy->addPoint(point, helpVectors);
            update();
        }
        
        bool ClipTool::canRemoveLastPoint() const {
            return m_strategy != nullptr && m_strategy->canRemoveLastPoint();
        }

        bool ClipTool::removeLastPoint() {
            if (canRemoveLastPoint()) {
                m_strategy->removeLastPoint();
                update();
                return true;
            }
            return false;
        }

        bool ClipTool::beginDragPoint(const Model::PickResult& pickResult, Vec3& initialPosition) {
            assert(!m_dragging);
            if (m_strategy == nullptr)
                return false;
            if (!m_strategy->canDragPoint(pickResult, initialPosition))
                return false;
            m_strategy->beginDragPoint(pickResult);
            m_dragging = true;
            return true;
        }
        
        void ClipTool::beginDragLastPoint() {
            assert(!m_dragging);
            ensure(m_strategy != nullptr, "strategy is null");
            m_strategy->beginDragLastPoint();
            m_dragging = true;
        }

        bool ClipTool::dragPoint(const Vec3& newPosition, const Vec3::List& helpVectors) {
            assert(m_dragging);
            ensure(m_strategy != nullptr, "strategy is null");
            if (!m_strategy->dragPoint(newPosition, helpVectors))
                return false;
            update();
            return true;
        }
        
        void ClipTool::endDragPoint() {
            assert(m_dragging);
            ensure(m_strategy != nullptr, "strategy is null");
            m_strategy->endDragPoint();
            m_dragging = false;
            refreshViews();
        }

        void ClipTool::cancelDragPoint() {
            assert(m_dragging);
            ensure(m_strategy != nullptr, "strategy is null");
            m_strategy->cancelDragPoint();
            m_dragging = false;
            refreshViews();
        }

        void ClipTool::setFace(const Model::BrushFace* face) {
            delete m_strategy;
            m_strategy = new FaceClipStrategy();
            m_strategy->setFace(face);
            update();
        }
        
        bool ClipTool::reset() {
            if (m_strategy != nullptr) {
                resetStrategy();
                return true;
            }
            return false;
        }
        
        void ClipTool::resetStrategy() {
            delete m_strategy;
            m_strategy = nullptr;
            update();
        }
        
        void ClipTool::update() {
            clearRenderers();
            clearBrushes();
            
            updateBrushes();
            updateRenderers();
            
            refreshViews();
        }
        
        void ClipTool::clearBrushes() {
            MapUtils::clearAndDelete(m_frontBrushes);
            MapUtils::clearAndDelete(m_backBrushes);
        }
        
        void ClipTool::updateBrushes() {
            MapDocumentSPtr document = lock(m_document);
            const auto& brushes = document->selectedNodes().brushes();
            const auto& worldBounds = document->worldBounds();
            
            if (canClip()) {
                Vec3 point1, point2, point3;
                const auto numPoints = m_strategy->getPoints(point1, point2, point3);
                unused(numPoints);
                ensure(numPoints == 3, "invalid number of points");
                
                auto* world = document->world();
                for (auto* brush : brushes) {
                    auto* parent = brush->parent();
                    
                    auto* frontFace = world->createFace(point1, point2, point3, document->currentTextureName());
                    auto* backFace = world->createFace(point1, point3, point2, document->currentTextureName());
                    setFaceAttributes(brush->faces(), frontFace, backFace);
                    
                    auto* frontBrush = brush->clone(worldBounds);
                    if (frontBrush->clip(worldBounds, frontFace))
                        m_frontBrushes[parent].push_back(frontBrush);
                    else
                        delete frontBrush;
                    
                    auto* backBrush = brush->clone(worldBounds);
                    if (backBrush->clip(worldBounds, backFace))
                        m_backBrushes[parent].push_back(backBrush);
                    else
                        delete backBrush;
                }
            } else {
                for (auto* brush : brushes) {
                    auto* parent = brush->parent();
                    auto* frontBrush = brush->clone(worldBounds);
                    m_frontBrushes[parent].push_back(frontBrush);
                }
            }
        }
        
        void ClipTool::setFaceAttributes(const Model::BrushFaceList& faces, Model::BrushFace* frontFace, Model::BrushFace* backFace) const {
            ensure(!faces.empty(), "no faces");
            
            auto faceIt = std::begin(faces);
            const auto faceEnd = std::end(faces);
            const auto* bestFrontFace = *faceIt++;
            const auto* bestBackFace = bestFrontFace;
            
            while (faceIt != faceEnd) {
                const auto* face = *faceIt;
                
                const auto bestFrontDiff = bestFrontFace->boundary().normal - frontFace->boundary().normal;
                const auto frontDiff = face->boundary().normal - frontFace->boundary().normal;
                if (frontDiff.squaredLength() < bestFrontDiff.squaredLength())
                    bestFrontFace = face;
                
                const auto bestBackDiff = bestBackFace->boundary().normal - backFace->boundary().normal;
                const auto backDiff = face->boundary().normal - backFace->boundary().normal;
                if (backDiff.squaredLength() < bestBackDiff.squaredLength())
                    bestBackFace = face;
                ++faceIt;
            }
            
            ensure(bestFrontFace != nullptr, "bestFrontFace is null");
            ensure(bestBackFace != nullptr, "bestBackFace is null");
            frontFace->setAttributes(bestFrontFace);
            backFace->setAttributes(bestBackFace);
        }
        
        void ClipTool::clearRenderers() {
            m_remainingBrushRenderer->clear();
            m_clippedBrushRenderer->clear();
        }
        
        void ClipTool::updateRenderers() {
            if (canClip()) {
                if (keepFrontBrushes())
                    addBrushesToRenderer(m_frontBrushes, m_remainingBrushRenderer);
                else
                    addBrushesToRenderer(m_frontBrushes, m_clippedBrushRenderer);
                
                if (keepBackBrushes())
                    addBrushesToRenderer(m_backBrushes, m_remainingBrushRenderer);
                else
                    addBrushesToRenderer(m_backBrushes, m_clippedBrushRenderer);
            } else {
                addBrushesToRenderer(m_frontBrushes, m_remainingBrushRenderer);
                addBrushesToRenderer(m_backBrushes, m_remainingBrushRenderer);
            }
        }
        
        void ClipTool::addBrushesToRenderer(const Model::ParentChildrenMap& map, Renderer::BrushRenderer* renderer) {
            Model::CollectBrushesVisitor collect;
            
            for (const auto& entry : map) {
                const Model::NodeList& brushes = entry.second;
                Model::Node::accept(std::begin(brushes), std::end(brushes), collect);
            }
            
            renderer->addBrushes(collect.brushes());
        }
        
        bool ClipTool::keepFrontBrushes() const {
            return m_clipSide != ClipSide_Back;
        }
        
        bool ClipTool::keepBackBrushes() const {
            return m_clipSide != ClipSide_Front;
        }
        
        bool ClipTool::doActivate() {
            MapDocumentSPtr document = lock(m_document);
            if (!document->selectedNodes().hasOnlyBrushes())
                return false;
            bindObservers();
            resetStrategy();
            return true;
        }
        
        bool ClipTool::doDeactivate() {
            unbindObservers();

            delete m_strategy;
            m_strategy = nullptr;
            clearRenderers();
            clearBrushes();
            
            return true;
        }
        
        bool ClipTool::doRemove() {
            return removeLastPoint();
        }

        void ClipTool::bindObservers() {
            MapDocumentSPtr document = lock(m_document);
            document->selectionDidChangeNotifier.addObserver(this, &ClipTool::selectionDidChange);
            document->nodesWillChangeNotifier.addObserver(this, &ClipTool::nodesWillChange);
            document->nodesDidChangeNotifier.addObserver(this, &ClipTool::nodesDidChange);
        }
        
        void ClipTool::unbindObservers() {
            if (!expired(m_document)) {
                MapDocumentSPtr document = lock(m_document);
                document->selectionDidChangeNotifier.removeObserver(this, &ClipTool::selectionDidChange);
                document->nodesWillChangeNotifier.removeObserver(this, &ClipTool::nodesWillChange);
                document->nodesDidChangeNotifier.removeObserver(this, &ClipTool::nodesDidChange);
            }
        }
        
        void ClipTool::selectionDidChange(const Selection& selection) {
            if (!m_ignoreNotifications)
                update();
        }
        
        void ClipTool::nodesWillChange(const Model::NodeList& nodes) {
            if (!m_ignoreNotifications)
                update();
        }
        
        void ClipTool::nodesDidChange(const Model::NodeList& nodes) {
            if (!m_ignoreNotifications)
                update();
        }
    }
}<|MERGE_RESOLUTION|>--- conflicted
+++ resolved
@@ -540,11 +540,10 @@
         }
 
         void ClipTool::performClip() {
-<<<<<<< HEAD
             if (!m_dragging) {
                 assert(canClip());
 
-                const SetBool ignoreNotifications(m_ignoreNotifications);
+                const TemporarilySetBool ignoreNotifications(m_ignoreNotifications);
                 MapDocumentSPtr document = lock(m_document);
                 const Transaction transaction(document, "Clip Brushes");
 
@@ -559,24 +558,6 @@
 
                 update();
             }
-=======
-            assert(canClip());
-            
-            const TemporarilySetBool ignoreNotifications(m_ignoreNotifications);
-            MapDocumentSPtr document = lock(m_document);
-            const Transaction transaction(document, "Clip Brushes");
-            
-            // need to make a copies here so that we are not affected by the deselection
-            const Model::ParentChildrenMap toAdd = clipBrushes();
-            const Model::NodeList toRemove = document->selectedNodes().nodes();
-            const Model::NodeList addedNodes = document->addNodes(toAdd);
-            
-            document->deselectAll();
-            document->removeNodes(toRemove);
-            document->select(addedNodes);
-            
-            update();
->>>>>>> b2a86156
         }
         
         Model::ParentChildrenMap ClipTool::clipBrushes() {
