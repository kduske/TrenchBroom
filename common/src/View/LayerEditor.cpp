--- conflicted
+++ resolved
@@ -81,18 +81,14 @@
             updateButtons();
         }
 
-<<<<<<< HEAD
-        bool LayerEditor::canSetCurrentLayer(Model::Layer* layer) const {
+        bool LayerEditor::canSetCurrentLayer(Model::LayerNode* layer) const {
             auto document = kdl::mem_lock(m_document);
             return document->currentLayer() != layer;
         }
 
-        void LayerEditor::onLayerRightClick(Model::Layer* layer) {
-            auto document = kdl::mem_lock(m_document);
-
-=======
         void LayerEditor::onLayerRightClick(Model::LayerNode* layer) {
->>>>>>> acc010c6
+            auto document = kdl::mem_lock(m_document);
+
             QMenu popupMenu;
             QAction* makeActiveAction = popupMenu.addAction(tr("Make active layer"), this, [this, layer](){
                 onSetCurrentLayer(layer);
@@ -133,17 +129,6 @@
             popupMenu.exec(QCursor::pos());
         }
 
-<<<<<<< HEAD
-=======
-        void LayerEditor::onToggleLayerVisibleFromMenu() {
-            toggleLayerVisible(m_layerList->selectedLayer());
-        }
-
-        void LayerEditor::onToggleLayerVisibleFromList(Model::LayerNode* layer) {
-            toggleLayerVisible(layer);
-        }
-
->>>>>>> acc010c6
         bool LayerEditor::canToggleLayerVisible() const {
             auto* layer = m_layerList->selectedLayer();
             return layer != nullptr;
@@ -159,17 +144,6 @@
             }
         }
 
-<<<<<<< HEAD
-=======
-        void LayerEditor::onToggleLayerLockedFromMenu() {
-            toggleLayerLocked(m_layerList->selectedLayer());
-        }
-
-        void LayerEditor::onToggleLayerLockedFromList(Model::LayerNode* layer) {
-            toggleLayerLocked(layer);
-        }
-
->>>>>>> acc010c6
         bool LayerEditor::canToggleLayerLocked() const {
             auto* layer = m_layerList->selectedLayer();
             if (layer == nullptr) {
@@ -194,66 +168,10 @@
             }
         }
 
-<<<<<<< HEAD
-        void LayerEditor::isolateLayer(Model::Layer* layer) {
-            auto document = kdl::mem_lock(m_document);
-            document->isolateLayers(std::vector<Model::Layer*>{layer});
-        }
-=======
-        class LayerEditor::CollectMoveableNodes : public Model::NodeVisitor {
-        private:
-            Model::WorldNode* m_world;
-            std::set<Model::Node*> m_selectNodes;
-            std::set<Model::Node*> m_moveNodes;
-        public:
-            explicit CollectMoveableNodes(Model::WorldNode* world) : m_world(world) {}
-
-            const std::vector<Model::Node*> selectNodes() const {
-                return std::vector<Model::Node*>(std::begin(m_selectNodes), std::end(m_selectNodes));
-            }
-
-            const std::vector<Model::Node*> moveNodes() const {
-                return std::vector<Model::Node*>(std::begin(m_moveNodes), std::end(m_moveNodes));
-            }
-        private:
-            void doVisit(Model::WorldNode*) override   {}
-            void doVisit(Model::LayerNode*) override   {}
-
-            void doVisit(Model::GroupNode* group) override   {
-                assert(group->selected());
-
-                if (!group->grouped()) {
-                    m_moveNodes.insert(group);
-                    m_selectNodes.insert(group);
-                }
-            }
-
-            void doVisit(Model::EntityNode* entity) override {
-                assert(entity->selected());
-
-                if (!entity->grouped()) {
-                    m_moveNodes.insert(entity);
-                    m_selectNodes.insert(entity);
-                }
-            }
-
-            void doVisit(Model::BrushNode* brush) override   {
-                assert(brush->selected());
-                if (!brush->grouped()) {
-                    auto* entity = brush->entity();
-                    if (entity == m_world) {
-                        m_moveNodes.insert(brush);
-                        m_selectNodes.insert(brush);
-                    } else {
-                        if (m_moveNodes.insert(entity).second) {
-                            const std::vector<Model::Node*>& siblings = entity->children();
-                            m_selectNodes.insert(std::begin(siblings), std::end(siblings));
-                        }
-                    }
-                }
-            }
-        };
->>>>>>> acc010c6
+        void LayerEditor::isolateLayer(Model::LayerNode* layer) {
+            auto document = kdl::mem_lock(m_document);
+            document->isolateLayers(std::vector<Model::LayerNode*>{layer});
+        }
 
         void LayerEditor::onMoveSelectionToLayer() {
             auto* layer = m_layerList->selectedLayer();
@@ -295,7 +213,7 @@
                 auto* layer = world->createLayer(name);
 
                 // Sort it at the bottom of the list
-                const std::vector<Model::Layer*> customLayers = world->customLayersUserSorted();
+                const std::vector<Model::LayerNode*> customLayers = world->customLayersUserSorted();
                 if (customLayers.empty()) {
                     layer->setSortIndex(0);
                 } else {
@@ -367,7 +285,7 @@
         void LayerEditor::onRenameLayer() {
             if (canRenameLayer()) {
                 auto document = kdl::mem_lock(m_document);
-                Model::Layer* layer = m_layerList->selectedLayer();
+                Model::LayerNode* layer = m_layerList->selectedLayer();
 
                 const std::string name = queryLayerName(layer->name());
                 if (!name.empty()) {                    
@@ -400,7 +318,7 @@
             return document->canMoveLayer(layer, direction);
         }
 
-        void LayerEditor::moveLayer(Model::Layer* layer, int direction) {
+        void LayerEditor::moveLayer(Model::LayerNode* layer, int direction) {
             if (direction == 0) {
                 return;
             }
@@ -416,17 +334,13 @@
             document->resetVisibility(std::vector<Model::Node*>(std::begin(layers), std::end(layers)));
         }
 
-<<<<<<< HEAD
         void LayerEditor::onHideAllLayers() {
             auto document = kdl::mem_lock(m_document);
             const auto layers = document->world()->allLayers();
             document->hide(std::vector<Model::Node*>(std::begin(layers), std::end(layers)));
         }
 
-        Model::Layer* LayerEditor::findVisibleAndUnlockedLayer(const Model::Layer* except) const {
-=======
         Model::LayerNode* LayerEditor::findVisibleAndUnlockedLayer(const Model::LayerNode* except) const {
->>>>>>> acc010c6
             auto document = kdl::mem_lock(m_document);
             if (!document->world()->defaultLayer()->locked() && !document->world()->defaultLayer()->hidden()) {
                 return document->world()->defaultLayer();
@@ -442,39 +356,20 @@
             return nullptr;
         }
 
-<<<<<<< HEAD
-=======
-        void LayerEditor::moveSelectedNodesToLayer(std::shared_ptr<MapDocument> document, Model::LayerNode* layer) {
-            const auto& selectedNodes = document->selectedNodes().nodes();
-
-            CollectMoveableNodes visitor(document->world());
-            Model::Node::accept(std::begin(selectedNodes), std::end(selectedNodes), visitor);
-
-            const auto moveNodes = visitor.moveNodes();
-            if (!moveNodes.empty()) {
-                document->deselectAll();
-                document->reparentNodes(layer, visitor.moveNodes());
-                if (!layer->hidden() && !layer->locked()) {
-                    document->select(visitor.selectNodes());
-                }
-            }
-        }
-
->>>>>>> acc010c6
         void LayerEditor::createGui() {
             m_layerList = new LayerListBox(m_document, this);
             connect(m_layerList, &LayerListBox::layerSetCurrent, this, &LayerEditor::onSetCurrentLayer);
             connect(m_layerList, &LayerListBox::layerRightClicked, this, &LayerEditor::onLayerRightClick);
-            connect(m_layerList, &LayerListBox::layerVisibilityToggled, this, [this](Model::Layer* layer){
+            connect(m_layerList, &LayerListBox::layerVisibilityToggled, this, [this](Model::LayerNode* layer){
                 toggleLayerVisible(layer);
             });
-            connect(m_layerList, &LayerListBox::layerLockToggled, this, [this](Model::Layer* layer){
+            connect(m_layerList, &LayerListBox::layerLockToggled, this, [this](Model::LayerNode* layer){
                 toggleLayerLocked(layer);
             });
-            connect(m_layerList, &LayerListBox::layerMovedUp, this, [this](Model::Layer* layer){
+            connect(m_layerList, &LayerListBox::layerMovedUp, this, [this](Model::LayerNode* layer){
                 moveLayer(layer, -1);
             });
-            connect(m_layerList, &LayerListBox::layerMovedDown, this, [this](Model::Layer* layer){
+            connect(m_layerList, &LayerListBox::layerMovedDown, this, [this](Model::LayerNode* layer){
                 moveLayer(layer, 1);
             });
             connect(m_layerList, &LayerListBox::itemSelectionChanged, this, &LayerEditor::updateButtons);
@@ -503,11 +398,11 @@
             connect(m_showAllLayersButton, &QAbstractButton::pressed, this, &LayerEditor::onShowAllLayers);
             connect(m_hideAllLayersButton, &QAbstractButton::pressed, this, &LayerEditor::onHideAllLayers);
             connect(m_moveLayerUpButton, &QAbstractButton::pressed, this, [=](){
-                Model::Layer* layer = m_layerList->selectedLayer();
+                Model::LayerNode* layer = m_layerList->selectedLayer();
                 moveLayer(layer, -1);
             });
             connect(m_moveLayerDownButton, &QAbstractButton::pressed, this, [=](){
-                Model::Layer* layer = m_layerList->selectedLayer();
+                Model::LayerNode* layer = m_layerList->selectedLayer();
                 moveLayer(layer, 1);
             });
 
