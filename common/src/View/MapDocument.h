/*
 Copyright (C) 2010-2017 Kristian Duske
 
 This file is part of TrenchBroom.
 
 TrenchBroom is free software: you can redistribute it and/or modify
 it under the terms of the GNU General Public License as published by
 the Free Software Foundation, either version 3 of the License, or
 (at your option) any later version.
 
 TrenchBroom is distributed in the hope that it will be useful,
 but WITHOUT ANY WARRANTY; without even the implied warranty of
 MERCHANTABILITY or FITNESS FOR A PARTICULAR PURPOSE.  See the
 GNU General Public License for more details.
 
 You should have received a copy of the GNU General Public License
 along with TrenchBroom. If not, see <http://www.gnu.org/licenses/>.
 */

#ifndef TrenchBroom_MapDocument
#define TrenchBroom_MapDocument

#include "Notifier.h"
#include "TrenchBroom.h"
#include "VecMath.h"
#include "Assets/AssetTypes.h"
#include "Assets/EntityDefinitionFileSpec.h"
#include "IO/Path.h"
#include "Model/EntityColor.h"
#include "Model/MapFacade.h"
#include "Model/MapFormat.h"
#include "Model/ModelTypes.h"
#include "Model/NodeCollection.h"
#include "Model/TexCoordSystem.h"
#include "View/CachingLogger.h"
#include "View/UndoableCommand.h"
#include "View/ViewTypes.h"

class Color;
namespace TrenchBroom {
    namespace Assets {
        class EntityDefinitionManager;
        class EntityModelManager;
        class TextureManager;
    }
    
    namespace Model {
        class BrushFaceAttributes;
        class ChangeBrushFaceAttributesRequest;
        class EditorContext;
        class Group;
        class PickResult;
        class PointFile;
    }
    
    namespace View {
        class Command;
        class Grid;
        class MapViewConfig;
        class Selection;
        class UndoableCommand;
        class VertexHandleManagerOld;
        class ViewEffectsService;
        
        class MapDocument : public Model::MapFacade, public CachingLogger {
        public:
            static const BBox3 DefaultWorldBounds;
            static const String DefaultDocumentName;
        protected:
            BBox3 m_worldBounds;
            Model::GameSPtr m_game;
            Model::World* m_world;
            Model::Layer* m_currentLayer;
            Model::PointFile* m_pointFile;
            Model::EditorContext* m_editorContext;
            
            Assets::EntityDefinitionManager* m_entityDefinitionManager;
            Assets::EntityModelManager* m_entityModelManager;
            Assets::TextureManager* m_textureManager;
            
            MapViewConfig* m_mapViewConfig;
            Grid* m_grid;
            
            IO::Path m_path;
            size_t m_lastSaveModificationCount;
            size_t m_modificationCount;

            Model::NodeCollection m_partiallySelectedNodes;
            Model::NodeCollection m_selectedNodes;
            Model::BrushFaceList m_selectedBrushFaces;
            
            String m_currentTextureName;
            BBox3 m_lastSelectionBounds;
            mutable BBox3 m_selectionBounds;
            mutable bool m_selectionBoundsValid;
            
            ViewEffectsService* m_viewEffectsService;
        public: // notification
            Notifier1<Command::Ptr> commandDoNotifier;
            Notifier1<Command::Ptr> commandDoneNotifier;
            Notifier1<Command::Ptr> commandDoFailedNotifier;
            Notifier1<UndoableCommand::Ptr> commandUndoNotifier;
            Notifier1<UndoableCommand::Ptr> commandUndoneNotifier;
            Notifier1<UndoableCommand::Ptr> commandUndoFailedNotifier;
            
            Notifier1<MapDocument*> documentWillBeClearedNotifier;
            Notifier1<MapDocument*> documentWasClearedNotifier;
            Notifier1<MapDocument*> documentWasNewedNotifier;
            Notifier1<MapDocument*> documentWasLoadedNotifier;
            Notifier1<MapDocument*> documentWasSavedNotifier;
            Notifier0 documentModificationStateDidChangeNotifier;
            
            Notifier0 editorContextDidChangeNotifier;
            Notifier0 mapViewConfigDidChangeNotifier;
            Notifier1<const Model::Layer*> currentLayerDidChangeNotifier;
            Notifier1<const String&> currentTextureNameDidChangeNotifier;
            
            Notifier0 selectionWillChangeNotifier;
            Notifier1<const Selection&> selectionDidChangeNotifier;
            
            Notifier1<const Model::NodeList&> nodesWereAddedNotifier;
            Notifier1<const Model::NodeList&> nodesWillBeRemovedNotifier;
            Notifier1<const Model::NodeList&> nodesWereRemovedNotifier;
            Notifier1<const Model::NodeList&> nodesWillChangeNotifier;
            Notifier1<const Model::NodeList&> nodesDidChangeNotifier;
            
            Notifier1<const Model::NodeList&> nodeVisibilityDidChangeNotifier;
            Notifier1<const Model::NodeList&> nodeLockingDidChangeNotifier;
            
            Notifier1<Model::Group*> groupWasOpenedNotifier;
            Notifier1<Model::Group*> groupWasClosedNotifier;
            
            Notifier1<const Model::BrushFaceList&> brushFacesDidChangeNotifier;
            
            Notifier0 textureCollectionsDidChangeNotifier;
            Notifier0 entityDefinitionsDidChangeNotifier;
            Notifier0 modsDidChangeNotifier;
            
            Notifier0 pointFileWasLoadedNotifier;
            Notifier0 pointFileWasUnloadedNotifier;
        protected:
            MapDocument();
        public:
            virtual ~MapDocument();
        public: // accessors and such
            Model::GameSPtr game() const;
            const BBox3& worldBounds() const;
            Model::World* world() const;

            bool isGamePathPreference(const IO::Path& path) const;
            
            Model::Layer* currentLayer() const;
            void setCurrentLayer(Model::Layer* currentLayer);
            
            Model::Group* currentGroup() const;
            Model::Node* currentParent() const;
            
            Model::EditorContext& editorContext() const;
            
            Assets::EntityDefinitionManager& entityDefinitionManager();
            Assets::EntityModelManager& entityModelManager();
            Assets::TextureManager& textureManager();
            
            MapViewConfig& mapViewConfig() const;
            Grid& grid() const;
            
            Model::PointFile* pointFile() const;
            
            void setViewEffectsService(ViewEffectsService* viewEffectsService);
        public: // new, load, save document
            void newDocument(Model::MapFormat::Type mapFormat, const BBox3& worldBounds, Model::GameSPtr game);
            void loadDocument(Model::MapFormat::Type mapFormat, const BBox3& worldBounds, Model::GameSPtr game, const IO::Path& path);
            void saveDocument();
            void saveDocumentAs(const IO::Path& path);
            void saveDocumentTo(const IO::Path& path);
            void exportDocumentAs(Model::ExportFormat format, const IO::Path& path);
        private:
            void doSaveDocument(const IO::Path& path);
            void clearDocument();
        public: // copy and paste
            String serializeSelectedNodes();
            String serializeSelectedBrushFaces();
            
            PasteType paste(const String& str);
        private:
            bool pasteNodes(const Model::NodeList& nodes);
            bool pasteBrushFaces(const Model::BrushFaceList& faces);
        public: // point file management
            void loadPointFile(const IO::Path& path);
            bool isPointFileLoaded() const;
            void unloadPointFile();
        public: // selection
            bool hasSelection() const override;
            bool hasSelectedNodes() const override;
            bool hasSelectedBrushFaces() const override;

            const Model::AttributableNodeList allSelectedAttributableNodes() const override;
            const Model::NodeCollection& selectedNodes() const override;
            const Model::BrushFaceList allSelectedBrushFaces() const override;
            const Model::BrushFaceList& selectedBrushFaces() const override;

            const BBox3& referenceBounds() const override;
            const BBox3& lastSelectionBounds() const override;
            const BBox3& selectionBounds() const override;
            const String& currentTextureName() const override;
            void setCurrentTextureName(const String& currentTextureName);
            
            void selectAllNodes() override;
            void selectSiblings() override;
            void selectTouching(bool del) override;
            void selectInside(bool del) override;
            void selectNodesWithFilePosition(const std::vector<size_t>& positions) override;
            void select(const Model::NodeList& nodes) override;
            void select(Model::Node* node) override;
            void select(const Model::BrushFaceList& faces) override;
            void select(Model::BrushFace* face) override;
            void convertToFaceSelection() override;
            
            void deselectAll() override;
            void deselect(Model::Node* node) override;
            void deselect(const Model::NodeList& nodes) override;
            void deselect(Model::BrushFace* face) override;
        protected:
            void updateLastSelectionBounds();
            void invalidateSelectionBounds();
        private:
            void validateSelectionBounds() const;
            void clearSelection();
        public: // adding, removing, reparenting, and duplicating nodes, declared in MapFacade interface
            void addNode(Model::Node* node, Model::Node* parent) override;
            void removeNode(Model::Node* node) override;

            Model::NodeList addNodes(const Model::ParentChildrenMap& nodes) override;
            Model::NodeList addNodes(const Model::NodeList& nodes, Model::Node* parent) override;
            
            void removeNodes(const Model::NodeList& nodes) override;
        private:
            Model::ParentChildrenMap collectRemovableParents(const Model::ParentChildrenMap& nodes) const;
            
            struct CompareByAncestry;
            Model::NodeList removeImplicitelyRemovedNodes(Model::NodeList nodes) const;
            
            void closeRemovedGroups(const Model::ParentChildrenMap& toRemove);
        public:
            bool reparentNodes(Model::Node* newParent, const Model::NodeList& children) override;
            bool reparentNodes(const Model::ParentChildrenMap& nodesToAdd) override;
        private:
            bool checkReparenting(const Model::ParentChildrenMap& nodesToAdd) const;
        public:
            bool deleteObjects() override;
            bool duplicateObjects() override;
        public: // group management
            Model::Group* groupSelection(const String& name);
        private:
            class MatchGroupableNodes;
            Model::NodeList collectGroupableNodes(const Model::NodeList& selectedNodes) const;
        public:
            void ungroupSelection();
            void renameGroups(const String& name);
            
            void openGroup(Model::Group* group);
            void closeGroup();
        public: // modifying transient node attributes, declared in MapFacade interface
            void isolate(const Model::NodeList& nodes);
            void hide(const Model::NodeList nodes) override; // Don't take the nodes by reference!
            void hideSelection();
            void show(const Model::NodeList& nodes) override;
            void showAll();
            void ensureVisible(const Model::NodeList& nodes);
            void resetVisibility(const Model::NodeList& nodes) override;
            
            void lock(const Model::NodeList& nodes) override;
            void unlock(const Model::NodeList& nodes) override;
            void resetLock(const Model::NodeList& nodes) override;
        public: // modifying objects, declared in MapFacade interface
            bool translateObjects(const Vec3& delta) override;
            bool rotateObjects(const Vec3& center, const Vec3& axis, FloatType angle) override;
            bool flipObjects(const Vec3& center, Math::Axis::Type axis) override;
        public:
            bool createBrush(const Vec3::List& points);
            bool csgConvexMerge();
            bool csgSubtract();
            bool csgIntersect();
        public:
            bool clipBrushes(const Vec3& p1, const Vec3& p2, const Vec3& p3);
        public: // modifying entity attributes, declared in MapFacade interface
            bool setAttribute(const Model::AttributeName& name, const Model::AttributeValue& value) override;
            bool renameAttribute(const Model::AttributeName& oldName, const Model::AttributeName& newName) override;
            bool removeAttribute(const Model::AttributeName& name) override;
            
            bool convertEntityColorRange(const Model::AttributeName& name, Assets::ColorRange::Type range) override;
            bool updateSpawnflag(const Model::AttributeName& name, const size_t flagIndex, const bool setFlag) override;
        public: // brush resizing, declared in MapFacade interface
            bool resizeBrushes(const Polygon3::List& faces, const Vec3& delta) override;
        public: // modifying face attributes, declared in MapFacade interface
            void setTexture(Assets::Texture* texture) override;
        private:
            bool hasTexture(const Model::BrushFaceList& faces, Assets::Texture* texture) const;
        public:
<<<<<<< HEAD
            bool setFaceAttributes(const Model::BrushFaceAttributes& attributes) override;
            bool setFaceAttributes(const Model::ChangeBrushFaceAttributesRequest& request) override;
            bool copyTexCoordSystemFromFace(const Model::TexCoordSystemSnapshot* coordSystemSnapshot, const Vec3f& sourceFaceNormal);
            bool moveTextures(const Vec3f& cameraUp, const Vec3f& cameraRight, const Vec2f& delta) override;
            bool rotateTextures(float angle) override;
            bool shearTextures(const Vec2f& factors) override;
=======
            bool setFaceAttributes(const Model::BrushFaceAttributes& attributes);
            bool setFaceAttributes(const Model::ChangeBrushFaceAttributesRequest& request);
            bool copyTexCoordSystemFromFace(const Model::TexCoordSystemSnapshot* coordSystemSnapshot, const Model::BrushFaceAttributes& attribs, const Plane3& sourceFacePlane);
            bool moveTextures(const Vec3f& cameraUp, const Vec3f& cameraRight, const Vec2f& delta);
            bool rotateTextures(float angle);
            bool shearTextures(const Vec2f& factors);
>>>>>>> 820c9d59
        public: // modifying vertices, declared in MapFacade interface
            void rebuildBrushGeometry(const Model::BrushList& brushes) override;
            
            bool snapVertices(size_t snapTo) override;
            bool findPlanePoints() override;
            
            MoveVerticesResult moveVertices(const Model::VertexToBrushesMap& vertices, const Vec3& delta) override;
            bool moveEdges(const Model::EdgeToBrushesMap& edges, const Vec3& delta) override;
            bool moveFaces(const Model::FaceToBrushesMap& faces, const Vec3& delta) override;
            
            bool addVertices(const Model::VertexToBrushesMap& vertices);
            bool removeVertices(const Model::VertexToBrushesMap& vertices);
            bool removeEdges(const Model::EdgeToBrushesMap& edges);
            bool removeFaces(const Model::FaceToBrushesMap& faces);
        private: // subclassing interface for certain operations which are available from this class, but can only be implemented in a subclass
            virtual void performRebuildBrushGeometry(const Model::BrushList& brushes) = 0;
        public: // debug commands
            void printVertices();
        public: // command processing
            bool canUndoLastCommand() const;
            bool canRedoNextCommand() const;
            const String& lastCommandName() const;
            const String& nextCommandName() const;
            void undoLastCommand();
            void redoNextCommand();
            bool repeatLastCommands();
            void clearRepeatableCommands();
        public: // transactions
            void beginTransaction(const String& name = "");
            void rollbackTransaction();
            void commitTransaction();
            void cancelTransaction();
        private:
            bool submit(Command::Ptr command);
            bool submitAndStore(UndoableCommand::Ptr command);
        private: // subclassing interface for command processing
            virtual bool doCanUndoLastCommand() const = 0;
            virtual bool doCanRedoNextCommand() const = 0;
            virtual const String& doGetLastCommandName() const = 0;
            virtual const String& doGetNextCommandName() const = 0;
            virtual void doUndoLastCommand() = 0;
            virtual void doRedoNextCommand() = 0;
            virtual bool doRepeatLastCommands() = 0;
            virtual void doClearRepeatableCommands() = 0;
            
            virtual void doBeginTransaction(const String& name) = 0;
            virtual void doEndTransaction() = 0;
            virtual void doRollbackTransaction() = 0;

            virtual bool doSubmit(Command::Ptr command) = 0;
            virtual bool doSubmitAndStore(UndoableCommand::Ptr command) = 0;
        public: // asset state management
            void commitPendingAssets();
        public: // picking
            void pick(const Ray3& pickRay, Model::PickResult& pickResult) const;
            Model::NodeList findNodesContaining(const Vec3& point) const;
        private: // world management
            void createWorld(Model::MapFormat::Type mapFormat, const BBox3& worldBounds, Model::GameSPtr game);
            void loadWorld(Model::MapFormat::Type mapFormat, const BBox3& worldBounds, Model::GameSPtr game, const IO::Path& path);
            void clearWorld();
            void initializeWorld(const BBox3& worldBounds);
        public: // asset management
            Assets::EntityDefinitionFileSpec entityDefinitionFile() const;
            Assets::EntityDefinitionFileSpec::List allEntityDefinitionFiles() const;
            void setEntityDefinitionFile(const Assets::EntityDefinitionFileSpec& spec);
            
            IO::Path::List enabledTextureCollections() const;
            IO::Path::List availableTextureCollections() const;
            void setEnabledTextureCollections(const IO::Path::List& paths);
        private:
            void loadAssets();
            void unloadAssets();
            
            void loadEntityDefinitions();
            void unloadEntityDefinitions();
            
            void loadEntityModels();
            void unloadEntityModels();
        protected:
            void loadTextures();
            void unloadTextures();
            void reloadTextures();
            
            void setEntityDefinitions();
            void setEntityDefinitions(const Model::NodeList& nodes);
            void unsetEntityDefinitions();
            void unsetEntityDefinitions(const Model::NodeList& nodes);
            void reloadEntityDefinitions();
            
            void clearEntityModels();

            void setTextures();
            void setTextures(const Model::NodeList& nodes);
            void setTextures(const Model::BrushFaceList& faces);
            
            void unsetTextures();
            void unsetTextures(const Model::NodeList& nodes);
        protected: // search paths and mods
            IO::Path::List externalSearchPaths() const;
            void updateGameSearchPaths();
        public:
            StringList mods() const override;
            void setMods(const StringList& mods) override;
            String defaultMod() const;
        private: // issue management
            void registerIssueGenerators();
        public:
            void setIssueHidden(Model::Issue* issue, bool hidden);
        private:
            virtual void doSetIssueHidden(Model::Issue* issue, bool hidden) = 0;
        public: // document path
            bool persistent() const;
            String filename() const;
            const IO::Path& path() const;
        private:
            void setPath(const IO::Path& path);
        public: // modification count
            bool modified() const;
            size_t modificationCount() const;
        private:
            void setLastSaveModificationCount();
            void clearModificationCount();
        private: // observers
            void bindObservers();
            void unbindObservers();
            void preferenceDidChange(const IO::Path& path);
            void commandDone(Command::Ptr command);
            void commandUndone(UndoableCommand::Ptr command);
        };

        class Transaction {
        private:
            MapDocument* m_document;
            bool m_cancelled;
        public:
            Transaction(MapDocumentWPtr document, const String& name = "");
            Transaction(MapDocumentSPtr document, const String& name = "");
            Transaction(MapDocument* document, const String& name = "");
            ~Transaction();
            
            void rollback();
            void cancel();
        private:
            void begin(const String& name);
            void commit();
        };
    }
}

#endif /* defined(TrenchBroom_MapDocument) */<|MERGE_RESOLUTION|>--- conflicted
+++ resolved
@@ -297,21 +297,12 @@
         private:
             bool hasTexture(const Model::BrushFaceList& faces, Assets::Texture* texture) const;
         public:
-<<<<<<< HEAD
             bool setFaceAttributes(const Model::BrushFaceAttributes& attributes) override;
             bool setFaceAttributes(const Model::ChangeBrushFaceAttributesRequest& request) override;
-            bool copyTexCoordSystemFromFace(const Model::TexCoordSystemSnapshot* coordSystemSnapshot, const Vec3f& sourceFaceNormal);
+            bool copyTexCoordSystemFromFace(const Model::TexCoordSystemSnapshot* coordSystemSnapshot, const Model::BrushFaceAttributes& attribs, const Plane3& sourceFacePlane);
             bool moveTextures(const Vec3f& cameraUp, const Vec3f& cameraRight, const Vec2f& delta) override;
             bool rotateTextures(float angle) override;
             bool shearTextures(const Vec2f& factors) override;
-=======
-            bool setFaceAttributes(const Model::BrushFaceAttributes& attributes);
-            bool setFaceAttributes(const Model::ChangeBrushFaceAttributesRequest& request);
-            bool copyTexCoordSystemFromFace(const Model::TexCoordSystemSnapshot* coordSystemSnapshot, const Model::BrushFaceAttributes& attribs, const Plane3& sourceFacePlane);
-            bool moveTextures(const Vec3f& cameraUp, const Vec3f& cameraRight, const Vec2f& delta);
-            bool rotateTextures(float angle);
-            bool shearTextures(const Vec2f& factors);
->>>>>>> 820c9d59
         public: // modifying vertices, declared in MapFacade interface
             void rebuildBrushGeometry(const Model::BrushList& brushes) override;
             
