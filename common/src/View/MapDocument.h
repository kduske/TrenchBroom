/*
 Copyright (C) 2010-2017 Kristian Duske
 
 This file is part of TrenchBroom.
 
 TrenchBroom is free software: you can redistribute it and/or modify
 it under the terms of the GNU General Public License as published by
 the Free Software Foundation, either version 3 of the License, or
 (at your option) any later version.
 
 TrenchBroom is distributed in the hope that it will be useful,
 but WITHOUT ANY WARRANTY; without even the implied warranty of
 MERCHANTABILITY or FITNESS FOR A PARTICULAR PURPOSE.  See the
 GNU General Public License for more details.
 
 You should have received a copy of the GNU General Public License
 along with TrenchBroom. If not, see <http://www.gnu.org/licenses/>.
 */

#ifndef TrenchBroom_MapDocument
#define TrenchBroom_MapDocument

#include "Notifier.h"
#include "TrenchBroom.h"
#include "Assets/AssetTypes.h"
#include "Assets/EntityDefinitionFileSpec.h"
#include "IO/Path.h"
#include "Model/EntityColor.h"
#include "Model/MapFacade.h"
#include "Model/MapFormat.h"
#include "Model/ModelTypes.h"
#include "Model/NodeCollection.h"
#include "Model/TexCoordSystem.h"
#include "View/CachingLogger.h"
#include "View/UndoableCommand.h"
#include "View/ViewTypes.h"

#include <vecmath/forward.h>
#include <vecmath/bbox.h>
#include <vecmath/util.h>

#include <memory>

class Color;
namespace TrenchBroom {
    namespace Assets {
        class EntityDefinitionManager;
        class EntityModelManager;
        class TextureManager;
    }
    
    namespace Model {
        class BrushFaceAttributes;
        class ChangeBrushFaceAttributesRequest;
        class EditorContext;
        class Group;
        class PickResult;
        class PointFile;
        class PortalFile;
        class TagManager;
        class SmartTag;
    }
    
    namespace View {
        class Command;
        class Grid;
        class MapViewConfig;
        class Selection;
        class UndoableCommand;
        class ViewEffectsService;
        
        class MapDocument : public Model::MapFacade, public CachingLogger {
        public:
            static const vm::bbox3 DefaultWorldBounds;
            static const String DefaultDocumentName;
        protected:
            vm::bbox3 m_worldBounds;
            Model::GameSPtr m_game;
            std::unique_ptr<Model::World> m_world;

            std::unique_ptr<Model::PointFile> m_pointFile;
            std::unique_ptr<Model::PortalFile> m_portalFile;
            IO::Path m_pointFilePath;
            IO::Path m_portalFilePath;

            std::unique_ptr<Assets::EntityDefinitionManager> m_entityDefinitionManager;
            std::unique_ptr<Assets::EntityModelManager> m_entityModelManager;
            std::unique_ptr<Assets::TextureManager> m_textureManager;
<<<<<<< HEAD
            std::unique_ptr<Model::TagManager> m_tagManager;
=======
>>>>>>> 6b701b53

            std::unique_ptr<Model::EditorContext> m_editorContext;
            std::unique_ptr<MapViewConfig> m_mapViewConfig;
            std::unique_ptr<Grid> m_grid;
<<<<<<< HEAD

=======
            
>>>>>>> 6b701b53
            IO::Path m_path;
            size_t m_lastSaveModificationCount;
            size_t m_modificationCount;

            Model::NodeCollection m_partiallySelectedNodes;
            Model::NodeCollection m_selectedNodes;
            Model::BrushFaceList m_selectedBrushFaces;

            Model::Layer* m_currentLayer;
            String m_currentTextureName;
            vm::bbox3 m_lastSelectionBounds;
            mutable vm::bbox3 m_selectionBounds;
            mutable bool m_selectionBoundsValid;
            
            ViewEffectsService* m_viewEffectsService;

        public: // notification
            Notifier1<Command::Ptr> commandDoNotifier;
            Notifier1<Command::Ptr> commandDoneNotifier;
            Notifier1<Command::Ptr> commandDoFailedNotifier;
            Notifier1<UndoableCommand::Ptr> commandUndoNotifier;
            Notifier1<UndoableCommand::Ptr> commandUndoneNotifier;
            Notifier1<UndoableCommand::Ptr> commandUndoFailedNotifier;
            
            Notifier1<MapDocument*> documentWillBeClearedNotifier;
            Notifier1<MapDocument*> documentWasClearedNotifier;
            Notifier1<MapDocument*> documentWasNewedNotifier;
            Notifier1<MapDocument*> documentWasLoadedNotifier;
            Notifier1<MapDocument*> documentWasSavedNotifier;
            Notifier0 documentModificationStateDidChangeNotifier;
            
            Notifier0 editorContextDidChangeNotifier;
            Notifier0 mapViewConfigDidChangeNotifier;
            Notifier1<const Model::Layer*> currentLayerDidChangeNotifier;
            Notifier1<const String&> currentTextureNameDidChangeNotifier;
            
            Notifier0 selectionWillChangeNotifier;
            Notifier1<const Selection&> selectionDidChangeNotifier;
            
            Notifier1<const Model::NodeList&> nodesWereAddedNotifier;
            Notifier1<const Model::NodeList&> nodesWillBeRemovedNotifier;
            Notifier1<const Model::NodeList&> nodesWereRemovedNotifier;
            Notifier1<const Model::NodeList&> nodesWillChangeNotifier;
            Notifier1<const Model::NodeList&> nodesDidChangeNotifier;
            
            Notifier1<const Model::NodeList&> nodeVisibilityDidChangeNotifier;
            Notifier1<const Model::NodeList&> nodeLockingDidChangeNotifier;
            
            Notifier1<Model::Group*> groupWasOpenedNotifier;
            Notifier1<Model::Group*> groupWasClosedNotifier;
            
            Notifier1<const Model::BrushFaceList&> brushFacesDidChangeNotifier;

            Notifier0 textureCollectionsWillChangeNotifier;
            Notifier0 textureCollectionsDidChangeNotifier;

            Notifier0 entityDefinitionsDidChangeNotifier;
            Notifier0 modsDidChangeNotifier;
            
            Notifier0 pointFileWasLoadedNotifier;
            Notifier0 pointFileWasUnloadedNotifier;
            
            Notifier0 portalFileWasLoadedNotifier;
            Notifier0 portalFileWasUnloadedNotifier;
        protected:
            MapDocument();
        public:
            ~MapDocument() override;
        public: // accessors and such
            Logger& logger();

            Model::GameSPtr game() const;
            const vm::bbox3& worldBounds() const;
            Model::World* world() const;

            bool isGamePathPreference(const IO::Path& path) const;
            
            Model::Layer* currentLayer() const;
            void setCurrentLayer(Model::Layer* currentLayer);
            
            Model::Group* currentGroup() const;
            Model::Node* currentParent() const;
            
            Model::EditorContext& editorContext() const;
            
            Assets::EntityDefinitionManager& entityDefinitionManager();
            Assets::EntityModelManager& entityModelManager();
            Assets::TextureManager& textureManager();
            
            MapViewConfig& mapViewConfig() const;
            Grid& grid() const;
            
            Model::PointFile* pointFile() const;
            Model::PortalFile* portalFile() const;
            
            void setViewEffectsService(ViewEffectsService* viewEffectsService);
        public: // new, load, save document
            void newDocument(Model::MapFormat mapFormat, const vm::bbox3& worldBounds, Model::GameSPtr game);
            void loadDocument(Model::MapFormat mapFormat, const vm::bbox3& worldBounds, Model::GameSPtr game, const IO::Path& path);
            void saveDocument();
            void saveDocumentAs(const IO::Path& path);
            void saveDocumentTo(const IO::Path& path);
            void exportDocumentAs(Model::ExportFormat format, const IO::Path& path);
        private:
            void doSaveDocument(const IO::Path& path);
            void clearDocument();
        public: // copy and paste
            String serializeSelectedNodes();
            String serializeSelectedBrushFaces();
            
            PasteType paste(const String& str);
        private:
            bool pasteNodes(const Model::NodeList& nodes);
            bool pasteBrushFaces(const Model::BrushFaceList& faces);
        public: // point file management
            void loadPointFile(const IO::Path path);
            bool isPointFileLoaded() const;
            bool canReloadPointFile() const;
            void reloadPointFile();
            void unloadPointFile();
        public: // portal file management
            void loadPortalFile(const IO::Path path);
            bool isPortalFileLoaded() const;
            bool canReloadPortalFile() const;
            void reloadPortalFile();
            void unloadPortalFile();
        public: // selection
            bool hasSelection() const override;
            bool hasSelectedNodes() const override;
            bool hasSelectedBrushFaces() const override;

            const Model::AttributableNodeList allSelectedAttributableNodes() const override;
            const Model::NodeCollection& selectedNodes() const override;
            const Model::BrushFaceList allSelectedBrushFaces() const override;
            const Model::BrushFaceList& selectedBrushFaces() const override;

            const vm::bbox3& referenceBounds() const override;
            const vm::bbox3& lastSelectionBounds() const override;
            const vm::bbox3& selectionBounds() const override;
            const String& currentTextureName() const override;
            void setCurrentTextureName(const String& currentTextureName);
            
            void selectAllNodes() override;
            void selectSiblings() override;
            void selectTouching(bool del) override;
            void selectInside(bool del) override;
            void selectNodesWithFilePosition(const std::vector<size_t>& positions) override;
            void select(const Model::NodeList& nodes) override;
            void select(Model::Node* node) override;
            void select(const Model::BrushFaceList& faces) override;
            void select(Model::BrushFace* face) override;
            void convertToFaceSelection() override;
            
            void deselectAll() override;
            void deselect(Model::Node* node) override;
            void deselect(const Model::NodeList& nodes) override;
            void deselect(Model::BrushFace* face) override;
        protected:
            void updateLastSelectionBounds();
            void invalidateSelectionBounds();
        private:
            void validateSelectionBounds() const;
            void clearSelection();
        public: // adding, removing, reparenting, and duplicating nodes, declared in MapFacade interface
            void addNode(Model::Node* node, Model::Node* parent) override;
            void removeNode(Model::Node* node) override;

            Model::NodeList addNodes(const Model::ParentChildrenMap& nodes) override;
            Model::NodeList addNodes(const Model::NodeList& nodes, Model::Node* parent) override;
            
            void removeNodes(const Model::NodeList& nodes) override;
        private:
            Model::ParentChildrenMap collectRemovableParents(const Model::ParentChildrenMap& nodes) const;
            
            struct CompareByAncestry;
            Model::NodeList removeImplicitelyRemovedNodes(Model::NodeList nodes) const;
            
            void closeRemovedGroups(const Model::ParentChildrenMap& toRemove);
        public:
            bool reparentNodes(Model::Node* newParent, const Model::NodeList& children) override;
            bool reparentNodes(const Model::ParentChildrenMap& nodesToAdd) override;
        private:
            bool checkReparenting(const Model::ParentChildrenMap& nodesToAdd) const;
        public:
            bool deleteObjects() override;
            bool duplicateObjects() override;
        public: // entity management
            Model::Entity* createPointEntity(const Assets::PointEntityDefinition* definition, const vm::vec3& delta);
            Model::Entity* createBrushEntity(const Assets::BrushEntityDefinition* definition);
        public: // group management
            Model::Group* groupSelection(const String& name);
            void mergeSelectedGroupsWithGroup(Model::Group* group);
        private:
            class MatchGroupableNodes;
            Model::NodeList collectGroupableNodes(const Model::NodeList& selectedNodes) const;
        public:
            void ungroupSelection();
            void renameGroups(const String& name);
            
            void openGroup(Model::Group* group);
            void closeGroup();
        public: // modifying transient node attributes, declared in MapFacade interface
            void isolate(const Model::NodeList& nodes);
            void hide(Model::NodeList nodes) override; // Don't take the nodes by reference!
            void hideSelection();
            void show(const Model::NodeList& nodes) override;
            void showAll();
            void ensureVisible(const Model::NodeList& nodes);
            void resetVisibility(const Model::NodeList& nodes) override;
            
            void lock(const Model::NodeList& nodes) override;
            void unlock(const Model::NodeList& nodes) override;
            void resetLock(const Model::NodeList& nodes) override;
        public: // modifying objects, declared in MapFacade interface
            bool translateObjects(const vm::vec3& delta) override;
            bool rotateObjects(const vm::vec3& center, const vm::vec3& axis, FloatType angle) override;
            bool scaleObjects(const vm::bbox3& oldBBox, const vm::bbox3& newBBox) override;
            bool scaleObjects(const vm::vec3& center, const vm::vec3& scaleFactors) override;
            bool shearObjects(const vm::bbox3& box, const vm::vec3& sideToShear, const vm::vec3& delta) override;
            bool flipObjects(const vm::vec3& center, vm::axis::type axis) override;
        public: // CSG operations, declared in MapFacade interface
            bool createBrush(const std::vector<vm::vec3>& points);
            bool csgConvexMerge();
            bool csgSubtract();
            bool csgIntersect();
            bool csgHollow();
        public: // Clipping operations, declared in MapFacade interface
            bool clipBrushes(const vm::vec3& p1, const vm::vec3& p2, const vm::vec3& p3);
        public: // modifying entity attributes, declared in MapFacade interface
            bool setAttribute(const Model::AttributeName& name, const Model::AttributeValue& value) override;
            bool renameAttribute(const Model::AttributeName& oldName, const Model::AttributeName& newName) override;
            bool removeAttribute(const Model::AttributeName& name) override;
            
            bool convertEntityColorRange(const Model::AttributeName& name, Assets::ColorRange::Type range) override;
            bool updateSpawnflag(const Model::AttributeName& name, const size_t flagIndex, const bool setFlag) override;
        public: // brush resizing, declared in MapFacade interface
            bool resizeBrushes(const std::vector<vm::polygon3>& faces, const vm::vec3& delta) override;
        public: // modifying face attributes, declared in MapFacade interface
            void setTexture(Assets::Texture* texture) override;
        private:
            bool hasTexture(const Model::BrushFaceList& faces, Assets::Texture* texture) const;
        public:
            bool setFaceAttributes(const Model::BrushFaceAttributes& attributes) override;
            bool setFaceAttributes(const Model::ChangeBrushFaceAttributesRequest& request) override;
            bool copyTexCoordSystemFromFace(const Model::TexCoordSystemSnapshot& coordSystemSnapshot, const Model::BrushFaceAttributes& attribs, const vm::plane3& sourceFacePlane, const Model::WrapStyle wrapStyle);
            bool moveTextures(const vm::vec3f& cameraUp, const vm::vec3f& cameraRight, const vm::vec2f& delta) override;
            bool rotateTextures(float angle) override;
            bool shearTextures(const vm::vec2f& factors) override;
        public: // modifying vertices, declared in MapFacade interface
            void rebuildBrushGeometry(const Model::BrushList& brushes) override;
            
            bool snapVertices(FloatType snapTo) override;
            bool findPlanePoints() override;
            
            MoveVerticesResult moveVertices(const Model::VertexToBrushesMap& vertices, const vm::vec3& delta) override;
            bool moveEdges(const Model::EdgeToBrushesMap& edges, const vm::vec3& delta) override;
            bool moveFaces(const Model::FaceToBrushesMap& faces, const vm::vec3& delta) override;
            
            bool addVertices(const Model::VertexToBrushesMap& vertices);
            bool removeVertices(const Model::VertexToBrushesMap& vertices);
            bool removeEdges(const Model::EdgeToBrushesMap& edges);
            bool removeFaces(const Model::FaceToBrushesMap& faces);
        private: // subclassing interface for certain operations which are available from this class, but can only be implemented in a subclass
            virtual void performRebuildBrushGeometry(const Model::BrushList& brushes) = 0;
        public: // debug commands
            void printVertices();
            bool throwExceptionDuringCommand();
        public: // command processing
            bool canUndoLastCommand() const;
            bool canRedoNextCommand() const;
            const String& lastCommandName() const;
            const String& nextCommandName() const;
            void undoLastCommand();
            void redoNextCommand();
            bool repeatLastCommands();
            void clearRepeatableCommands();
        public: // transactions
            void beginTransaction(const String& name = "");
            void rollbackTransaction();
            void commitTransaction();
            void cancelTransaction();
        private:
            bool submit(Command::Ptr command);
            bool submitAndStore(UndoableCommand::Ptr command);
        private: // subclassing interface for command processing
            virtual bool doCanUndoLastCommand() const = 0;
            virtual bool doCanRedoNextCommand() const = 0;
            virtual const String& doGetLastCommandName() const = 0;
            virtual const String& doGetNextCommandName() const = 0;
            virtual void doUndoLastCommand() = 0;
            virtual void doRedoNextCommand() = 0;
            virtual bool doRepeatLastCommands() = 0;
            virtual void doClearRepeatableCommands() = 0;
            
            virtual void doBeginTransaction(const String& name) = 0;
            virtual void doEndTransaction() = 0;
            virtual void doRollbackTransaction() = 0;

            virtual bool doSubmit(Command::Ptr command) = 0;
            virtual bool doSubmitAndStore(UndoableCommand::Ptr command) = 0;
        public: // asset state management
            void commitPendingAssets();
        public: // picking
            void pick(const vm::ray3& pickRay, Model::PickResult& pickResult) const;
            Model::NodeList findNodesContaining(const vm::vec3& point) const;
        private: // world management
            void createWorld(Model::MapFormat mapFormat, const vm::bbox3& worldBounds, Model::GameSPtr game);
            void loadWorld(Model::MapFormat mapFormat, const vm::bbox3& worldBounds, Model::GameSPtr game, const IO::Path& path);
            void clearWorld();
        public: // asset management
            Assets::EntityDefinitionFileSpec entityDefinitionFile() const;
            Assets::EntityDefinitionFileSpec::List allEntityDefinitionFiles() const;
            void setEntityDefinitionFile(const Assets::EntityDefinitionFileSpec& spec);

            // For testing
            void setEntityDefinitions(const Assets::EntityDefinitionList& definitions);

            IO::Path::List enabledTextureCollections() const;
            IO::Path::List availableTextureCollections() const;
            void setEnabledTextureCollections(const IO::Path::List& paths);
            void reloadTextureCollections();

            void reloadEntityDefinitions();
        private:
            void loadAssets();
            void unloadAssets();
            
            void loadEntityDefinitions();
            void unloadEntityDefinitions();
            
            void loadEntityModels();
            void unloadEntityModels();
        protected:
            void reloadTextures();
            void loadTextures();
            void unloadTextures();

            void setEntityDefinitions();
            void setEntityDefinitions(const Model::NodeList& nodes);
            void unsetEntityDefinitions();
            void unsetEntityDefinitions(const Model::NodeList& nodes);
            void reloadEntityDefinitionsInternal();
            
            void clearEntityModels();

            void setTextures();
            void setTextures(const Model::NodeList& nodes);
            void setTextures(const Model::BrushFaceList& faces);
            
            void unsetTextures();
            void unsetTextures(const Model::NodeList& nodes);
        protected: // search paths and mods
            IO::Path::List externalSearchPaths() const;
            void updateGameSearchPaths();
        public:
            StringList mods() const override;
            void setMods(const StringList& mods) override;
            String defaultMod() const;
        private: // issue management
            void registerIssueGenerators();
        public:
            void setIssueHidden(Model::Issue* issue, bool hidden);
        private:
            virtual void doSetIssueHidden(Model::Issue* issue, bool hidden) = 0;
        public: // tag management
            void registerSmartTags(); // public for testing
            const std::vector<Model::SmartTag>& smartTags() const;
            bool isRegisteredSmartTag(const String& name) const;
            const Model::SmartTag& smartTag(const String& name) const;
        private:
            void initializeNodeTags(const Model::NodeList& nodes);
            void clearNodeTags(const Model::NodeList& nodes);
            void updateNodeTags(const Model::NodeList& nodes);
            void updateFaceTags(const Model::BrushFaceList& faces);
        public: // document path
            bool persistent() const;
            String filename() const;
            const IO::Path& path() const;
        private:
            void setPath(const IO::Path& path);
        public: // modification count
            bool modified() const;
            size_t modificationCount() const;
        private:
            void setLastSaveModificationCount();
            void clearModificationCount();
        private: // observers
            void bindObservers();
            void unbindObservers();
            void preferenceDidChange(const IO::Path& path);
            void commandDone(Command::Ptr command);
            void commandUndone(UndoableCommand::Ptr command);
        };

        class Transaction {
        private:
            MapDocument* m_document;
            bool m_cancelled;
        public:
            explicit Transaction(MapDocumentWPtr document, const String& name = "");
            explicit Transaction(MapDocumentSPtr document, const String& name = "");
            explicit Transaction(MapDocument* document, const String& name = "");
            ~Transaction();
            
            void rollback();
            void cancel();
        private:
            void begin(const String& name);
            void commit();
        };
    }
}

#endif /* defined(TrenchBroom_MapDocument) */<|MERGE_RESOLUTION|>--- conflicted
+++ resolved
@@ -86,19 +86,12 @@
             std::unique_ptr<Assets::EntityDefinitionManager> m_entityDefinitionManager;
             std::unique_ptr<Assets::EntityModelManager> m_entityModelManager;
             std::unique_ptr<Assets::TextureManager> m_textureManager;
-<<<<<<< HEAD
             std::unique_ptr<Model::TagManager> m_tagManager;
-=======
->>>>>>> 6b701b53
 
             std::unique_ptr<Model::EditorContext> m_editorContext;
             std::unique_ptr<MapViewConfig> m_mapViewConfig;
             std::unique_ptr<Grid> m_grid;
-<<<<<<< HEAD
-
-=======
-            
->>>>>>> 6b701b53
+
             IO::Path m_path;
             size_t m_lastSaveModificationCount;
             size_t m_modificationCount;
@@ -114,7 +107,6 @@
             mutable bool m_selectionBoundsValid;
             
             ViewEffectsService* m_viewEffectsService;
-
         public: // notification
             Notifier1<Command::Ptr> commandDoNotifier;
             Notifier1<Command::Ptr> commandDoneNotifier;
