/*
 Copyright (C) 2010-2017 Kristian Duske

 This file is part of TrenchBroom.

 TrenchBroom is free software: you can redistribute it and/or modify
 it under the terms of the GNU General Public License as published by
 the Free Software Foundation, either version 3 of the License, or
 (at your option) any later version.

 TrenchBroom is distributed in the hope that it will be useful,
 but WITHOUT ANY WARRANTY; without even the implied warranty of
 MERCHANTABILITY or FITNESS FOR A PARTICULAR PURPOSE.  See the
 GNU General Public License for more details.

 You should have received a copy of the GNU General Public License
 along with TrenchBroom. If not, see <http://www.gnu.org/licenses/>.
 */

#include "SmartSpawnflagsEditor.h"

#include "Assets/EntityDefinition.h"
#include "Assets/AttributeDefinition.h"
#include "Model/AttributableNode.h"
#include "Model/Entity.h"
#include "Model/World.h"
#include "View/FlagsEditor.h"
#include "View/MapDocument.h"
#include "View/ViewUtils.h"

#include <QScrollArea>
#include <QVBoxLayout>

#include <cassert>

namespace TrenchBroom {
    namespace View {
        class SmartSpawnflagsEditor::UpdateSpawnflag : public Model::NodeVisitor {
        private:
            MapDocumentSPtr m_document;
            const Model::AttributeName& m_name;
            size_t m_flagIndex;
            bool m_setFlag;
        public:
            UpdateSpawnflag(MapDocumentSPtr document, const Model::AttributeName& name, const size_t flagIndex, const bool setFlag) :
            m_document(document),
            m_name(name),
            m_flagIndex(flagIndex),
            m_setFlag(setFlag) {}

            void doVisit(Model::World* world) override   { m_document->updateSpawnflag(m_name, m_flagIndex, m_setFlag); }
            void doVisit(Model::Layer* layer) override   {}
            void doVisit(Model::Group* group) override   {}
            void doVisit(Model::Entity* entity) override { m_document->updateSpawnflag(m_name, m_flagIndex, m_setFlag); }
            void doVisit(Model::Brush* brush) override   {}
        };
<<<<<<< HEAD
        
        SmartSpawnflagsEditor::SmartSpawnflagsEditor(QWidget* parent, View::MapDocumentWPtr document) :
        SmartAttributeEditor(parent, document),
=======

        SmartSpawnflagsEditor::SmartSpawnflagsEditor(View::MapDocumentWPtr document) :
        SmartAttributeEditor(document),
>>>>>>> 25625af4
        m_scrolledWindow(nullptr),
        m_flagsEditor(nullptr),
        m_ignoreUpdates(false) {
            createGui();
        }

        void SmartSpawnflagsEditor::OnFlagChanged(size_t index, int setFlag, int mixedFlag) {
            const Model::AttributableNodeList& toUpdate = attributables();
            if (toUpdate.empty())
                return;

<<<<<<< HEAD
            const bool set = m_flagsEditor->isFlagSet(index);
            
=======
            const size_t index = event.index();
            const bool set = event.flagSet();

>>>>>>> 25625af4
            const TemporarilySetBool ignoreUpdates(m_ignoreUpdates);

            const Transaction transaction(document(), "Set Spawnflags");
            UpdateSpawnflag visitor(document(), name(), index, set);
            Model::Node::accept(std::begin(toUpdate), std::end(toUpdate), visitor);
        }
<<<<<<< HEAD
        
        void SmartSpawnflagsEditor::createGui() {
            assert(m_scrolledWindow == nullptr);
            
            m_scrolledWindow = new QScrollArea();
            //m_scrolledWindow->SetBackgroundColour(wxSystemSettings::GetColour(wxSYS_COLOUR_LISTBOX));
            
            m_flagsEditor = new FlagsEditor(nullptr, NumCols);
            connect(m_flagsEditor, &FlagsEditor::flagChanged, this, &SmartSpawnflagsEditor::OnFlagChanged);

            m_scrolledWindow->setWidget(m_flagsEditor);

            auto* layout = new QVBoxLayout();
            layout->addWidget(m_scrolledWindow, 1);
            setLayout(layout);
=======

        wxWindow* SmartSpawnflagsEditor::doCreateVisual(wxWindow* parent) {
            assert(m_scrolledWindow == nullptr);

            m_scrolledWindow = new wxScrolledWindow(parent, wxID_ANY, wxDefaultPosition, wxDefaultSize, static_cast<long>(wxHSCROLL | wxVSCROLL | wxBORDER_NONE));
            m_scrolledWindow->SetBackgroundColour(wxSystemSettings::GetColour(wxSYS_COLOUR_LISTBOX));

            m_flagsEditor = new FlagsEditor(m_scrolledWindow, NumCols);
            m_flagsEditor->Bind(FLAG_CHANGED_EVENT, &SmartSpawnflagsEditor::OnFlagChanged, this);

            wxBoxSizer* sizer = new wxBoxSizer(wxVERTICAL);
            sizer->Add(m_flagsEditor, 1, wxEXPAND);
            m_scrolledWindow->SetSizerAndFit(sizer);

            return m_scrolledWindow;
        }

        void SmartSpawnflagsEditor::doDestroyVisual() {
            ensure(m_scrolledWindow != nullptr, "scrolledWindow is null");
            m_lastScrollPos = m_scrolledWindow->GetViewStart();
            m_scrolledWindow->Destroy();
            m_scrolledWindow = nullptr;
            m_flagsEditor = nullptr;
>>>>>>> 25625af4
        }

        void SmartSpawnflagsEditor::doUpdateVisual(const Model::AttributableNodeList& attributables) {
            assert(!attributables.empty());
            if (m_ignoreUpdates)
                return;
<<<<<<< HEAD
            
            QStringList labels;
            QStringList tooltips;
=======

            wxWindowUpdateLocker locker(m_scrolledWindow);

            wxArrayString labels;
            wxArrayString tooltips;
>>>>>>> 25625af4
            getFlags(attributables, labels, tooltips);
            m_flagsEditor->setFlags(labels, tooltips);

            int set, mixed;
            getFlagValues(attributables, set, mixed);
            m_flagsEditor->setFlagValue(set, mixed);
<<<<<<< HEAD
            
//            m_scrolledWindow->SetScrollRate(1, m_flagsEditor->lineHeight());
//            m_scrolledWindow->Layout();
//            m_scrolledWindow->FitInside();
//            m_scrolledWindow->Refresh();
=======

            m_scrolledWindow->SetScrollRate(1, m_flagsEditor->lineHeight());
            m_scrolledWindow->Layout();
            m_scrolledWindow->FitInside();
            m_scrolledWindow->Refresh();
>>>>>>> 25625af4
            resetScrollPos();
        }

        void SmartSpawnflagsEditor::resetScrollPos() {
            // TODO: the y position is not properly set (at least on OS X)
//            int xRate, yRate;
//            m_scrolledWindow->GetScrollPixelsPerUnit(&xRate, &yRate);
//            m_scrolledWindow->Scroll(m_lastScrollPos.x * xRate, m_lastScrollPos.y * yRate);
        }

<<<<<<< HEAD
        void SmartSpawnflagsEditor::getFlags(const Model::AttributableNodeList& attributables, QStringList& labels, QStringList& tooltips) const {
            QStringList defaultLabels;
            
=======
        void SmartSpawnflagsEditor::getFlags(const Model::AttributableNodeList& attributables, wxArrayString& labels, wxArrayString& tooltips) const {
            wxArrayString defaultLabels;

>>>>>>> 25625af4
            // Initialize the labels and tooltips.
            for (size_t i = 0; i < NumFlags; ++i) {
                QString defaultLabel;
                defaultLabel = QString::number(1 << i);

                defaultLabels.push_back(defaultLabel);
                labels.push_back(defaultLabel);
                tooltips.push_back("");
            }

            for (size_t i = 0; i < NumFlags; ++i) {
                bool firstPass = true;
                for (const Model::AttributableNode* attributable : attributables) {
                    QString label = defaultLabels[i];
                    QString tooltip = "";

                    const Assets::FlagsAttributeOption* flagDef = Assets::EntityDefinition::safeGetSpawnflagsAttributeOption(attributable->definition(), i);
                    if (flagDef != nullptr) {
                        label = QString::fromStdString(flagDef->shortDescription());
                        tooltip = QString::fromStdString(flagDef->longDescription());
                    }

                    if (firstPass) {
                        labels[i] = label;
                        tooltips[i] = tooltip;
                        firstPass = false;
                    } else {
                        if (labels[i] != label) {
                            labels[i] = defaultLabels[i];
                            tooltips[i] = "";
                        }
                    }
                }
            }
        }

        void SmartSpawnflagsEditor::getFlagValues(const Model::AttributableNodeList& attributables, int& setFlags, int& mixedFlags) const {
            if (attributables.empty()) {
                setFlags = 0;
                mixedFlags = 0;
                return;
            }

            Model::AttributableNodeList::const_iterator it = std::begin(attributables);
            Model::AttributableNodeList::const_iterator end = std::end(attributables);
            setFlags = getFlagValue(*it);
            mixedFlags = 0;

            while (++it != end)
                combineFlags(NumFlags, getFlagValue(*it), setFlags, mixedFlags);
        }

        int SmartSpawnflagsEditor::getFlagValue(const Model::AttributableNode* attributable) const {
            if (!attributable->hasAttribute(name()))
                return 0;

            const Model::AttributeValue& value = attributable->attribute(name());
            return std::atoi(value.c_str());
        }
    }
}<|MERGE_RESOLUTION|>--- conflicted
+++ resolved
@@ -54,15 +54,9 @@
             void doVisit(Model::Entity* entity) override { m_document->updateSpawnflag(m_name, m_flagIndex, m_setFlag); }
             void doVisit(Model::Brush* brush) override   {}
         };
-<<<<<<< HEAD
-        
+
         SmartSpawnflagsEditor::SmartSpawnflagsEditor(QWidget* parent, View::MapDocumentWPtr document) :
         SmartAttributeEditor(parent, document),
-=======
-
-        SmartSpawnflagsEditor::SmartSpawnflagsEditor(View::MapDocumentWPtr document) :
-        SmartAttributeEditor(document),
->>>>>>> 25625af4
         m_scrolledWindow(nullptr),
         m_flagsEditor(nullptr),
         m_ignoreUpdates(false) {
@@ -74,28 +68,21 @@
             if (toUpdate.empty())
                 return;
 
-<<<<<<< HEAD
             const bool set = m_flagsEditor->isFlagSet(index);
-            
-=======
-            const size_t index = event.index();
-            const bool set = event.flagSet();
 
->>>>>>> 25625af4
             const TemporarilySetBool ignoreUpdates(m_ignoreUpdates);
 
             const Transaction transaction(document(), "Set Spawnflags");
             UpdateSpawnflag visitor(document(), name(), index, set);
             Model::Node::accept(std::begin(toUpdate), std::end(toUpdate), visitor);
         }
-<<<<<<< HEAD
-        
+
         void SmartSpawnflagsEditor::createGui() {
             assert(m_scrolledWindow == nullptr);
-            
+
             m_scrolledWindow = new QScrollArea();
             //m_scrolledWindow->SetBackgroundColour(wxSystemSettings::GetColour(wxSYS_COLOUR_LISTBOX));
-            
+
             m_flagsEditor = new FlagsEditor(nullptr, NumCols);
             connect(m_flagsEditor, &FlagsEditor::flagChanged, this, &SmartSpawnflagsEditor::OnFlagChanged);
 
@@ -104,67 +91,26 @@
             auto* layout = new QVBoxLayout();
             layout->addWidget(m_scrolledWindow, 1);
             setLayout(layout);
-=======
-
-        wxWindow* SmartSpawnflagsEditor::doCreateVisual(wxWindow* parent) {
-            assert(m_scrolledWindow == nullptr);
-
-            m_scrolledWindow = new wxScrolledWindow(parent, wxID_ANY, wxDefaultPosition, wxDefaultSize, static_cast<long>(wxHSCROLL | wxVSCROLL | wxBORDER_NONE));
-            m_scrolledWindow->SetBackgroundColour(wxSystemSettings::GetColour(wxSYS_COLOUR_LISTBOX));
-
-            m_flagsEditor = new FlagsEditor(m_scrolledWindow, NumCols);
-            m_flagsEditor->Bind(FLAG_CHANGED_EVENT, &SmartSpawnflagsEditor::OnFlagChanged, this);
-
-            wxBoxSizer* sizer = new wxBoxSizer(wxVERTICAL);
-            sizer->Add(m_flagsEditor, 1, wxEXPAND);
-            m_scrolledWindow->SetSizerAndFit(sizer);
-
-            return m_scrolledWindow;
-        }
-
-        void SmartSpawnflagsEditor::doDestroyVisual() {
-            ensure(m_scrolledWindow != nullptr, "scrolledWindow is null");
-            m_lastScrollPos = m_scrolledWindow->GetViewStart();
-            m_scrolledWindow->Destroy();
-            m_scrolledWindow = nullptr;
-            m_flagsEditor = nullptr;
->>>>>>> 25625af4
         }
 
         void SmartSpawnflagsEditor::doUpdateVisual(const Model::AttributableNodeList& attributables) {
             assert(!attributables.empty());
             if (m_ignoreUpdates)
                 return;
-<<<<<<< HEAD
-            
+
             QStringList labels;
             QStringList tooltips;
-=======
-
-            wxWindowUpdateLocker locker(m_scrolledWindow);
-
-            wxArrayString labels;
-            wxArrayString tooltips;
->>>>>>> 25625af4
             getFlags(attributables, labels, tooltips);
             m_flagsEditor->setFlags(labels, tooltips);
 
             int set, mixed;
             getFlagValues(attributables, set, mixed);
             m_flagsEditor->setFlagValue(set, mixed);
-<<<<<<< HEAD
-            
+
 //            m_scrolledWindow->SetScrollRate(1, m_flagsEditor->lineHeight());
 //            m_scrolledWindow->Layout();
 //            m_scrolledWindow->FitInside();
 //            m_scrolledWindow->Refresh();
-=======
-
-            m_scrolledWindow->SetScrollRate(1, m_flagsEditor->lineHeight());
-            m_scrolledWindow->Layout();
-            m_scrolledWindow->FitInside();
-            m_scrolledWindow->Refresh();
->>>>>>> 25625af4
             resetScrollPos();
         }
 
@@ -175,15 +121,9 @@
 //            m_scrolledWindow->Scroll(m_lastScrollPos.x * xRate, m_lastScrollPos.y * yRate);
         }
 
-<<<<<<< HEAD
         void SmartSpawnflagsEditor::getFlags(const Model::AttributableNodeList& attributables, QStringList& labels, QStringList& tooltips) const {
             QStringList defaultLabels;
-            
-=======
-        void SmartSpawnflagsEditor::getFlags(const Model::AttributableNodeList& attributables, wxArrayString& labels, wxArrayString& tooltips) const {
-            wxArrayString defaultLabels;
 
->>>>>>> 25625af4
             // Initialize the labels and tooltips.
             for (size_t i = 0; i < NumFlags; ++i) {
                 QString defaultLabel;
