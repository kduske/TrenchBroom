/*
 Copyright (C) 2010-2017 Kristian Duske

 This file is part of TrenchBroom.

 TrenchBroom is free software: you can redistribute it and/or modify
 it under the terms of the GNU General Public License as published by
 the Free Software Foundation, either version 3 of the License, or
 (at your option) any later version.

 TrenchBroom is distributed in the hope that it will be useful,
 but WITHOUT ANY WARRANTY; without even the implied warranty of
 MERCHANTABILITY or FITNESS FOR A PARTICULAR PURPOSE.  See the
 GNU General Public License for more details.

 You should have received a copy of the GNU General Public License
 along with TrenchBroom. If not, see <http://www.gnu.org/licenses/>.
 */

#include "CompilationRunner.h"

#include "Exceptions.h"
#include "IO/DiskIO.h"
#include "IO/FileMatcher.h"
#include "IO/Path.h"
#include "IO/PathQt.h"
#include "Model/CompilationProfile.h"
#include "Model/CompilationTask.h"
#include "Model/ExportFormat.h"
#include "View/CompilationContext.h"
#include "View/CompilationVariables.h"
#include "View/MapDocument.h"

#include <string>

#include <QtGlobal>
#include <QDir>
#include <QMetaEnum>
#include <QProcess>

namespace TrenchBroom {
    namespace View {
        CompilationTaskRunner::CompilationTaskRunner(CompilationContext& context) :
        m_context(context) {}

        CompilationTaskRunner::~CompilationTaskRunner() = default;

        void CompilationTaskRunner::execute() {
            doExecute();
        }

        void CompilationTaskRunner::terminate() {
            doTerminate();
        }

        std::string CompilationTaskRunner::interpolate(const std::string& spec) {
            try {
                return m_context.interpolate(spec);
            } catch (const Exception& e) {
                m_context << "#### Could not interpolate expression '" << QString::fromStdString(spec) << "': " << e.what() << "\n";
                throw;
            }
        }

        CompilationExportMapTaskRunner::CompilationExportMapTaskRunner(CompilationContext& context, const Model::CompilationExportMap& task) :
        CompilationTaskRunner(context),
        m_task(task.clone()) {}

        CompilationExportMapTaskRunner::~CompilationExportMapTaskRunner() = default;

        void CompilationExportMapTaskRunner::doExecute() {
            emit start();

            try {
                const IO::Path targetPath(interpolate(m_task->targetSpec()));
                try {
                    m_context << "#### Exporting map file '" << IO::pathAsQString(targetPath) << "'\n";

                    if (!m_context.test()) {
                        const IO::Path directoryPath = targetPath.deleteLastComponent();
                        if (!IO::Disk::directoryExists(directoryPath)) {
                            IO::Disk::createDirectory(directoryPath);
                        }

                        const auto document = m_context.document();
                        document->exportDocumentAs(Model::ExportFormat::Map, targetPath);
                    }
                    emit end();
                } catch (const Exception& e) {
                    m_context << "#### Could not export map file '" << IO::pathAsQString(targetPath) << "': " << e.what() << "\n";
                    throw;
                }
            } catch (const Exception&) {
                emit error();
            }

        }

        void CompilationExportMapTaskRunner::doTerminate() {}

        CompilationCopyFilesTaskRunner::CompilationCopyFilesTaskRunner(CompilationContext& context, const Model::CompilationCopyFiles& task) :
        CompilationTaskRunner(context),
        m_task(task.clone()) {}

        CompilationCopyFilesTaskRunner::~CompilationCopyFilesTaskRunner() = default;

        void CompilationCopyFilesTaskRunner::doExecute() {
            emit start();

            try {
                const IO::Path sourcePath(interpolate(m_task->sourceSpec()));
                const IO::Path targetPath(interpolate(m_task->targetSpec()));

                const IO::Path sourceDirPath = sourcePath.deleteLastComponent();
                const std::string sourcePattern = sourcePath.lastComponent().asString();

                try {
                    m_context << "#### Copying '" << IO::pathAsQString(sourcePath) << "' to '" << IO::pathAsQString(targetPath) << "'\n";
                    if (!m_context.test()) {
                        IO::Disk::copyFiles(sourceDirPath, IO::FileNameMatcher(sourcePattern), targetPath, true);
                    }
                    emit end();
                } catch (const Exception& e) {
                    m_context << "#### Could not copy '" << IO::pathAsQString(sourcePath) << "' to '" << IO::pathAsQString(targetPath) << "': " << e.what() << "\n";
                    throw;
                }
            } catch (const Exception&) {
                emit error();
            }
        }

        void CompilationCopyFilesTaskRunner::doTerminate() {}

        CompilationRunToolTaskRunner::CompilationRunToolTaskRunner(CompilationContext& context, const Model::CompilationRunTool& task) :
        CompilationTaskRunner(context),
        m_task(task.clone()),
        m_process(nullptr),
        m_terminated(false) {}

        CompilationRunToolTaskRunner::~CompilationRunToolTaskRunner() = default;

        void CompilationRunToolTaskRunner::doExecute() {
            startProcess();
        }

        void CompilationRunToolTaskRunner::doTerminate() {
            if (m_process != nullptr) {
                disconnect(m_process, &QProcess::errorOccurred, this, &CompilationRunToolTaskRunner::processErrorOccurred);
                disconnect(m_process, QOverload<int, QProcess::ExitStatus>::of(&QProcess::finished), this, &CompilationRunToolTaskRunner::processFinished);
                m_process->kill();
                m_context << "\n\n#### Terminated\n";
            }
        }

        void CompilationRunToolTaskRunner::startProcess() {
            assert(m_process == nullptr);

            emit start();
            try {
                const auto workDir = m_context.variableValue(CompilationVariableNames::WORK_DIR_PATH);
                const auto cmd = this->cmd();

                m_context << "#### Executing '" << QString::fromStdString(cmd) << "'\n";

                if (!m_context.test()) {
                    m_process = new QProcess(this);
                    connect(m_process, &QProcess::errorOccurred, this, &CompilationRunToolTaskRunner::processErrorOccurred);
                    connect(m_process, QOverload<int, QProcess::ExitStatus>::of(&QProcess::finished), this, &CompilationRunToolTaskRunner::processFinished);
                    connect(m_process, &QProcess::readyReadStandardError, this, &CompilationRunToolTaskRunner::processReadyReadStandardError);
                    connect(m_process, &QProcess::readyReadStandardOutput, this, &CompilationRunToolTaskRunner::processReadyReadStandardOutput);

                    m_process->setWorkingDirectory(QString::fromStdString(workDir));
                    m_process->start(QString::fromStdString(cmd));
                    if (!m_process->waitForStarted()) {
                        emit error();
                    }
                } else {
                    emit end();
                }
            } catch (const Exception&) {
                emit error();
            }
        }

        std::string CompilationRunToolTaskRunner::cmd() {
            const auto toolPath = IO::Path(interpolate(m_task->toolSpec()));
            const auto parameters = interpolate(m_task->parameterSpec());
            if (parameters.empty()) {
                return std::string("\"") + toolPath.asString() + "\"";
            } else if (toolPath.isEmpty()) {
                return "";
            } else {
                return std::string("\"") + toolPath.asString() + "\" " + parameters;
            }
        }

        void CompilationRunToolTaskRunner::processErrorOccurred(const QProcess::ProcessError processError) {
            m_context << "#### Error '"
                      << QMetaEnum::fromType<QProcess::ProcessError>().valueToKey(processError)
                      << "' occurred when communicating with process\n\n";
            emit error();
        }

        void CompilationRunToolTaskRunner::processFinished(const int exitCode, const QProcess::ExitStatus /* exitStatus */) {
            m_context << "#### Finished with exit status " << exitCode << "\n\n";
            emit end();
        }

        void CompilationRunToolTaskRunner::processReadyReadStandardError() {
            if (m_process != nullptr) {
                const QByteArray bytes = m_process->readAllStandardError();
                m_context << QString::fromLocal8Bit(bytes);
            }
        }

        void CompilationRunToolTaskRunner::processReadyReadStandardOutput() {
            if (m_process != nullptr) {
                const QByteArray bytes = m_process->readAllStandardOutput();
                m_context << QString::fromLocal8Bit(bytes);
            }
        }

        CompilationRunner::CompilationRunner(std::unique_ptr<CompilationContext> context, const Model::CompilationProfile* profile, QObject* parent) :
        QObject(parent),
        m_context(std::move(context)),
        m_taskRunners(createTaskRunners(*m_context, profile)),
        m_currentTask(std::end(m_taskRunners)) {}

        CompilationRunner::~CompilationRunner() = default;

        class CompilationRunner::CreateTaskRunnerVisitor : public Model::ConstCompilationTaskVisitor {
        private:
            CompilationContext& m_context;
            TaskRunnerList m_runners;
        public:
            explicit CreateTaskRunnerVisitor(CompilationContext& context) :
            m_context(context) {}

            TaskRunnerList runners() {
                return std::move(m_runners);
            }

            void visit(const Model::CompilationExportMap& task) override {
                appendRunner(std::make_unique<CompilationExportMapTaskRunner>(m_context, task));
            }

            void visit(const Model::CompilationCopyFiles& task) override {
                appendRunner(std::make_unique<CompilationCopyFilesTaskRunner>(m_context, task));
            }

            void visit(const Model::CompilationRunTool& task) override {
                appendRunner(std::make_unique<CompilationRunToolTaskRunner>(m_context, task));
            }

        private:
            void appendRunner(std::unique_ptr<CompilationTaskRunner> runner) {
                m_runners.emplace_back(std::move(runner));
            }
        };

        CompilationRunner::TaskRunnerList CompilationRunner::createTaskRunners(CompilationContext& context, const Model::CompilationProfile* profile) {
            CreateTaskRunnerVisitor visitor(context);
            profile->accept(visitor);
            return visitor.runners();
        }

        void CompilationRunner::execute() {
            assert(!running());

            m_currentTask = std::begin(m_taskRunners);
            bindEvents(m_currentTask->get());

            emit compilationStarted();
<<<<<<< HEAD
            *m_context << "#### Using working directory '" << QString::fromStdString(m_context->variableValue(CompilationVariableNames::WORK_DIR_PATH)) << "'\n";
=======

            const std::string workDir = m_context->variableValue(CompilationVariableNames::WORK_DIR_PATH);
            if (!QDir(QString::fromStdString(workDir)).exists()) {
                *m_context << "#### Error: working directory '" << workDir << "' does not exist\n";
            } else {
                *m_context << "#### Using working directory '" << workDir << "'\n";
            }
>>>>>>> 2194fed4
            m_currentTask->get()->execute();
        }

        void CompilationRunner::terminate() {
            assert(running());
            unbindEvents(m_currentTask->get());
            m_currentTask->get()->terminate();
            m_currentTask = std::end(m_taskRunners);

            emit compilationEnded();
        }

        bool CompilationRunner::running() const {
            return m_currentTask != std::end(m_taskRunners);
        }

        void CompilationRunner::bindEvents(CompilationTaskRunner* runner) {
            connect(runner, &CompilationTaskRunner::error, this, &CompilationRunner::taskError);
            connect(runner, &CompilationTaskRunner::end, this, &CompilationRunner::taskEnd);
        }

        void CompilationRunner::unbindEvents(CompilationTaskRunner* runner) {
            runner->disconnect(this);
        }

        void CompilationRunner::taskError() {
            if (running()) {
                unbindEvents(m_currentTask->get());
                m_currentTask = std::end(m_taskRunners);
                emit compilationEnded();
            }
        }

        void CompilationRunner::taskEnd() {
            if (running()) {
                unbindEvents(m_currentTask->get());
                ++m_currentTask;
                if (m_currentTask != std::end(m_taskRunners)) {
                    bindEvents(m_currentTask->get());
                    m_currentTask->get()->execute();
                } else {
                    emit compilationEnded();
                }
            }
        }
    }
}<|MERGE_RESOLUTION|>--- conflicted
+++ resolved
@@ -271,17 +271,13 @@
             bindEvents(m_currentTask->get());
 
             emit compilationStarted();
-<<<<<<< HEAD
-            *m_context << "#### Using working directory '" << QString::fromStdString(m_context->variableValue(CompilationVariableNames::WORK_DIR_PATH)) << "'\n";
-=======
-
-            const std::string workDir = m_context->variableValue(CompilationVariableNames::WORK_DIR_PATH);
-            if (!QDir(QString::fromStdString(workDir)).exists()) {
+
+            const auto workDir = QString::fromStdString(m_context->variableValue(CompilationVariableNames::WORK_DIR_PATH));
+            if (!QDir(workDir).exists()) {
                 *m_context << "#### Error: working directory '" << workDir << "' does not exist\n";
             } else {
                 *m_context << "#### Using working directory '" << workDir << "'\n";
             }
->>>>>>> 2194fed4
             m_currentTask->get()->execute();
         }
 
