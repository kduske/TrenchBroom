--- conflicted
+++ resolved
@@ -51,11 +51,7 @@
 
 namespace TrenchBroom {
     namespace View {
-<<<<<<< HEAD
-        EntityCellData::EntityCellData(const Assets::PointEntityDefinition* i_entityDefinition, EntityRenderer* i_modelRenderer, const Renderer::FontDescriptor& i_fontDescriptor, const BBox3f& i_bounds) :
-=======
-        EntityCellData::EntityCellData(Assets::PointEntityDefinition* i_entityDefinition, EntityRenderer* i_modelRenderer, const Renderer::FontDescriptor& i_fontDescriptor, const vm::bbox3f& i_bounds) :
->>>>>>> 40c94ce4
+        EntityCellData::EntityCellData(const Assets::PointEntityDefinition* i_entityDefinition, EntityRenderer* i_modelRenderer, const Renderer::FontDescriptor& i_fontDescriptor, const vm::bbox3f& i_bounds) :
         entityDefinition(i_entityDefinition),
         modelRenderer(i_modelRenderer),
         fontDescriptor(i_fontDescriptor),
@@ -74,13 +70,8 @@
         m_group(false),
         m_hideUnused(false),
         m_sortOrder(Assets::EntityDefinition::Name) {
-<<<<<<< HEAD
-            const auto hRotation = Quatf(Vec3f::PosZ, Math::radians(-30.0f));
-            const auto vRotation = Quatf(Vec3f::PosY, Math::radians(20.0f));
-=======
-            const vm::quatf hRotation = vm::quatf(vm::vec3f::pos_z, vm::radians(-30.0f));
-            const vm::quatf vRotation = vm::quatf(vm::vec3f::pos_y, vm::radians(20.0f));
->>>>>>> 40c94ce4
+            const auto hRotation = vm::quatf(vm::vec3f::pos_z, vm::radians(-30.0f));
+            const auto vRotation = vm::quatf(vm::vec3f::pos_y, vm::radians(20.0f));
             m_rotation = vRotation * hRotation;
             
             m_entityDefinitionManager.usageCountDidChangeNotifier.addObserver(this, &EntityBrowserView::usageCountDidChange);
@@ -198,33 +189,15 @@
                 const auto actualSize = fontManager().font(actualFont).measure(definition->name());
                 
                 const auto spec = definition->defaultModel();
-<<<<<<< HEAD
                 const auto* model = safeGetModel(m_entityModelManager, spec, m_logger);
                 Renderer::TexturedIndexRangeRenderer* modelRenderer = nullptr;
-=======
-                auto* model = safeGetModel(m_entityModelManager, spec, m_logger);
-                EntityRenderer* modelRenderer = nullptr;
->>>>>>> 40c94ce4
                 
                 vm::bbox3f rotatedBounds;
                 if (model != nullptr) {
-<<<<<<< HEAD
                     const auto bounds = model->bounds(spec.skinIndex, spec.frameIndex);
                     const auto center = bounds.center();
                     const auto transform = translationMatrix(center) * rotationMatrix(m_rotation) * translationMatrix(-center);
-                    rotatedBounds = transformBBox(bounds, transform);
-                    modelRenderer = m_entityModelManager.renderer(spec);
-                } else {
-                    rotatedBounds = BBox3f(definition->bounds());
-                    const auto center = rotatedBounds.center();
-                    rotatedBounds = rotateBBox(rotatedBounds, m_rotation, center);
-                }
-                
-                const auto size = rotatedBounds.size();
-=======
-                    const auto boundsCenter = model->bounds(spec.skinIndex, spec.frameIndex).center();
-                    const vm::mat4x4f transformation = translationMatrix(boundsCenter) * rotationMatrix(m_rotation) * translationMatrix(-boundsCenter);
-                    rotatedBounds = model->transformedBounds(spec.skinIndex, spec.frameIndex, transformation);
+                    rotatedBounds = bounds.transform(transform);
                     modelRenderer = m_entityModelManager.renderer(spec);
                 } else {
                     rotatedBounds = vm::bbox3f(definition->bounds());
@@ -232,9 +205,8 @@
                     const auto transform = translationMatrix(-center) * rotationMatrix(m_rotation) * translationMatrix(center);
                     rotatedBounds = rotatedBounds.transform(transform);
                 }
-
-                const vm::vec3f boundsSize = rotatedBounds.size();
->>>>>>> 40c94ce4
+                
+                const auto boundsSize = rotatedBounds.size();
                 layout.addItem(EntityCellData(definition, modelRenderer, actualFont, rotatedBounds),
                                boundsSize.y(),
                                boundsSize.z(),
@@ -297,13 +269,8 @@
                                 auto* modelRenderer = cell.item().modelRenderer;
                                 
                                 if (modelRenderer == nullptr) {
-<<<<<<< HEAD
                                     const auto itemTrans = itemTransformation(cell, y, height);
                                     const auto& color = definition->color();
-=======
-                                    const vm::mat4x4f itemTrans = itemTransformation(cell, y, height);
-                                    const Color& color = definition->color();
->>>>>>> 40c94ce4
                                     CollectBoundsVertices<BoundsVertex> collect(itemTrans, color, vertices);
                                     vm::bbox3f(definition->bounds()).forEachEdge(collect);
                                 }
@@ -343,11 +310,7 @@
                                 auto* modelRenderer = cell.item().modelRenderer;
                                 
                                 if (modelRenderer != nullptr) {
-<<<<<<< HEAD
                                     const auto itemTrans = itemTransformation(cell, y, height);
-=======
-                                    const vm::mat4x4f itemTrans = itemTransformation(cell, y, height);
->>>>>>> 40c94ce4
                                     Renderer::MultiplyModelMatrix multMatrix(transformation, itemTrans);
                                     modelRenderer->render();
                                 }
@@ -441,11 +404,7 @@
                         
                         auto& font = fontManager().font(defaultDescriptor);
                         const auto quads = font.quads(title, false, offset);
-<<<<<<< HEAD
-                        const auto titleVertices = TextVertex::fromLists(quads, quads, textColor, quads.size() / 2, 0, 2, 1, 2, 0, 0);
-=======
                         const auto titleVertices = TextVertex::toList(std::begin(quads), std::begin(quads), std::begin(textColor), quads.size() / 2, 0, 2, 1, 2, 0, 0);
->>>>>>> 40c94ce4
                         VectorUtils::append(stringVertices[defaultDescriptor], titleVertices);
                     }
                     
@@ -454,21 +413,12 @@
                         if (row.intersectsY(y, height)) {
                             for (unsigned int k = 0; k < row.size(); k++) {
                                 const auto& cell = row[k];
-<<<<<<< HEAD
-                                const LayoutBounds titleBounds = cell.titleBounds();
-                                const Vec2f offset(titleBounds.left(), height - (titleBounds.top() - y) - titleBounds.height());
-                                
-                                auto& font = fontManager().font(cell.item().fontDescriptor);
-                                const auto quads = font.quads(cell.item().entityDefinition->name(), false, offset);
-                                const auto titleVertices = TextVertex::fromLists(quads, quads, textColor, quads.size() / 2, 0, 2, 1, 2, 0, 0);
-=======
                                 const auto titleBounds = cell.titleBounds();
                                 const auto offset = vm::vec2f(titleBounds.left(), height - (titleBounds.top() - y) - titleBounds.height());
                                 
                                 Renderer::TextureFont& font = fontManager().font(cell.item().fontDescriptor);
                                 const auto quads = font.quads(cell.item().entityDefinition->name(), false, offset);
                                 const auto titleVertices = TextVertex::toList(std::begin(quads), std::begin(quads), std::begin(textColor), quads.size() / 2, 0, 2, 1, 2, 0, 0);
->>>>>>> 40c94ce4
                                 VectorUtils::append(stringVertices[cell.item().fontDescriptor], titleVertices);
                             }
                         }
@@ -479,16 +429,6 @@
             return stringVertices;
         }
         
-<<<<<<< HEAD
-        Mat4x4f EntityBrowserView::itemTransformation(const Layout::Group::Row::Cell& cell, const float y, const float height) const {
-            const auto* definition = cell.item().entityDefinition;
-            
-            const auto offset = Vec3f(0.0f, cell.itemBounds().left(), height - (cell.itemBounds().bottom() - y));
-            const auto scaling = cell.scale();
-            const auto& rotatedBounds = cell.item().bounds;
-            const auto rotationOffset = Vec3f(0.0f, -rotatedBounds.min.y(), -rotatedBounds.min.z());
-            const auto center = definition->bounds().center();
-=======
         vm::mat4x4f EntityBrowserView::itemTransformation(const Layout::Group::Row::Cell& cell, const float y, const float height) const {
             auto* definition = cell.item().entityDefinition;
             
@@ -497,7 +437,6 @@
             const auto& rotatedBounds = cell.item().bounds;
             const auto rotationOffset = vm::vec3f(0.0f, -rotatedBounds.min.y(), -rotatedBounds.min.z());
             const auto boundsCenter = vm::vec3f(definition->bounds().center());
->>>>>>> 40c94ce4
             
             return (vm::translationMatrix(offset) *
                     vm::scalingMatrix(vm::vec3f::fill(scaling)) *
