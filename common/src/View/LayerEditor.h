/*
 Copyright (C) 2010-2017 Kristian Duske

 This file is part of TrenchBroom.

 TrenchBroom is free software: you can redistribute it and/or modify
 it under the terms of the GNU General Public License as published by
 the Free Software Foundation, either version 3 of the License, or
 (at your option) any later version.

 TrenchBroom is distributed in the hope that it will be useful,
 but WITHOUT ANY WARRANTY; without even the implied warranty of
 MERCHANTABILITY or FITNESS FOR A PARTICULAR PURPOSE.  See the
 GNU General Public License for more details.

 You should have received a copy of the GNU General Public License
 along with TrenchBroom. If not, see <http://www.gnu.org/licenses/>.
 */

#ifndef TrenchBroom_LayerEditor
#define TrenchBroom_LayerEditor

#include <memory>
#include <string>

#include <QWidget>

class QAbstractButton;

namespace TrenchBroom {
    namespace Model {
        class LayerNode;
    }

    namespace View {
        class LayerListBox;
        class MapDocument;

        class LayerEditor : public QWidget {
            Q_OBJECT
        private:
            std::weak_ptr<MapDocument> m_document;
            LayerListBox* m_layerList;

            QAbstractButton* m_addLayerButton;
            QAbstractButton* m_removeLayerButton;
            QAbstractButton* m_unlockAllLayersButton;
            QAbstractButton* m_lockAllLayersButton;
            QAbstractButton* m_showAllLayersButton;
            QAbstractButton* m_hideAllLayersButton;
            QAbstractButton* m_moveLayerUpButton;
            QAbstractButton* m_moveLayerDownButton;
        public:
            explicit LayerEditor(std::weak_ptr<MapDocument> document, QWidget* parent = nullptr);
<<<<<<< HEAD
        private:            
            void onSetCurrentLayer(Model::Layer* layer);
            bool canSetCurrentLayer(Model::Layer* layer) const;

            void onLayerRightClick(Model::Layer* layer);
=======
        private:
            void onSetCurrentLayer(Model::LayerNode* layer);
            void onLayerRightClick(Model::LayerNode* layer);
>>>>>>> acc010c6

            void onMoveSelectionToLayer();
            bool canMoveSelectionToLayer() const;

<<<<<<< HEAD
=======
            void onToggleLayerVisibleFromMenu();
            void onToggleLayerVisibleFromList(Model::LayerNode* layer);
>>>>>>> acc010c6
            bool canToggleLayerVisible() const;
            void toggleLayerVisible(Model::LayerNode* layer);

<<<<<<< HEAD
=======
            void onToggleLayerLockedFromMenu();
            void onToggleLayerLockedFromList(Model::LayerNode* layer);
>>>>>>> acc010c6
            bool canToggleLayerLocked() const;
            void toggleLayerLocked(Model::LayerNode* layer);

            void isolateLayer(Model::Layer* layer);

            void onSelectAllInLayer();

            void onAddLayer();
            std::string queryLayerName(const std::string& suggestion);

            void onRemoveLayer();
            bool canRemoveLayer() const;

            void onRenameLayer();
            bool canRenameLayer() const;

            void onShowAllLayers();
            void onHideAllLayers();

            bool canMoveLayer(int direction) const;
            void moveLayer(Model::Layer* layer, int direction);
        private:
<<<<<<< HEAD
            Model::Layer* findVisibleAndUnlockedLayer(const Model::Layer* except) const;
=======
            Model::LayerNode* findVisibleAndUnlockedLayer(const Model::LayerNode* except) const;
            void moveSelectedNodesToLayer(std::shared_ptr<MapDocument> document, Model::LayerNode* layer);
>>>>>>> acc010c6
            void createGui();
        private slots:
            void updateButtons();
        };
    }
}

#endif /* defined(TrenchBroom_LayerEditor) */<|MERGE_RESOLUTION|>--- conflicted
+++ resolved
@@ -52,38 +52,22 @@
             QAbstractButton* m_moveLayerDownButton;
         public:
             explicit LayerEditor(std::weak_ptr<MapDocument> document, QWidget* parent = nullptr);
-<<<<<<< HEAD
         private:            
-            void onSetCurrentLayer(Model::Layer* layer);
-            bool canSetCurrentLayer(Model::Layer* layer) const;
+            void onSetCurrentLayer(Model::LayerNode* layer);
+            bool canSetCurrentLayer(Model::LayerNode* layer) const;
 
-            void onLayerRightClick(Model::Layer* layer);
-=======
-        private:
-            void onSetCurrentLayer(Model::LayerNode* layer);
             void onLayerRightClick(Model::LayerNode* layer);
->>>>>>> acc010c6
 
             void onMoveSelectionToLayer();
             bool canMoveSelectionToLayer() const;
 
-<<<<<<< HEAD
-=======
-            void onToggleLayerVisibleFromMenu();
-            void onToggleLayerVisibleFromList(Model::LayerNode* layer);
->>>>>>> acc010c6
             bool canToggleLayerVisible() const;
             void toggleLayerVisible(Model::LayerNode* layer);
 
-<<<<<<< HEAD
-=======
-            void onToggleLayerLockedFromMenu();
-            void onToggleLayerLockedFromList(Model::LayerNode* layer);
->>>>>>> acc010c6
             bool canToggleLayerLocked() const;
             void toggleLayerLocked(Model::LayerNode* layer);
 
-            void isolateLayer(Model::Layer* layer);
+            void isolateLayer(Model::LayerNode* layer);
 
             void onSelectAllInLayer();
 
@@ -100,14 +84,9 @@
             void onHideAllLayers();
 
             bool canMoveLayer(int direction) const;
-            void moveLayer(Model::Layer* layer, int direction);
+            void moveLayer(Model::LayerNode* layer, int direction);
         private:
-<<<<<<< HEAD
-            Model::Layer* findVisibleAndUnlockedLayer(const Model::Layer* except) const;
-=======
             Model::LayerNode* findVisibleAndUnlockedLayer(const Model::LayerNode* except) const;
-            void moveSelectedNodesToLayer(std::shared_ptr<MapDocument> document, Model::LayerNode* layer);
->>>>>>> acc010c6
             void createGui();
         private slots:
             void updateButtons();
