/*
 Copyright (C) 2010-2017 Kristian Duske

 This file is part of TrenchBroom.

 TrenchBroom is free software: you can redistribute it and/or modify
 it under the terms of the GNU General Public License as published by
 the Free Software Foundation, either version 3 of the License, or
 (at your option) any later version.

 TrenchBroom is distributed in the hope that it will be useful,
 but WITHOUT ANY WARRANTY; without even the implied warranty of
 MERCHANTABILITY or FITNESS FOR A PARTICULAR PURPOSE.  See the
 GNU General Public License for more details.

 You should have received a copy of the GNU General Public License
 along with TrenchBroom. If not, see <http://www.gnu.org/licenses/>.
 */

#include "EntityRenderer.h"

#include "AttrString.h"
#include "FloatType.h"
#include "Preferences.h"
#include "PreferenceManager.h"
#include "Assets/EntityDefinition.h"
#include "Assets/EntityModelManager.h"
#include "Model/EditorContext.h"
#include "Model/Entity.h"
#include "Model/EntityNode.h"
#include "Renderer/Camera.h"
#include "Renderer/PrimType.h"
#include "Renderer/RenderBatch.h"
#include "Renderer/RenderContext.h"
#include "Renderer/RenderService.h"
#include "Renderer/TextAnchor.h"
#include "Renderer/GLVertexType.h"

#include <vecmath/forward.h>
#include <vecmath/vec.h>
#include <vecmath/mat.h>
#include <vecmath/mat_ext.h>
#include <vecmath/scalar.h>

#include <vector>

namespace TrenchBroom {
    namespace Renderer {
        class EntityRenderer::EntityClassnameAnchor : public TextAnchor3D {
        private:
            const Model::EntityNode* m_entity;
        public:
            EntityClassnameAnchor(const Model::EntityNode* entity) :
            m_entity(entity) {}
        private:
            vm::vec3f basePosition() const override {
                auto position = vm::vec3f(m_entity->logicalBounds().center());
                position[2] = float(m_entity->logicalBounds().max.z());
                position[2] += 2.0f;
                return position;
            }

            TextAlignment::Type alignment() const override {
                return TextAlignment::Bottom;
            }
        };

        EntityRenderer::EntityRenderer(Logger& logger, Assets::EntityModelManager& entityModelManager, const Model::EditorContext& editorContext) :
        m_entityModelManager(entityModelManager),
        m_editorContext(editorContext),
        m_modelRenderer(logger, m_entityModelManager, m_editorContext),
        m_spriteRenderer(logger, m_editorContext),
        m_boundsValid(false),
        m_showOverlays(true),
        m_showOccludedOverlays(false),
        m_tint(false),
        m_overrideBoundsColor(false),
        m_showOccludedBounds(false),
        m_showAngles(false),
        m_showHiddenEntities(false) {}

        void EntityRenderer::setEntities(const std::vector<Model::EntityNode*>& entities) {
            m_entities = entities;
            m_modelRenderer.setEntities(std::begin(m_entities), std::end(m_entities));
            m_spriteRenderer.setEntities(std::begin(m_entities), std::end(m_entities));
            invalidate();
        }

        void EntityRenderer::invalidate() {
            invalidateBounds();
            reloadModels();
            reloadSprites();
        }

        void EntityRenderer::clear() {
            m_entities.clear();
            m_pointEntityWireframeBoundsRenderer = DirectEdgeRenderer();
            m_brushEntityWireframeBoundsRenderer = DirectEdgeRenderer();
            m_solidBoundsRenderer = TriangleRenderer();
            m_modelRenderer.clear();
            m_spriteRenderer.clear();
        }

        void EntityRenderer::reloadModels() {
            m_modelRenderer.updateEntities(std::begin(m_entities), std::end(m_entities));
        }

        void EntityRenderer::reloadSprites() {
            m_spriteRenderer.updateEntities(std::begin(m_entities), std::end(m_entities));
        }

        void EntityRenderer::setShowOverlays(const bool showOverlays) {
            m_showOverlays = showOverlays;
        }

        void EntityRenderer::setOverlayTextColor(const Color& overlayTextColor) {
            m_overlayTextColor = overlayTextColor;
        }

        void EntityRenderer::setOverlayBackgroundColor(const Color& overlayBackgroundColor) {
            m_overlayBackgroundColor = overlayBackgroundColor;
        }

        void EntityRenderer::setShowOccludedOverlays(const bool showOccludedOverlays) {
            m_showOccludedOverlays = showOccludedOverlays;
        }

        void EntityRenderer::setTint(const bool tint) {
            m_tint = tint;
        }

        void EntityRenderer::setTintColor(const Color& tintColor) {
            m_tintColor = tintColor;
        }

        void EntityRenderer::setOverrideBoundsColor(const bool overrideBoundsColor) {
            m_overrideBoundsColor = overrideBoundsColor;
        }

        void EntityRenderer::setBoundsColor(const Color& boundsColor) {
            m_boundsColor = boundsColor;
        }

        void EntityRenderer::setShowOccludedBounds(const bool showOccludedBounds) {
            m_showOccludedBounds = showOccludedBounds;
        }

        void EntityRenderer::setOccludedBoundsColor(const Color& occludedBoundsColor) {
            m_occludedBoundsColor = occludedBoundsColor;
        }

        void EntityRenderer::setShowAngles(const bool showAngles) {
            m_showAngles = showAngles;
        }

        void EntityRenderer::setAngleColor(const Color& angleColor) {
            m_angleColor = angleColor;
        }

        void EntityRenderer::setShowHiddenEntities(const bool showHiddenEntities) {
            m_showHiddenEntities = showHiddenEntities;
        }

        void EntityRenderer::render(RenderContext& renderContext, RenderBatch& renderBatch) {
            if (!m_entities.empty()) {
                renderBounds(renderContext, renderBatch);
                renderModels(renderContext, renderBatch);
                renderSprites(renderContext, renderBatch);
                renderClassnames(renderContext, renderBatch);
                renderAngles(renderContext, renderBatch);
            }
        }

        void EntityRenderer::renderBounds(RenderContext& renderContext, RenderBatch& renderBatch) {
            if (!m_boundsValid)
                validateBounds();

            if (renderContext.showPointEntityBounds()) {
                renderPointEntityWireframeBounds(renderBatch);
            }
            if (renderContext.showBrushEntityBounds()) {
                renderBrushEntityWireframeBounds(renderBatch);
            }

            if (m_showHiddenEntities || renderContext.showPointEntities())
                renderSolidBounds(renderBatch);
        }

        void EntityRenderer::renderPointEntityWireframeBounds(RenderBatch& renderBatch) {
            if (m_showOccludedBounds) {
                m_pointEntityWireframeBoundsRenderer.renderOnTop(renderBatch, m_overrideBoundsColor, m_occludedBoundsColor);
            }
            m_pointEntityWireframeBoundsRenderer.render(renderBatch, m_overrideBoundsColor, m_boundsColor);
        }

        void EntityRenderer::renderBrushEntityWireframeBounds(RenderBatch& renderBatch) {
            if (m_showOccludedBounds) {
                m_brushEntityWireframeBoundsRenderer.renderOnTop(renderBatch, m_overrideBoundsColor, m_occludedBoundsColor);
            }
            m_brushEntityWireframeBoundsRenderer.render(renderBatch, m_overrideBoundsColor, m_boundsColor);
        }

        void EntityRenderer::renderSolidBounds(RenderBatch& renderBatch) {
            m_solidBoundsRenderer.setApplyTinting(m_tint);
            m_solidBoundsRenderer.setTintColor(m_tintColor);
            renderBatch.add(&m_solidBoundsRenderer);
        }

        void EntityRenderer::renderModels(RenderContext& renderContext, RenderBatch& renderBatch) {
            if (m_showHiddenEntities || (renderContext.showPointEntities() &&
                                         renderContext.showPointEntityModels())) {
                m_modelRenderer.setApplyTinting(m_tint);
                m_modelRenderer.setTintColor(m_tintColor);
                m_modelRenderer.setShowHiddenEntities(m_showHiddenEntities);
                m_modelRenderer.render(renderBatch);
            }
        }

        void EntityRenderer::renderSprites(RenderContext& renderContext, RenderBatch& renderBatch) {
            if (m_showHiddenEntities || (renderContext.showPointEntities() &&
                                         renderContext.showPointEntitySprites())) {
                m_spriteRenderer.setApplyTinting(m_tint);
                m_spriteRenderer.setTintColor(m_tintColor);
                m_spriteRenderer.setShowHiddenEntities(m_showHiddenEntities);
                m_spriteRenderer.render(renderBatch);
            }
        }

        void EntityRenderer::renderClassnames(RenderContext& renderContext, RenderBatch& renderBatch) {
            if (m_showOverlays && renderContext.showEntityClassnames()) {
                Renderer::RenderService renderService(renderContext, renderBatch);
                renderService.setForegroundColor(m_overlayTextColor);
                renderService.setBackgroundColor(m_overlayBackgroundColor);

                for (const Model::EntityNode* entity : m_entities) {
                    if (m_showHiddenEntities || m_editorContext.visible(entity)) {
                        if (entity->containingGroup() == nullptr || entity->containingGroup() == m_editorContext.currentGroup()) {
                            if (m_showOccludedOverlays)
                                renderService.setShowOccludedObjects();
                            else
                                renderService.setHideOccludedObjects();
                            renderService.renderString(entityString(entity), EntityClassnameAnchor(entity));
                        }
                    }
                }
            }
        }

        void EntityRenderer::renderAngles(RenderContext& renderContext, RenderBatch& renderBatch) {
            if (!m_showAngles) {
                return;
            }

            static const auto maxDistance2 = 500.0f * 500.0f;
            const auto arrow = arrowHead(9.0f, 6.0f);

            RenderService renderService(renderContext, renderBatch);
            renderService.setShowOccludedObjectsTransparent();
            renderService.setForegroundColor(m_angleColor);

            std::vector<vm::vec3f> vertices(3);
            for (const auto* entityNode : m_entities) {
                if (!m_showHiddenEntities && !m_editorContext.visible(entityNode)) {
                    continue;
                }

                const auto rotation = vm::mat4x4f(entityNode->entity().rotation());
                const auto direction = rotation * vm::vec3f::pos_x();
                const auto center = vm::vec3f(entityNode->logicalBounds().center());

                const auto toCam = renderContext.camera().position() - center;
                // only distance cull for perspective camera, since the 2D one is always very far from the level
                if (renderContext.camera().perspectiveProjection() && vm::squared_length(toCam) > maxDistance2) {
                    continue;
                }

                auto onPlane = toCam - dot(toCam, direction) * direction;
                if (vm::is_zero(onPlane, vm::Cf::almost_zero())) {
                    continue;
                }

                onPlane = vm::normalize(onPlane);

                const auto rotZ = rotation * vm::vec3f::pos_z();
                const auto angle = -vm::measure_angle(rotZ, onPlane, direction);
                const auto matrix = vm::translation_matrix(center) * vm::rotation_matrix(direction, angle) * rotation * vm::translation_matrix(16.0f * vm::vec3f::pos_x());

                for (size_t i = 0; i < 3; ++i) {
                    vertices[i] = matrix * arrow[i];
                }
                renderService.renderPolygonOutline(vertices);
            }
        }

        std::vector<vm::vec3f> EntityRenderer::arrowHead(const float length, const float width) const {
            // clockwise winding
            std::vector<vm::vec3f> result(3);
            result[0] = vm::vec3f(0.0f,    width / 2.0f, 0.0f);
            result[1] = vm::vec3f(length,          0.0f, 0.0f);
            result[2] = vm::vec3f(0.0f,   -width / 2.0f, 0.0f);
            return result;
        }

        struct EntityRenderer::BuildColoredSolidBoundsVertices {
            using Vertex = GLVertexTypes::P3NC4::Vertex;

            std::vector<Vertex>& vertices;
            Color color;

            BuildColoredSolidBoundsVertices(std::vector<Vertex>& i_vertices, const Color& i_color) :
            vertices(i_vertices),
            color(i_color) {}

            void operator()(const vm::vec3& v1, const vm::vec3& v2, const vm::vec3& v3, const vm::vec3& v4, const vm::vec3& n) {
                vertices.emplace_back(vm::vec3f(v1), vm::vec3f(n), color);
                vertices.emplace_back(vm::vec3f(v2), vm::vec3f(n), color);
                vertices.emplace_back(vm::vec3f(v3), vm::vec3f(n), color);
                vertices.emplace_back(vm::vec3f(v4), vm::vec3f(n), color);
            }
        };

        struct EntityRenderer::BuildColoredWireframeBoundsVertices {
            using Vertex = GLVertexTypes::P3C4::Vertex;

            std::vector<Vertex>& vertices;
            Color color;

            BuildColoredWireframeBoundsVertices(std::vector<Vertex>& i_vertices, const Color& i_color) :
            vertices(i_vertices),
            color(i_color) {}

            void operator()(const vm::vec3& v1, const vm::vec3& v2) {
                vertices.emplace_back(vm::vec3f(v1), color);
                vertices.emplace_back(vm::vec3f(v2), color);
            }
        };

        struct EntityRenderer::BuildWireframeBoundsVertices {
            std::vector<GLVertexTypes::P3::Vertex>& vertices;

            explicit BuildWireframeBoundsVertices(std::vector<GLVertexTypes::P3::Vertex>& i_vertices) :
            vertices(i_vertices) {}

            void operator()(const vm::vec3& v1, const vm::vec3& v2) {
                vertices.emplace_back(vm::vec3f(v1));
                vertices.emplace_back(vm::vec3f(v2));
            }
        };

        void EntityRenderer::invalidateBounds() {
            m_boundsValid = false;
        }

        void EntityRenderer::validateBounds() {
            std::vector<GLVertexTypes::P3NC4::Vertex> solidVertices;
            solidVertices.reserve(36 * m_entities.size());

            if (m_overrideBoundsColor) {
                using Vertex = GLVertexTypes::P3::Vertex;
                std::vector<Vertex> pointEntityWireframeVertices;
                std::vector<Vertex> brushEntityWireframeVertices;

                pointEntityWireframeVertices.reserve(24 * m_entities.size());
                brushEntityWireframeVertices.reserve(24 * m_entities.size());

                BuildWireframeBoundsVertices pointEntityWireframeBoundsBuilder(pointEntityWireframeVertices);
                BuildWireframeBoundsVertices brushEntityWireframeBoundsBuilder(brushEntityWireframeVertices);

                for (const Model::EntityNode* entityNode : m_entities) {
                    if (m_editorContext.visible(entityNode)) {
                        const bool pointEntity = !entityNode->hasChildren();
                        if (pointEntity) {
                            entityNode->logicalBounds().for_each_edge(pointEntityWireframeBoundsBuilder);
                        } else {
                            entityNode->logicalBounds().for_each_edge(brushEntityWireframeBoundsBuilder);
                        }

<<<<<<< HEAD
                        if (pointEntity && !entity->hasPointEntityModel() && !entity->hasPointEntitySprite()) {
                            BuildColoredSolidBoundsVertices solidBoundsBuilder(solidVertices, boundsColor(entity));
                            entity->logicalBounds().for_each_face(solidBoundsBuilder);
=======
                        if (pointEntity && entityNode->entity().model() == nullptr) {
                            BuildColoredSolidBoundsVertices solidBoundsBuilder(solidVertices, boundsColor(entityNode));
                            entityNode->logicalBounds().for_each_face(solidBoundsBuilder);
>>>>>>> dc34955e
                        }
                    }
                }

                m_pointEntityWireframeBoundsRenderer = DirectEdgeRenderer(VertexArray::move(std::move(pointEntityWireframeVertices)), PrimType::Lines);
                m_brushEntityWireframeBoundsRenderer = DirectEdgeRenderer(VertexArray::move(std::move(brushEntityWireframeVertices)), PrimType::Lines);
            } else {
                using Vertex = GLVertexTypes::P3C4::Vertex;
                std::vector<Vertex> pointEntityWireframeVertices;
                std::vector<Vertex> brushEntityWireframeVertices;

                pointEntityWireframeVertices.reserve(24 * m_entities.size());
                brushEntityWireframeVertices.reserve(24 * m_entities.size());

                for (const Model::EntityNode* entityNode : m_entities) {
                    if (m_editorContext.visible(entityNode)) {
                        const bool pointEntity = !entityNode->hasChildren();

<<<<<<< HEAD
                        if (pointEntity && !entity->hasPointEntityModel() && !entity->hasPointEntitySprite()) {
                            BuildColoredSolidBoundsVertices solidBoundsBuilder(solidVertices, boundsColor(entity));
                            entity->definitionBounds().for_each_face(solidBoundsBuilder);
=======
                        if (pointEntity && entityNode->entity().model() == nullptr) {
                            BuildColoredSolidBoundsVertices solidBoundsBuilder(solidVertices, boundsColor(entityNode));
                            entityNode->logicalBounds().for_each_face(solidBoundsBuilder);
>>>>>>> dc34955e
                        } else {
                            BuildColoredWireframeBoundsVertices pointEntityWireframeBoundsBuilder(pointEntityWireframeVertices, boundsColor(entityNode));
                            BuildColoredWireframeBoundsVertices brushEntityWireframeBoundsBuilder(brushEntityWireframeVertices, boundsColor(entityNode));

                            if (pointEntity) {
                                entityNode->logicalBounds().for_each_edge(pointEntityWireframeBoundsBuilder);
                            } else {
                                entityNode->logicalBounds().for_each_edge(brushEntityWireframeBoundsBuilder);
                            }
                        }
                    }
                }

                m_pointEntityWireframeBoundsRenderer = DirectEdgeRenderer(VertexArray::move(std::move(pointEntityWireframeVertices)), PrimType::Lines);
                m_brushEntityWireframeBoundsRenderer = DirectEdgeRenderer(VertexArray::move(std::move(brushEntityWireframeVertices)), PrimType::Lines);
            }

            m_solidBoundsRenderer = TriangleRenderer(VertexArray::move(std::move(solidVertices)), PrimType::Quads);
            m_boundsValid = true;
        }

        AttrString EntityRenderer::entityString(const Model::EntityNode* entityNode) const {
            const auto& classname = entityNode->entity().classname();
            // const Model::AttributeValue& targetname = entity->attribute(Model::AttributeNames::Targetname);

            AttrString str;
            str.appendCentered(classname);
            // if (!targetname.empty())
               // str.appendCentered(targetname);
            return str;
        }

        const Color& EntityRenderer::boundsColor(const Model::EntityNode* entityNode) const {
            const Assets::EntityDefinition* definition = entityNode->entity().definition();
            if (definition == nullptr) {
                return m_boundsColor;
            } else {
                return definition->color();
            }
        }
    }
}<|MERGE_RESOLUTION|>--- conflicted
+++ resolved
@@ -375,15 +375,9 @@
                             entityNode->logicalBounds().for_each_edge(brushEntityWireframeBoundsBuilder);
                         }
 
-<<<<<<< HEAD
-                        if (pointEntity && !entity->hasPointEntityModel() && !entity->hasPointEntitySprite()) {
-                            BuildColoredSolidBoundsVertices solidBoundsBuilder(solidVertices, boundsColor(entity));
-                            entity->logicalBounds().for_each_face(solidBoundsBuilder);
-=======
-                        if (pointEntity && entityNode->entity().model() == nullptr) {
+                        if (pointEntity && entityNode->entity().model() == nullptr && entityNode->entity().sprite() == nullptr) {
                             BuildColoredSolidBoundsVertices solidBoundsBuilder(solidVertices, boundsColor(entityNode));
                             entityNode->logicalBounds().for_each_face(solidBoundsBuilder);
->>>>>>> dc34955e
                         }
                     }
                 }
@@ -402,15 +396,9 @@
                     if (m_editorContext.visible(entityNode)) {
                         const bool pointEntity = !entityNode->hasChildren();
 
-<<<<<<< HEAD
-                        if (pointEntity && !entity->hasPointEntityModel() && !entity->hasPointEntitySprite()) {
-                            BuildColoredSolidBoundsVertices solidBoundsBuilder(solidVertices, boundsColor(entity));
-                            entity->definitionBounds().for_each_face(solidBoundsBuilder);
-=======
-                        if (pointEntity && entityNode->entity().model() == nullptr) {
+                        if (pointEntity && entityNode->entity().model() == nullptr && entityNode->entity().sprite() == nullptr) {
                             BuildColoredSolidBoundsVertices solidBoundsBuilder(solidVertices, boundsColor(entityNode));
                             entityNode->logicalBounds().for_each_face(solidBoundsBuilder);
->>>>>>> dc34955e
                         } else {
                             BuildColoredWireframeBoundsVertices pointEntityWireframeBoundsBuilder(pointEntityWireframeVertices, boundsColor(entityNode));
                             BuildColoredWireframeBoundsVertices brushEntityWireframeBoundsBuilder(brushEntityWireframeVertices, boundsColor(entityNode));
