/*
 Copyright (C) 2010-2017 Kristian Duske

 This file is part of TrenchBroom.

 TrenchBroom is free software: you can redistribute it and/or modify
 it under the terms of the GNU General Public License as published by
 the Free Software Foundation, either version 3 of the License, or
 (at your option) any later version.

 TrenchBroom is distributed in the hope that it will be useful,
 but WITHOUT ANY WARRANTY; without even the implied warranty of
 MERCHANTABILITY or FITNESS FOR A PARTICULAR PURPOSE.  See the
 GNU General Public License for more details.

 You should have received a copy of the GNU General Public License
 along with TrenchBroom. If not, see <http://www.gnu.org/licenses/>.
 */

#ifndef TrenchBroom_BrushRenderer
#define TrenchBroom_BrushRenderer

#include "Color.h"
#include "Model/BrushGeometry.h"
#include "Model/Model_Forward.h"
#include "Renderer/AllocationTracker.h"
#include "Renderer/EdgeRenderer.h"
#include "Renderer/FaceRenderer.h"
#include "Renderer/Renderer_Forward.h"

#include <memory>
#include <tuple>
#include <unordered_map>
#include <unordered_set>
#include <vector>

namespace TrenchBroom {
    namespace Renderer {
<<<<<<< HEAD
        class RenderBatch;
        class RenderContext;
        class VboManager;

=======
>>>>>>> 76b18178
        class BrushRenderer {
        public:
            class Filter {
            public:
                enum class FaceRenderPolicy {
                    RenderMarked,
                    RenderNone
                };

                enum class EdgeRenderPolicy {
                    RenderAll,
                    RenderIfEitherFaceMarked,
                    RenderIfBothFacesMarked,
                    RenderNone
                };

                using RenderSettings = std::tuple<FaceRenderPolicy, EdgeRenderPolicy>;

                Filter();
                Filter(const Filter& other);
                virtual ~Filter();

                Filter& operator=(const Filter& other);

                /**
                 * Classifies whether the brush will be rendered, and which faces/edges.
                 *
                 * If both FaceRenderPolicy::RenderNone and EdgeRenderPolicy::RenderNone are returned, the brush is
                 * skipped (not added to the vertex array or index arrays at all).
                 *
                 * Otherwise, markFaces() should call BrushFace::setMarked() on *all* faces, passing true or false
                 * as needed to select the faces to be rendered.
                 */
                virtual RenderSettings markFaces(const Model::Brush* brush) const = 0;

            protected:
                /**
                 * Return this from your markFaces() implementation to skip rendering of the brush.
                 */
                static RenderSettings renderNothing();
            };

            class DefaultFilter : public Filter {
            private:
                const Model::EditorContext& m_context;
            public:
                ~DefaultFilter() override;
            protected:
                explicit DefaultFilter(const Model::EditorContext& context);
                DefaultFilter(const DefaultFilter& other);

                bool visible(const Model::Brush* brush) const;
                bool visible(const Model::BrushFace* face) const;
                bool visible(const Model::BrushEdge* edge) const;

                bool editable(const Model::Brush* brush) const;
                bool editable(const Model::BrushFace* face) const;

                bool selected(const Model::Brush* brush) const;
                bool selected(const Model::BrushFace* face) const;
                bool selected(const Model::BrushEdge* edge) const;
                bool hasSelectedFaces(const Model::Brush* brush) const;
            private:
                DefaultFilter& operator=(const DefaultFilter& other);
            };

            class NoFilter : public Filter {
            public:
                using Filter::Filter;
                RenderSettings markFaces(const Model::Brush* brush) const override;
            private:
                deleteCopyAndMove(NoFilter)
            };
        private:
            class FilterWrapper;
        private:
            std::unique_ptr<Filter> m_filter;

            struct BrushInfo {
                AllocationTracker::Block* vertexHolderKey;
                AllocationTracker::Block* edgeIndicesKey;
                std::vector<std::pair<const Assets::Texture*, AllocationTracker::Block*>> opaqueFaceIndicesKeys;
                std::vector<std::pair<const Assets::Texture*, AllocationTracker::Block*>> transparentFaceIndicesKeys;
            };
            /**
             * Tracks all brushes that are stored in the VBO, with the information necessary to remove them
             * from the VBO later.
             */
            std::unordered_map<const Model::Brush*, BrushInfo> m_brushInfo;

            /**
             * If a brush is in the VBO, it's always valid.
             * If a brush is valid, it might not be in the VBO if it was hidden by the Filter.
             *
             * Do not attempt to use vector_set here, it turns out to be slower.
             */
            std::unordered_set<const Model::Brush*> m_allBrushes;
            std::unordered_set<const Model::Brush*> m_invalidBrushes;

            std::shared_ptr<BrushVertexArray> m_vertexArray;
            std::shared_ptr<BrushIndexArray> m_edgeIndices;

            using TextureToBrushIndicesMap = std::unordered_map<const Assets::Texture*, std::shared_ptr<BrushIndexArray>>;
            std::shared_ptr<TextureToBrushIndicesMap> m_transparentFaces;
            std::shared_ptr<TextureToBrushIndicesMap> m_opaqueFaces;

            FaceRenderer m_opaqueFaceRenderer;
            FaceRenderer m_transparentFaceRenderer;
            IndexedEdgeRenderer m_edgeRenderer;

            Color m_faceColor;
            bool m_showEdges;
            Color m_edgeColor;
            bool m_grayscale;
            bool m_tint;
            Color m_tintColor;
            bool m_showOccludedEdges;
            Color m_occludedEdgeColor;
            bool m_forceTransparent;
            float m_transparencyAlpha;

            bool m_showHiddenBrushes;
        public:
            template <typename FilterT>
            explicit BrushRenderer(const FilterT& filter) :
            m_filter(std::make_unique<FilterT>(filter)),
            m_showEdges(false),
            m_grayscale(false),
            m_tint(false),
            m_showOccludedEdges(false),
            m_forceTransparent(false),
            m_transparencyAlpha(1.0f),
            m_showHiddenBrushes(false) {
                clear();
            }

            BrushRenderer();

            /**
             * New brushes are invalidated, brushes already in the BrushRenderer are not invalidated.
             */
            void addBrushes(const std::vector<Model::Brush*>& brushes);
            /**
             * New brushes are invalidated, brushes already in the BrushRenderer are not invalidated.
             */
            void setBrushes(const std::vector<Model::Brush*>& brushes);
            void clear();

            /**
             * Marks all of the brushes as invalid, meaning that next time one of the render() methods is called,
             * - the Filter will be re-evaluated for each brush, possibly changing whether the brush is included/excluded
             * - all brushes vertices will be re-fetched from the Brush object.
             *
             * Until a brush is invalidated, we don't re-evaluate the Filter, and don't check the Brush object for modification.
             *
             * Additionally, calling `invalidate()` guarantees the m_brushInfo, m_transparentFaces, and m_opaqueFaces
             * maps will be empty, so the BrushRenderer will not have any lingering Texture* pointers.
             */
            void invalidate();
            void invalidateBrushes(const std::vector<Model::Brush*>& brushes);
            bool valid() const;

            /**
             * Sets the color to render untextured faces with.
             */
            void setFaceColor(const Color& faceColor);

            /**
             * Specifies whether or not brush edges should be rendered.
             */
            void setShowEdges(bool showEdges);

            /**
             * The color to render brush edges with.
             */
            void setEdgeColor(const Color& edgeColor);

            /**
             * Specifies whether or not to render faces in grayscale.
             */
            void setGrayscale(bool grayscale);

            /**
             * Specifies whether or not to render faces with a tint.
             *
             * @see setTintColor
             */
            void setTint(bool tint);

            /**
             * Sets the color to tint faces with.
             */
            void setTintColor(const Color& tintColor);

            /**
             * Specifies whether or not occluded edges should be visible.
             */
            void setShowOccludedEdges(bool showOccludedEdges);

            /**
             * The color to render occluded edges with.
             */
            void setOccludedEdgeColor(const Color& occludedEdgeColor);

            /**
             * Specifies whether or not faces should be rendered transparent. Overrides any transparency settings from
             * the face itself or its material.
             *
             * Note: setTransparencyAlpha must be set to something less than 1.0 for this to have any effect.
             *
             * @see setTransparencyAlpha
             */
            void setForceTransparent(bool transparent);

            /**
             * The alpha value to render transparent faces with.
             *
             * Note: this defaults to 1.0, which means requests for transparency from the brush, face,
             * or setForceTransparent() are ignored by default.
             */
            void setTransparencyAlpha(float transparencyAlpha);

            /**
             * Specifies whether or not brushes which are currently hidden should be rendered regardless.
             */
            void setShowHiddenBrushes(bool showHiddenBrushes);
        public: // rendering
            void render(RenderContext& renderContext, RenderBatch& renderBatch);
            void renderOpaque(RenderContext& renderContext, RenderBatch& renderBatch);
            void renderTransparent(RenderContext& renderContext, RenderBatch& renderBatch);
        private:
            void renderOpaqueFaces(RenderBatch& renderBatch);
            void renderTransparentFaces(RenderBatch& renderBatch);
            void renderEdges(RenderBatch& renderBatch);

        public:
            /**
             * Only exposed for benchmarking.
             */
            void validate();
        private:
            bool shouldDrawFaceInTransparentPass(const Model::Brush* brush, const Model::BrushFace* face) const;
            void validateBrush(const Model::Brush* brush);
            void addBrush(const Model::Brush* brush);
            void removeBrush(const Model::Brush* brush);

            /**
             * If the given brush is not currently in the VBO, it's silently ignored.
             * Otherwise, it's removed from the VBO (having its indices zeroed out, causing it to no longer draw).
             * The brush's "valid" state is not touched inside here, but the m_brushInfo is updated.
             */
            void removeBrushFromVbo(const Model::Brush* brush);
        private:
            BrushRenderer(const BrushRenderer& other);
            BrushRenderer& operator=(const BrushRenderer& other);
        };
    }
}

#endif /* defined(TrenchBroom_BrushRenderer) */<|MERGE_RESOLUTION|>--- conflicted
+++ resolved
@@ -36,13 +36,6 @@
 
 namespace TrenchBroom {
     namespace Renderer {
-<<<<<<< HEAD
-        class RenderBatch;
-        class RenderContext;
-        class VboManager;
-
-=======
->>>>>>> 76b18178
         class BrushRenderer {
         public:
             class Filter {
