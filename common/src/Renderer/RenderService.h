/*
 Copyright (C) 2010-2017 Kristian Duske

 This file is part of TrenchBroom.

 TrenchBroom is free software: you can redistribute it and/or modify
 it under the terms of the GNU General Public License as published by
 the Free Software Foundation, either version 3 of the License, or
 (at your option) any later version.

 TrenchBroom is distributed in the hope that it will be useful,
 but WITHOUT ANY WARRANTY; without even the implied warranty of
 MERCHANTABILITY or FITNESS FOR A PARTICULAR PURPOSE.  See the
 GNU General Public License for more details.

 You should have received a copy of the GNU General Public License
 along with TrenchBroom. If not, see <http://www.gnu.org/licenses/>.
 */

#ifndef TrenchBroom_RenderService
#define TrenchBroom_RenderService

#include "Macros.h"
#include "Color.h"
#include "Renderer/Renderer_Forward.h"

#include <vecmath/constants.h>
#include <vecmath/forward.h>
#include <vecmath/util.h>

#include <memory>
#include <vector>

namespace TrenchBroom {
<<<<<<< HEAD
    namespace Renderer {
        class FontDescriptor;
        class PointHandleRenderer;
        class PrimitiveRenderer;
        class RenderBatch;
        class RenderContext;
        class TextAnchor;
        class TextRenderer;
        class VboManager;
=======
    class AttrString;
>>>>>>> 76b18178

    namespace Renderer {
        class RenderService {
        private:
            using OcclusionPolicy = PrimitiveRendererOcclusionPolicy;
            using CullingPolicy = PrimitiveRendererCullingPolicy;
            class HeadsUpTextAnchor;

            RenderContext& m_renderContext;
            RenderBatch& m_renderBatch;
            std::unique_ptr<TextRenderer> m_textRenderer;
            std::unique_ptr<PointHandleRenderer> m_pointHandleRenderer;
            std::unique_ptr<PrimitiveRenderer> m_primitiveRenderer;

            Color m_foregroundColor;
            Color m_backgroundColor;
            float m_lineWidth;
            OcclusionPolicy m_occlusionPolicy;
            CullingPolicy m_cullingPolicy;
        public:
            RenderService(RenderContext& renderContext, RenderBatch& renderBatch);
            ~RenderService();

            deleteCopyAndMove(RenderService)

            void setForegroundColor(const Color& foregroundColor);
            void setBackgroundColor(const Color& backgroundColor);
            void setLineWidth(float lineWidth);

            void setShowOccludedObjects();
            void setShowOccludedObjectsTransparent();
            void setHideOccludedObjects();

            void setShowBackfaces();
            void setCullBackfaces();

            void renderString(const AttrString& string, const vm::vec3f& position);
            void renderString(const AttrString& string, const TextAnchor& position);
            void renderHeadsUp(const AttrString& string);

            void renderString(const std::string& string, const vm::vec3f& position);
            void renderString(const std::string& string, const TextAnchor& position);
            void renderHeadsUp(const std::string& string);

            void renderHandles(const std::vector<vm::vec3f>& positions);
            void renderHandle(const vm::vec3f& position);
            void renderHandleHighlight(const vm::vec3f& position);

            void renderHandles(const std::vector<vm::segment3f>& positions);
            void renderHandle(const vm::segment3f& position);
            void renderHandleHighlight(const vm::segment3f& position);

            void renderHandles(const std::vector<vm::polygon3f>& positions);
            void renderHandle(const vm::polygon3f& position);
            void renderHandleHighlight(const vm::polygon3f& position);

            void renderLine(const vm::vec3f& start, const vm::vec3f& end);
            void renderLines(const std::vector<vm::vec3f>& positions);
            void renderLineStrip(const std::vector<vm::vec3f>& positions);
            void renderCoordinateSystem(const vm::bbox3f& bounds);

            void renderPolygonOutline(const std::vector<vm::vec3f>& positions);
            void renderFilledPolygon(const std::vector<vm::vec3f>& positions);

            void renderBounds(const vm::bbox3f& bounds);

            void renderCircle(const vm::vec3f& position, vm::axis::type normal, size_t segments, float radius, const vm::vec3f& startAxis, const vm::vec3f& endAxis);
            void renderCircle(const vm::vec3f& position, vm::axis::type normal, size_t segments, float radius, float startAngle = 0.0f, float angleLength = vm::Cf::two_pi());

            void renderFilledCircle(const vm::vec3f& position, vm::axis::type normal, size_t segments, float radius, const vm::vec3f& startAxis, const vm::vec3f& endAxis);
            void renderFilledCircle(const vm::vec3f& position, vm::axis::type normal, size_t segments, float radius, float startAngle = 0.0f, float angleLength = vm::Cf::two_pi());
        private:
            void flush();
        };
    }
}

#endif /* defined(TrenchBroom_RenderService) */<|MERGE_RESOLUTION|>--- conflicted
+++ resolved
@@ -32,19 +32,7 @@
 #include <vector>
 
 namespace TrenchBroom {
-<<<<<<< HEAD
-    namespace Renderer {
-        class FontDescriptor;
-        class PointHandleRenderer;
-        class PrimitiveRenderer;
-        class RenderBatch;
-        class RenderContext;
-        class TextAnchor;
-        class TextRenderer;
-        class VboManager;
-=======
     class AttrString;
->>>>>>> 76b18178
 
     namespace Renderer {
         class RenderService {
