/*
 Copyright (C) 2010-2017 Kristian Duske

 This file is part of TrenchBroom.

 TrenchBroom is free software: you can redistribute it and/or modify
 it under the terms of the GNU General Public License as published by
 the Free Software Foundation, either version 3 of the License, or
 (at your option) any later version.

 TrenchBroom is distributed in the hope that it will be useful,
 but WITHOUT ANY WARRANTY; without even the implied warranty of
 MERCHANTABILITY or FITNESS FOR A PARTICULAR PURPOSE.  See the
 GNU General Public License for more details.

 You should have received a copy of the GNU General Public License
 along with TrenchBroom. If not, see <http://www.gnu.org/licenses/>.
 */

#ifndef IndexRangeMap_h
#define IndexRangeMap_h

#include "Renderer/GL.h"
#include "Renderer/Renderer_Forward.h"
<<<<<<< HEAD

#include <functional>
#include <map>
=======
#include "Renderer/PrimType.h"

#include <kdl/enum_array.h>

#include <functional>
>>>>>>> dbc89b45
#include <memory>

namespace TrenchBroom {
    namespace Renderer {
        /**
         * Manages ranges of primitives that consist of vertices stored in a vertex array. For each primitive type,
         * multiple ranges of vertices can be stored, each range having an offset and a length. When rendered using a
         * vertex array, each of the ranges is rendered using the vertices in the array at the range recorded here.
         */
        class IndexRangeMap {
        private:
            struct IndicesAndCounts {
                /**
                 * The offsets of the ranges stored here.
                 */
                GLIndices indices;
                /**
                 * The lengths of the ranges stored here.
                 */
                GLCounts counts;

                IndicesAndCounts();
                IndicesAndCounts(size_t index, size_t count);

                bool empty() const;
                size_t size() const;
                void reserve(size_t capacity);
                void add(PrimType primType, size_t index, size_t count, bool dynamicGrowth);
                void add(const IndicesAndCounts& other, bool dynamicGrowth);
            };

            using PrimTypeToIndexData = kdl::enum_array<IndicesAndCounts, PrimType, PrimTypeCount>;
            using PrimTypeToIndexDataPtr = std::shared_ptr<PrimTypeToIndexData>;
        public:
            /**
             * This helper structure is used to initialize the internal data structures of an index range map to the
             * correct sizes, avoiding the need for costly reallocation of data buffers as data is added.
             *
             * To record the correct sizes, call the inc method with the same parameters for every expected call to the
             * add method of the index range map itself.
             */
            class Size {
            private:
                friend class IndexRangeMap;

                using PrimTypeToSize = kdl::enum_array<std::size_t, PrimType, PrimTypeCount>;
                PrimTypeToSize m_sizes;
            public:
                void inc(PrimType primType, size_t count = 1u);

                /**
                 * Increase the storage by the given size.
                 *
                 * @param other the size to increase by
                 */
                void inc(const Size& other);
            private:
                void initialize(PrimTypeToIndexData& data) const;
            };
        private:
            PrimTypeToIndexDataPtr m_data;
            bool m_dynamicGrowth;
        public:
            /**
             * Creates a new empty index range map that allows for dynamic growth. Note that dynamic growth may
             * incur a performance cost as data buffers are reallocated when they grow.
             */
            IndexRangeMap();

            /**
             * Creates a new index range map and initialize the internal data structures to the sizes recorded in the
             * given size helper.
             *
             * @param size the sizes to initialize this range map to
             */
            explicit IndexRangeMap(const Size& size);

            /**
             * Creates a new index range map containing a single range of the given primitive type, starting at the given
             * index and with the given number of vertices.
             *
             * @param primType the primitive type
             * @param index the start index of the range
             * @param count the number of vertices in the range
             */
            IndexRangeMap(PrimType primType, size_t index, size_t count);

            /**
             * Returns the size of this index range map. An index range map initialized with the returned size can hold
             * exactly the same data as this index range map.
             *
             * @return the size of this index range map
             */
            Size size() const;

            /**
             * Records a range of primitives at the given index with the given length.
             *
             * @param primType the type of primitives in the range
             * @param index the start index of the range
             * @param count the number of vertices in the range
             */
            void add(PrimType primType, size_t index, size_t count);

            /**
             * Adds all data from the given index range map to this one.
             *
             * @param other the index range map to add
             */
            void add(const IndexRangeMap& other);

            /**
             * Renders the primitives stored in this index range map using the vertices in the given vertex array.
             *
             * @param vertexArray the vertex array to render with
             */
            void render(VertexArray& vertexArray) const;

            /**
             * Invokes the given function for each primitive stored in this map.
             *
             * @param func the function to invoke
             */
            void forEachPrimitive(std::function<void(PrimType, size_t index, size_t count)> func) const;
        };
    }
}

#endif /* IndexRangeMap_h */<|MERGE_RESOLUTION|>--- conflicted
+++ resolved
@@ -22,17 +22,11 @@
 
 #include "Renderer/GL.h"
 #include "Renderer/Renderer_Forward.h"
-<<<<<<< HEAD
-
-#include <functional>
-#include <map>
-=======
 #include "Renderer/PrimType.h"
 
 #include <kdl/enum_array.h>
 
 #include <functional>
->>>>>>> dbc89b45
 #include <memory>
 
 namespace TrenchBroom {
