--- conflicted
+++ resolved
@@ -20,10 +20,7 @@
 #include "EdgeRenderer.h"
 
 #include "Renderer/ActiveShader.h"
-<<<<<<< HEAD
-=======
 #include "Renderer/PrimType.h"
->>>>>>> dbc89b45
 #include "Renderer/RenderContext.h"
 #include "Renderer/RenderUtils.h"
 #include "Renderer/Shaders.h"
@@ -187,14 +184,8 @@
 
         void IndexedEdgeRenderer::Render::doRenderVertices(RenderContext&) {
             m_vertexArray->setupVertices();
-<<<<<<< HEAD
             m_indexArray->setupIndices();
-
-            m_indexArray->render(GL_LINES);
-
-=======
             m_indexArray->render(PrimType::Lines);
->>>>>>> dbc89b45
             m_vertexArray->cleanupVertices();
             m_indexArray->cleanupIndices();
         }
