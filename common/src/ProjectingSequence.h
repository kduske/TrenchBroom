--- conflicted
+++ resolved
@@ -32,15 +32,6 @@
 template <typename C, typename P>
 struct ProjectingSequenceIterators {
     class iterator {
-<<<<<<< HEAD
-	public:
-		using iterator_category = typename C::iterator::iterator_category;
-		using value_type = typename C::iterator::value_type;
-        using difference_type = typename C::iterator::difference_type;
-		using pointer = typename C::iterator::pointer;
-		using reference = typename C::iterator::reference;
-	private:
-=======
     public:
         using iterator_category = typename C::iterator::iterator_category;
         using value_type = typename C::iterator::value_type;
@@ -48,7 +39,6 @@
         using pointer = typename C::iterator::pointer;
         using reference = typename C::iterator::reference;
     private:
->>>>>>> 0191e9e6
         using I = typename C::iterator;
         I m_iterator;
     public:
@@ -71,15 +61,9 @@
         typename P::Type operator*()  const { return P::project(*m_iterator); }
         typename P::Type operator->() const { return P::project(*m_iterator); }
     };
-<<<<<<< HEAD
-    
-    class const_iterator {
-	public:
-=======
 
     class const_iterator {
     public:
->>>>>>> 0191e9e6
         using iterator_category = typename C::const_iterator::iterator_category;
         using value_type = typename C::const_iterator::value_type;
         using difference_type = typename C::const_iterator::difference_type;
