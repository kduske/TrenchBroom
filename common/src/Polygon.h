--- conflicted
+++ resolved
@@ -67,84 +67,10 @@
         bool operator==(const Polygon<T,S>& rhs) const {
             return compare(*this, rhs, T(0.0)) == 0;
         }
-<<<<<<< HEAD
-=======
-        
-        bool operator<(const Polygon<T,S>& rhs) const {
-            return compare(rhs) < 0;
-        }
-
-        int compareSnapped(const Polygon<T,S>& other, const T precision) const {
-            if (m_vertices.size() < other.m_vertices.size())
-                return -1;
-            if (m_vertices.size() > other.m_vertices.size())
-                return 1;
-
-            const auto count = m_vertices.size();
-            return doCompareSnapped(other, 0, count, precision);
-        }
-
-        int compare(const Polygon<T,S>& other, const T epsilon = static_cast<T>(0.0)) const {
-            if (m_vertices.size() < other.m_vertices.size())
-                return -1;
-            if (m_vertices.size() > other.m_vertices.size())
-                return 1;
-
-            const auto count = m_vertices.size();
-            return doCompare(other, 0, count, epsilon);
-        }
-
-        int compareUnoriented(const Polygon<T,S>& other, const T epsilon = static_cast<T>(0.0)) const {
-            if (m_vertices.size() < other.m_vertices.size())
-                return -1;
-            if (m_vertices.size() > other.m_vertices.size())
-                return 1;
-
-            const auto count = m_vertices.size();
-            if (count == 0) {
-                return 0;
-            }
-
-            // Compare first:
-            const auto cmp0 = m_vertices[0].compare(other.m_vertices[0]);
-            if (cmp0 < 0) {
-                return -1;
-            } else if (cmp0 > 0) {
-                return +1;
-            }
->>>>>>> 52a549f7
 
         bool operator!=(const Polygon<T,S>& rhs) const {
             return compare(*this, rhs, T(0.0)) != 0;
         }
-<<<<<<< HEAD
-=======
-    private:
-        int doCompare(const Polygon<T,S>& other, size_t i, const size_t count, const T epsilon) const {
-            while (i < count) {
-                const auto cmp = m_vertices[i].compare(other.m_vertices[i], epsilon);
-                if (cmp < 0) {
-                    return -1;
-                } else if (cmp > 0) {
-                    return +1;
-                }
-                ++i;
-            }
-
-            return 0;
-        }
-
-        int doCompareSnapped(const Polygon<T,S>& other, size_t i, const size_t count, const T precision) const {
-            while (i < count) {
-                const auto cmp = m_vertices[i].compareSnapped(other.m_vertices[i], precision);
-                if (cmp < 0) {
-                    return -1;
-                } else if (cmp > 0) {
-                    return +1;
-                }
-                ++i;
-            }
->>>>>>> 52a549f7
 
         bool operator<(const Polygon<T,S>& rhs) const {
             return compare(*this, rhs, T(0.0)) < 0;
@@ -228,6 +154,29 @@
         } else {
             return compare(std::begin(lhsVerts), std::end(lhsVerts),
                            std::begin(rhsVerts), std::end(rhsVerts), epsilon);
+        }
+    }
+
+    template <typename T, size_t S>
+    int compareSnapped(const Polygon<T,S>& lhs, const Polygon<T,S>& rhs, const T precision) {
+        const auto& lhsVerts = lhs.vertices();
+        const auto& rhsVerts = rhs.vertices();
+
+        if (lhsVerts.size() < rhsVerts.size()) {
+            return -1;
+        } else if (lhsVerts.size() > rhsVerts.size()) {
+            return 1;
+        } else {
+            const auto count = lhsVerts.size();
+            for (size_t i = 0; i < count; ++i) {
+                const auto cmp = compareSnapped(lhsVerts[i], rhsVerts[i], precision);
+                if (cmp < 0) {
+                    return -1;
+                } else if (cmp > 0) {
+                    return +1;
+                }
+            }
+            return 0;
         }
     }
 
