--- conflicted
+++ resolved
@@ -58,10 +58,6 @@
             CollectionUtils::rotateMinToFront(m_vertices);
         }
 
-<<<<<<< HEAD
-        template <typename TT, size_t SS>
-        Polygon(const Polygon<TT,SS>& other) {
-=======
         // Copy and move constructors
         Polygon(const Polygon<T,S>& other) = default;
         Polygon(Polygon<T,S>&& other) = default;
@@ -73,7 +69,6 @@
         // Conversion constructors
         template <typename U>
         Polygon(const Polygon<U,S>& other) {
->>>>>>> 582a1b0b
             m_vertices.reserve(other.vertexCount());
             for (const auto& vertex : other.vertices()) {
                 m_vertices.push_back(Vec<T,S>(vertex));
@@ -81,110 +76,28 @@
         }
 
         bool operator==(const Polygon<T,S>& rhs) const {
-<<<<<<< HEAD
             return compare(*this, rhs, T(0.0)) == 0;
-=======
-            return compare(rhs) == 0;
         }
         
         bool operator!=(const Polygon<T,S>& rhs) const {
-            return compare(rhs) != 0;
+            return compare(*this, rhs, T(0.0)) != 0;
         }
         
         bool operator<(const Polygon<T,S>& rhs) const {
-            return compare(rhs) < 0;
+            return compare(*this, rhs, T(0.0)) < 0;
         }
 
         bool operator<=(const Polygon<T,S>& rhs) const {
-            return compare(rhs) <= 0;
+            return compare(*this, rhs, T(0.0)) <= 0;
         }
 
         bool operator>(const Polygon<T,S>& rhs) const {
-            return compare(rhs) > 0;
+            return compare(*this, rhs, T(0.0)) > 0;
         }
 
         bool operator>=(const Polygon<T,S>& rhs) const {
-            return compare(rhs) >= 0;
-        }
-
-        T squaredDistanceTo(const Polygon<T,S>& other) const {
-            if (m_vertices.size() != other.m_vertices.size()) {
-                return std::numeric_limits<T>::max();
-            }
-
-            T maxDistance = static_cast<T>(0.0);
-            for (size_t i = 0; i < m_vertices.size(); ++i) {
-                maxDistance = std::max(maxDistance, m_vertices[i].squaredDistanceTo(other.m_vertices[i]));
-            }
-
-            return maxDistance;
-        }
-
-        int compare(const Polygon<T,S>& other, const T epsilon = static_cast<T>(0.0)) const {
-            if (m_vertices.size() < other.m_vertices.size())
-                return -1;
-            if (m_vertices.size() > other.m_vertices.size())
-                return 1;
-
-            const auto count = m_vertices.size();
-            return doCompare(other, 0, count, epsilon);
-        }
-
-        int compareUnoriented(const Polygon<T,S>& other, const T epsilon = static_cast<T>(0.0)) const {
-            if (m_vertices.size() < other.m_vertices.size())
-                return -1;
-            if (m_vertices.size() > other.m_vertices.size())
-                return 1;
-
-            const auto count = m_vertices.size();
-            if (count == 0) {
-                return 0;
-            }
-
-            // Compare first:
-            const auto cmp0 = m_vertices[0].compare(other.m_vertices[0]);
-            if (cmp0 < 0) {
-                return -1;
-            } else if (cmp0 > 0) {
-                return +1;
-            }
-
-            if (count == 1) {
-                return 0;
-            }
-
-            // First vertices are identical. Now compare my second with other's second.
-            auto cmp1 = m_vertices[1].compare(other.m_vertices[1]);
-            if (cmp1 == 0) {
-                // The second vertices are also identical, so we just do a forward compare.
-                return doCompare(other, 2, count, epsilon);
-            } else {
-                // The second vertices are not identical, so we attemp a backward compare.
-                size_t i = 1;
-                while (i < count) {
-                    const auto j = count - i;
-                    const auto cmp = m_vertices[i].compare(other.m_vertices[j]);
-                    if (cmp != 0) {
-                        // Backward compare failed, so make a forward compare
-                        return doCompare(other, 2, count, epsilon);
-                    }
-                    ++i;
-                }
-                return 0;
-            }
->>>>>>> 582a1b0b
-        }
-
-        bool operator!=(const Polygon<T,S>& rhs) const {
-            return compare(*this, rhs, T(0.0)) != 0;
-        }
-<<<<<<< HEAD
-
-        bool operator<(const Polygon<T,S>& rhs) const {
-            return compare(*this, rhs, T(0.0)) < 0;
-        }
-=======
->>>>>>> 582a1b0b
+            return compare(*this, rhs, T(0.0)) >= 0;
+        }
     public:
         bool hasVertex(const Vec<T,S>& vertex) const {
             return std::find(std::begin(m_vertices), std::end(m_vertices), vertex) != std::end(m_vertices);
@@ -264,29 +177,6 @@
         } else {
             return compare(std::begin(lhsVerts), std::end(lhsVerts),
                            std::begin(rhsVerts), std::end(rhsVerts), epsilon);
-        }
-    }
-
-    template <typename T, size_t S>
-    int compareSnapped(const Polygon<T,S>& lhs, const Polygon<T,S>& rhs, const T precision) {
-        const auto& lhsVerts = lhs.vertices();
-        const auto& rhsVerts = rhs.vertices();
-
-        if (lhsVerts.size() < rhsVerts.size()) {
-            return -1;
-        } else if (lhsVerts.size() > rhsVerts.size()) {
-            return 1;
-        } else {
-            const auto count = lhsVerts.size();
-            for (size_t i = 0; i < count; ++i) {
-                const auto cmp = compareSnapped(lhsVerts[i], rhsVerts[i], precision);
-                if (cmp < 0) {
-                    return -1;
-                } else if (cmp > 0) {
-                    return +1;
-                }
-            }
-            return 0;
         }
     }
 
@@ -340,6 +230,23 @@
             }
         }
     }
+
+    template <typename T, size_t S>
+    T squaredDistance(const Polygon<T,S>& lhs, const Polygon<T,S>& rhs) {
+        const auto& lhsVertices = lhs.vertices();
+        const auto& rhsVertices = rhs.vertices();
+
+        if (lhsVertices.size() != rhsVertices.size()) {
+            return std::numeric_limits<T>::max();
+        }
+
+        auto maxDistance = static_cast<T>(0.0);
+        for (size_t i = 0; i < lhsVertices.size(); ++i) {
+            maxDistance = std::max(maxDistance, squaredDistance(lhsVertices[i], rhsVertices[i]));
+        }
+
+        return maxDistance;
+    }
 }
 
 #endif