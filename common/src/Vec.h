/*
Copyright (C) 2010-2017 Kristian Duske

This file is part of TrenchBroom.

TrenchBroom is free software: you can redistribute it and/or modify
it under the terms of the GNU General Public License as published by
the Free Software Foundation, either version 3 of the License, or
(at your option) any later version.

TrenchBroom is distributed in the hope that it will be useful,
but WITHOUT ANY WARRANTY; without even the implied warranty of
MERCHANTABILITY or FITNESS FOR A PARTICULAR PURPOSE.  See the
GNU General Public License for more details.

You should have received a copy of the GNU General Public License
along with TrenchBroom. If not, see <http://www.gnu.org/licenses/>.
*/

#ifndef TrenchBroom_Vec_h
#define TrenchBroom_Vec_h

#include "MathUtils.h"
#include "StringUtils.h"

#include <algorithm>
#include <cassert>
#include <cstddef>
#include <map>
#include <ostream>
#include <type_traits>
#include <vector>

template <typename T, size_t S>
class Vec {
private:
    class SelectionHeapCmp {
    private:
        const Vec<T,S>& m_vec;
        bool m_abs;
    public:
        SelectionHeapCmp(const Vec<T,S>& vec, const bool abs) :
        m_vec(vec),
        m_abs(abs) {}
        
        bool operator()(size_t lhs, size_t rhs) const {
            assert(lhs < S);
            assert(rhs < S);
            if (m_abs)
                return std::abs(m_vec.v[lhs]) < std::abs(m_vec.v[rhs]);
            return m_vec.v[lhs] < m_vec.v[rhs];
        }
    };
    
    int weight(T c) const {
        if (std::abs(c - static_cast<T>(1.0)) < static_cast<T>(0.9))
            return 0;
        if (std::abs(c + static_cast<T>(1.0)) < static_cast<T>(0.9))
            return 1;
        return 2;
    }
public:
    typedef Vec<float, S> FloatType;

    using Type = T;
    static const size_t Size = S;

    static const Vec<T,S> PosX;
    static const Vec<T,S> PosY;
    static const Vec<T,S> PosZ;
    static const Vec<T,S> NegX;
    static const Vec<T,S> NegY;
    static const Vec<T,S> NegZ;
    static const Vec<T,S> Null;
    static const Vec<T,S> One;
    static const Vec<T,S> NaN;
    static const Vec<T,S> Min;
    static const Vec<T,S> Max;
    
    using List = std::vector<Vec<T,S>>;
    
    static const List AllAxes;
    static const List PosAxes;
    static const List NegAxes;
    
    static const List EmptyList;
public:
    static const Vec<T,S> axis(const size_t index) {
        Vec<T,S> axis;
        axis[index] = static_cast<T>(1.0);
        return axis;
    }
    
    static Vec<T,S> fill(const T value) {
        Vec<T,S> result;
        for (size_t i = 0; i < S; ++i)
            result[i] = value;
        return result;
    }
    
    static Vec<T,S> unit(const size_t index) {
        assert(index < S);
        
        Vec<T,S> result;
        result[index] = static_cast<T>(1.0);
        return result;
    }
    
    template <typename U1>
    static Vec<T,S> create(const U1 i_x) {
        Vec<T,S> result;
        if (S > 0) {
            result[0] = static_cast<T>(i_x);
        }
        for (size_t i = 1; i < S; ++i)
            result[i] = static_cast<T>(0.0);
        return result;
    }
    
    template <typename U1, typename U2>
    static Vec<T,S> create(const U1 i_x, const U2 i_y) {
        Vec<T,S> result;
        if (S > 0) {
            result[0] = static_cast<T>(i_x);
            if (S > 1) {
                result[1] = static_cast<T>(i_y);
            }
        }
        for (size_t i = 2; i < S; ++i)
            result[i] = static_cast<T>(0.0);
        return result;
    }

    template <typename U1, typename U2, typename U3>
    static Vec<T,S> create(const U1 i_x, const U2 i_y, const U3 i_z) {
        Vec<T,S> result;
        if (S > 0) {
            result[0] = static_cast<T>(i_x);
            if (S > 1) {
                result[1] = static_cast<T>(i_y);
                if (S > 2) {
                    result[2] = static_cast<T>(i_z);
                }
            }
        }
        for (size_t i = 3; i < S; ++i)
            result[i] = static_cast<T>(0.0);
        return result;
    }

    template <typename U1, typename U2, typename U3, typename U4>
    static Vec<T,S> create(const U1 i_x, const U2 i_y, const U3 i_z, const U4 i_w) {
        Vec<T,S> result;
        if (S > 0) {
            result[0] = static_cast<T>(i_x);
            if (S > 1) {
                result[1] = static_cast<T>(i_y);
                if (S > 2) {
                    result[2] = static_cast<T>(i_z);
                    if (S > 3) {
                        result[3] = static_cast<T>(i_w);
                    }
                }
            }
        }
        for (size_t i = 4; i < S; ++i)
            result[i] = static_cast<T>(0.0);
        return result;
    }

    static bool canParse(const std::string& str, const size_t s = S) {
        size_t pos = 0;
        Vec<T,S> result;
        return doParse(str, pos, s, result);
    }

    static Vec<T,S> parse(const std::string& str, const size_t s = S) {
        size_t pos = 0;
        Vec<T,S> result;
        doParse(str, pos, s, result);
        return result;
    }
    
    static List parseList(const std::string& str, const size_t s = S) {
        static const std::string blank(" \t\n\r,;");
        
        size_t pos = 0;
        List result;

        while (pos != std::string::npos) {
            Vec<T,S> temp;
            if (doParse(str, pos, s, temp))
                result.push_back(temp);
            pos = str.find_first_of(blank, pos);
        }
        
        return result;
    }

private:
    static bool doParse(const std::string& str, size_t& pos, const size_t s, Vec<T,S>& result) {
        static const std::string blank(" \t\n\r()");
        assert(s <= S);

        const char* cstr = str.c_str();
        for (size_t i = 0; i < s; ++i) {
            if ((pos = str.find_first_not_of(blank, pos)) == std::string::npos)
                return false;
            result[i] = static_cast<T>(std::atof(cstr + pos));
            if ((pos = str.find_first_of(blank, pos)) == std::string::npos && i < s-1)
                return false;
        }
        return true;
    }
public:
    T v[S];
    
    Vec() {
        setNull();
    }
    
    // Copy and move constructors
    Vec(const Vec<T,S>& other) = default;
    Vec(Vec<T,S>&& other) = default;
    
    // Assignment operators
    Vec<T,S>& operator=(const Vec<T,S>& other) = default;
    Vec<T,S>& operator=(Vec<T,S>&& other) = default;

    // Conversion constructor
    template <typename U, size_t V>
    Vec(const Vec<U,V>& other) {
        for (size_t i = 0; i < std::min(S,V); ++i) {
            v[i] = static_cast<T>(other[i]);
        }
        for (size_t i = std::min(S,V); i < S; ++i) {
            v[i] = static_cast<T>(0.0);
        }
    }
    
    template <typename U1, typename U2>
    Vec(const U1 i_x, const U2 i_y) {
        if (S > 0) {
            v[0] = static_cast<T>(i_x);
            if (S > 1)
                v[1] = static_cast<T>(i_y);
        }
        for (size_t i = 2; i < S; ++i)
            v[i] = static_cast<T>(0.0);
    }
    
    template <typename U1, typename U2, typename U3>
    Vec(const U1 i_x, const U2 i_y, const U3 i_z) {
        if (S > 0) {
            v[0] = static_cast<T>(i_x);
            if (S > 1) {
                v[1] = static_cast<T>(i_y);
                if (S > 2)
                    v[2] = static_cast<T>(i_z);
            }
        }
        for (size_t i = 3; i < S; ++i)
            v[i] = static_cast<T>(0.0);
    }

    template <typename U1, typename U2, typename U3, typename U4>
    Vec(const U1 i_x, const U2 i_y, const U3 i_z, const U4 i_w) {
        if (S > 0) {
            v[0] = static_cast<T>(i_x);
            if (S > 1) {
                v[1] = static_cast<T>(i_y);
                if (S > 2) {
                    v[2] = static_cast<T>(i_z);
                    if (S > 3)
                        v[3] = static_cast<T>(i_w);
                }
            }
        }
        for (size_t i = 4; i < S; ++i)
            v[i] = static_cast<T>(0.0);
    }

    template <typename U, size_t O>
    Vec(const Vec<U,O>& vec, const U last) {
        for (size_t i = 0; i < std::min(S-1,O); ++i)
            v[i] = static_cast<T>(vec[i]);
        for (size_t i = std::min(S-1, O); i < S-1; ++i)
            v[i] = static_cast<T>(0.0);
        v[S-1] = static_cast<T>(last);
    }
    
    template <typename U, size_t O>
    Vec(const Vec<U,O>& vec, const U oneButLast, const U last) {
        for (size_t i = 0; i < std::min(S-2,O); ++i)
            v[i] = static_cast<T>(vec[i]);
        for (size_t i = std::min(S-2, O); i < S-2; ++i)
            v[i] = static_cast<T>(0.0);
        v[S-2] = static_cast<T>(oneButLast);
        v[S-1] = static_cast<T>(last);
    }
<<<<<<< HEAD
    
    int compareSnapped(const Vec<T,S>& right, const T precision) const {
        for (size_t i = 0; i < S; ++i) {
            const T mine  = Math::snap(v[i], precision);
            const T their = Math::snap(right[i], precision);
            if (Math::lt(mine, their, 0.0))
                return -1;
            if (Math::gt(mine, their, 0.0))
                return 1;
        }
        return 0;
    }
=======
>>>>>>> 2d9ed0c4

    int compare(const Vec<T,S>& right, const T epsilon = static_cast<T>(0.0)) const {
        for (size_t i = 0; i < S; ++i) {
            if (Math::lt(v[i], right[i], epsilon))
                return -1;
            if (Math::gt(v[i], right[i], epsilon))
                return 1;
        }
        return 0;
    }
    
    bool operator==(const Vec<T,S>& right) const {
        return compare(right) == 0;
    }
    
    bool operator!= (const Vec<T,S>& right) const {
        return compare(right) != 0;
    }
    
    bool operator<(const Vec<T,S>& right) const {
        return compare(right) < 0;
    }
    
    bool operator<= (const Vec<T,S>& right) const {
        return compare(right) <= 0;
    }

    bool operator>(const Vec<T,S>& right) const {
        return compare(right) > 0;
    }
    
    bool operator>= (const Vec<T,S>& right) const {
        return compare(right) >= 0;
    }

    const Vec<T,S> operator-() const {
        Vec<T,S> result;
        for (size_t i = 0; i < S; ++i)
            result[i] = -v[i];
        return result;
    }

    const Vec<T,S> operator+(const Vec<T,S>& right) const {
        Vec<T,S> result;
        for (size_t i = 0; i < S; ++i)
            result[i] = v[i] + right[i];
        return result;
    }
    
    Vec<T,S>& operator+= (const Vec<T,S>& right) {
        for (size_t i = 0; i < S; ++i)
            v[i] += right[i];
        return *this;
    }

    const Vec<T,S> operator-(const Vec<T,S>& right) const {
        Vec<T,S> result;
        for (size_t i = 0; i < S; ++i)
            result[i] = v[i] - right[i];
        return result;
    }
    
    Vec<T,S>& operator-= (const Vec<T,S>& right) {
        for (size_t i = 0; i < S; ++i)
            v[i] -= right[i];
        return *this;
    }
    
    const Vec<T,S> operator*(const T right) const {
        Vec<T,S> result;
        for (size_t i = 0; i < S; ++i)
            result[i] = v[i] * right;
        return result;
    }
    
    Vec<T,S>& operator*= (const T right) {
        for (size_t i = 0; i < S; ++i)
            v[i] *= right;
        return *this;
    }
    
    const Vec<T,S> operator*(const Vec<T,S>& right) const {
        Vec<T,S> result;
        for (size_t i = 0; i < S; ++i)
            result[i] = v[i] * right[i];
        return result;
    }
    
    Vec<T,S>& operator*= (const Vec<T,S>& right) {
        for (size_t i = 0; i < S; ++i)
            v[i] *= right[i];
        return *this;
    }

    const Vec<T,S> operator/(const T right) const {
        Vec<T,S> result;
        for (size_t i = 0; i < S; ++i)
            result[i] = v[i] / right;
        return result;
    }
    
    Vec<T,S>& operator/= (const T right) {
        for (size_t i = 0; i < S; ++i)
            v[i] /= right;
        return *this;
    }
    
    const Vec<T,S> operator/(const Vec<T,S>& right) const {
        Vec<T,S> result;
        for (size_t i = 0; i < S; ++i)
            result[i] = v[i] / right[i];
        return result;
    }
    
    Vec<T,S>& operator/= (const Vec<T,S>& right) {
        for (size_t i = 0; i < S; ++i)
            v[i] /= right[i];
        return *this;
    }
    
    T& operator[] (const size_t index) {
        assert(index < S);
        return v[index];
    }
    
    const T& operator[] (const size_t index) const {
        assert(index < S);
        return v[index];
    }
    
    T x() const {
        assert(S > 0);
        return v[0];
    }
            
    T y() const {
        assert(S > 1);
        return v[1];
    }
    
    T z() const {
        assert(S > 2);
        return v[2];
    }

    T w() const {
        assert(S > 3);
        return v[3];
    }
            
    Vec<T,2> xy() const {
        return Vec<T,2>(x(), y());
    }

    Vec<T,2> xz() const {
        return Vec<T,2>(x(), z());
    }

    Vec<T,2> yz() const {
        return Vec<T,2>(y(), z());
    }
    
    Vec<T,3> xyz() const {
        return Vec<T,3>(x(), y(), z());
    }
            
    Vec<T,4> xyzw() const {
        return Vec<T,4>(x(), y(), z(), w());
    }
            
    Vec<T,S-1> overLast() const {
        Vec<T,S-1> result;
        for (size_t i = 0; i < S-1; ++i)
            result[i] = v[i] / v[S-1];
        return result;
    }

    Vec<T,S> roundDownToMultiple(const Vec<T,S>& m) const {
        Vec<T,S> result;
        for (size_t i = 0; i < S; ++i)
            result[i] = Math::roundDownToMultiple(v[i], m[i]);
        return result;
    }
    
    Vec<T,S> roundUpToMultiple(const Vec<T,S>& m) const {
        Vec<T,S> result;
        for (size_t i = 0; i < S; ++i)
            result[i] = Math::roundUpToMultiple(v[i], m[i]);
        return result;
    }
    
    Vec<T,S> roundToMultiple(const Vec<T,S>& m) const {
        Vec<T,S> result;
        for (size_t i = 0; i < S; ++i)
            result[i] = Math::roundToMultiple(v[i], m[i]);
        return result;
    }

    T dot(const Vec<T,S>& right) const {
        T result = static_cast<T>(0.0);
        for (size_t i = 0; i < S; ++i)
            result += (v[i] * right[i]);
        return result;
    }

    // projects the given distance along this (normalized) vector onto the given vector along the orthogonal of this vector
    // unlike the dot product which projects orthogonally to the other vector
    T inverseDot(const T l, const Vec<T,S>& cd) const {
        const T cos = dot(cd);
        return l / cos;
    }

    T length() const {
        return std::sqrt(squaredLength());
    }

    T squaredLength() const {
        return dot(*this);
    }
    
    T distanceTo(const Vec<T,S>& other) const {
        return (*this - other).length();
    }
    
    T squaredDistanceTo(const Vec<T,S>& other) const {
        return (*this - other).squaredLength();
    }

    Vec<T,S>& normalize() {
        *this /= length();
        return *this;
    }

    const Vec<T,S> normalized() const {
        return Vec<T,S>(*this).normalize();
    }

    bool isNormalized() const {
        return Math::one(length());
    }
    
    Vec<T,S> normalizeRadians() const {
        Vec<T,S> result;
        for (size_t i = 0; i < S; ++i)
            result[i] = Math::normalizeRadians(v[i]);
        return result;
    }
    
    Vec<T,S> normalizeDegrees() const {
        Vec<T,S> result;
        for (size_t i = 0; i < S; ++i)
            result[i] = Math::normalizeDegrees(v[i]);
        return result;
    }
    
    bool equals(const Vec<T,S>& other, const T epsilon = Math::Constants<T>::almostZero()) const {
        for (size_t i = 0; i < S; ++i)
            if (std::abs(v[i] - other[i]) > epsilon)
                return false;
        return true;
    }
    
    bool null() const {
        return equals(Null, Math::Constants<T>::almostZero());
    }

    void setNull() {
        for (size_t i = 0; i < S; ++i)
            v[i] = static_cast<T>(0.0);
    }
            
    void set(const T value) {
        for (size_t i = 0; i < S; ++i)
            v[i] = value;
    }
    
    bool nan() const {
        for (size_t i = 0; i < S; ++i)
            if (!Math::isnan(v[i]))
                return false;
        return true;
    }

    static bool colinear(const typename Vec<T,S>::List& points) {
        assert(points.size() == 3);
        return colinear(points[0], points[1], points[2]);
    }
    
    bool colinear(const Vec<T,S>& p2, const Vec<T,S>& p3, const T epsilon = Math::Constants<T>::colinearEpsilon()) const {
        return colinear(*this, p2, p3, epsilon);
    }

    static bool colinear(const Vec<T,S>& p1, const Vec<T,S>& p2, const Vec<T,S>& p3, const T epsilon = Math::Constants<T>::colinearEpsilon()) {
        const Vec<T,S> p1p2 = p2 - p1;
        const Vec<T,S> p2p3 = p3 - p2;
        const Vec<T,S> p1p3 = p3 - p1;
        
        return p1p3.equals(p1p2 + p2p3, epsilon);
        
        /*
        const Vec<T,S> v1 = p2 - p1;
        const Vec<T,S> v2 = p3 - p2;
        const Vec<T,S> v3 = p1 - p3;
        return v1.parallelTo(v2, epsilon) && v1.parallelTo(v3, epsilon) && v2.parallelTo(v3, epsilon);
        */
    }
    
    bool parallelTo(const Vec<T,S>& other, const T epsilon = Math::Constants<T>::colinearEpsilon()) const {
        const T d = normalized().dot(other.normalized());
        return Math::eq(std::abs(d), static_cast<T>(1.0), epsilon);
    }
    
    bool colinearTo(const Vec<T,3>& other, const T epsilon = Math::Constants<T>::colinearEpsilon()) const {
        return 1.0 - dot(other) < epsilon;
    }
    
    int weight() const {
        return weight(v[0]) * 100 + weight(v[1]) * 10 + weight(v[2]);
    }
    
    bool hasMajorComponent(const T epsilon = Math::Constants<T>::almostZero()) const {
        if (S == 0)
            return false;
        if (S == 1)
            return true;
        
        Vec<T,S> copy(*this);
        const Math::Less<T, true> less;
        std::sort(&copy.v[0], &copy.v[S-1]+1, less);
        return less(copy[0], copy[1]);
    }
    
    size_t majorComponent(const size_t k) const {
        assert(k < S);
        
        if (k == 0) {
            size_t index = 0;
            for (size_t i = 1; i < S; ++i) {
                if (std::abs(v[i]) > std::abs(v[index]))
                    index = i;
            }
            return index;
        }
        
        // simple selection algorithm
        // we store the indices of the values in heap
        SelectionHeapCmp cmp(*this, true);
        std::vector<size_t> heap;
        for (size_t i = 0; i < S; ++i) {
            heap.push_back(i);
            std::push_heap(std::begin(heap), std::end(heap), cmp);
        }
        
        std::sort_heap(std::begin(heap), std::end(heap), cmp);
        return heap[S - k - 1];
    }

    const Vec<T,S> majorAxis(const size_t k) const {
        const size_t c = majorComponent(k);
        Vec<T,S> a = axis(c);
        if (v[c] < static_cast<T>(0.0))
            return -a;
        return a;
    }

    const Vec<T,S> absMajorAxis(const size_t k) const {
        const size_t c = majorComponent(k);
        return axis(c);
    }
    
    size_t firstComponent() const {
        return majorComponent(0);
    }
    
    size_t secondComponent() const {
        return majorComponent(1);
    }
    
    size_t thirdComponent() const {
        return majorComponent(2);
    }
    
    const Vec<T,3> firstAxis() const {
        return majorAxis(0);
    }
            
    const Vec<T,3> absFirstAxis() const {
        return absMajorAxis(0);
    }
    
    const Vec<T,3> secondAxis() const {
        return majorAxis(1);
    }
    
    const Vec<T,3> absSecondAxis() const {
        return absMajorAxis(1);
    }
    
    const Vec<T,3> thirdAxis() const {
        return majorAxis(2);
    }
    
    const Vec<T,3> absThirdAxis() const {
        return absMajorAxis(2);
    }
    
    Vec<T,S> makePerpendicular() const {
        // get an axis that this vector has the least weight towards.
        const Vec<T,S> leastAxis = majorAxis(S-1);
        
        return crossed(*this, leastAxis).normalized();
    }
    
    void write(std::ostream& str, const size_t components = S) const {
        for (size_t i = 0; i < components; ++i) {
            str << v[i];
            if (i < components - 1)
                str << ' ';
        }
    }
    
    std::string asString(const size_t components = S, const int precision = -1) const {
        StringStream result;
        if (precision > 0) {
            result.precision(precision);
        }
        write(result, components);
        return result.str();
    }

    Vec<T,S>& makeAbsolute() {
        for (size_t i = 0; i < S; ++i)
            v[i] = std::abs(v[i]);
        return *this;
    }
            
    Vec<T,S> absolute() const {
        return Vec<T,S>(*this).makeAbsolute();
    }
    
    Vec<T,S> max(const Vec<T,S>& o) const {
        Vec<T,S> result;
        for (size_t i = 0; i < S; ++i)
            result[i] = std::max(v[i], o[i]);
        return result;
    }
    
    Vec<T,S>& round() {
        for (size_t i = 0; i < S; ++i)
            v[i] = Math::round(v[i]);
        return *this;
    }
    
    Vec<T,S> rounded() const {
        return Vec<T,S>(*this).round();
    }
    
    Vec<T,S>& mix(const Vec<T,S>& vec, const Vec<T,S>& factor) {
        *this = *this * (Vec<T,S>::One - factor) + vec * factor;
        return *this;
    }
    
    Vec<T,S> mixed(const Vec<T,S>& vec, const Vec<T,S>& factor) const {
        return Vec<T,S>(*this).mix(vec, factor);
    }
    
    bool isInteger(const T epsilon = Math::Constants<T>::almostZero()) const {
        for (size_t i = 0; i < S; ++i)
            if (std::abs(v[i] - Math::round(v[i])) > epsilon)
                return false;
        return true;
    }
<<<<<<< HEAD
    
=======

    template <typename U>
    Vec<U,S> makeIntegral() const {
        static_assert(std::is_integral<U>::value, "integral result type required");
        Vec<U, S> result;
        for (size_t i = 0; i < S; ++i) {
            result[i] = static_cast<U>(v[i]);
        }
        return result;
    }

>>>>>>> 2d9ed0c4
    Vec<T,S> snapped(const T precision) const {
        return Vec<T,S>(*this).snap(precision);
    }

    Vec<T,S>& snap(const T precision) {
        for (size_t i = 0; i < S; ++i) {
            v[i] = Math::snap(v[i], precision);
        }
        return *this;
    }
    
    Vec<T,S>& correct(const size_t decimals = 0, const T epsilon = Math::Constants<T>::correctEpsilon()) {
        for (size_t i = 0; i < S; ++i)
            v[i] = Math::correct(v[i], decimals, epsilon);
        return *this;
    }
    
    Vec<T,S> corrected(const size_t decimals = 0, const T epsilon = Math::Constants<T>::correctEpsilon()) const {
        return Vec<T,S>(*this).correct(decimals, epsilon);
    }
    
    Vec<T,S-1> at(const size_t j, const T a) const {
        assert(v[j] != 0.0f);
        
        const T f = a / v[j];
        Vec<T,S-1> result;
        size_t k = 0;
        for (size_t i = 0; i < S; ++i) {
            if (i != j)
                result[k++] = v[i] * f;
        }
        return result;
    }
    
    struct EdgeDistance {
        const Vec<T,S> point;
        const T distance;
        
        EdgeDistance(const Vec<T,S>& i_point, const T i_distance) :
        point(i_point),
        distance(i_distance) {}
    };
    
    EdgeDistance distanceToSegment(const Vec<T,S>& start, const Vec<T,S>& end) const {
        const Vec<T,S> edgeVec = end - start;
        const Vec<T,S> edgeDir = edgeVec.normalized();
        const T dot = (*this - start).dot(edgeDir);
        
        // determine the closest point on the edge
        Vec<T,S> closestPoint;
        if (dot < 0.0)
            closestPoint = start;
        else if ((dot * dot) > edgeVec.squaredLength())
            closestPoint = end;
        else
            closestPoint = start + edgeDir * dot;

        const T distance = (*this - closestPoint).length();
        return EdgeDistance(closestPoint, distance);
    }

    static Vec<T,S> average(const typename Vec<T,S>::List& vecs) {
        assert(!vecs.empty());
        Vec<T,S> sum;
        for (size_t i = 0; i < vecs.size(); ++i)
            sum += vecs[i];
        return sum / static_cast<T>(vecs.size());
    }

    bool containedWithinSegment(const Vec<T,S>& start, const Vec<T,S>& end) const {
        assert(linearlyDependent(*this, start, end));
        const Vec<T,S> toStart = start - *this;
        const Vec<T,S> toEnd   =   end - *this;

        const T d = toEnd.dot(toStart.normalized());
        return !Math::pos(d);
    }

    template <typename I, typename G>
    static Vec<T,S> center(I cur, I end, const G& get) {
        assert(cur != end);
        Vec<T,S> result = get(*cur++);
        T count = 1.0;
        while (cur != end) {
            result += get(*cur++);
            count += 1.0;
        }
        return result / count;
    }
    
    template <typename I, typename G>
    static typename Vec<T,S>::List asList(I cur, I end, const G& get) {
        typename Vec<T,S>::List result;
        toList(cur, end, get, result);
        return result;
    }
    
    template <typename I, typename G>
    static void toList(I cur, I end, const G& get, typename Vec<T,S>::List& result) {
        addAll(cur, end, get, std::back_inserter(result));
    }
    
    template <typename I, typename G, typename O>
    static void addAll(I cur, I end, const G& get, O outp) {
        while (cur != end) {
            outp = get(*cur);
            ++cur;
        }
    }
};

template <typename T, size_t S>
const Vec<T,S> Vec<T,S>::PosX = Vec<T,S>::unit(0);
template <typename T, size_t S>
const Vec<T,S> Vec<T,S>::PosY = Vec<T,S>::unit(1);
template <typename T, size_t S>
const Vec<T,S> Vec<T,S>::PosZ = Vec<T,S>::unit(2);
template <typename T, size_t S>
const Vec<T,S> Vec<T,S>::NegX = -Vec<T,S>::unit(0);
template <typename T, size_t S>
const Vec<T,S> Vec<T,S>::NegY = -Vec<T,S>::unit(1);
template <typename T, size_t S>
const Vec<T,S> Vec<T,S>::NegZ = -Vec<T,S>::unit(2);
template <typename T, size_t S>
const Vec<T,S> Vec<T,S>::Null = Vec<T,S>::fill(static_cast<T>(0.0));
template <typename T, size_t S>
const Vec<T,S> Vec<T,S>::One  = Vec<T,S>::fill(static_cast<T>(1.0));
template <typename T, size_t S>
const Vec<T,S> Vec<T,S>::NaN  = Vec<T,S>::fill(std::numeric_limits<T>::quiet_NaN());
template <typename T, size_t S>
const Vec<T,S> Vec<T,S>::Min  = Vec<T,S>::fill(std::numeric_limits<T>::min());
template <typename T, size_t S>
const Vec<T,S> Vec<T,S>::Max  = Vec<T,S>::fill(std::numeric_limits<T>::max());

template <typename T, size_t S>
const typename Vec<T,S>::List Vec<T,S>::PosAxes = Vec<T,S>::List({ PosX, PosY, PosZ });
template <typename T, size_t S>
const typename Vec<T,S>::List Vec<T,S>::NegAxes = Vec<T,S>::List({ NegX, NegY, NegZ });
template <typename T, size_t S>
const typename Vec<T,S>::List Vec<T,S>::AllAxes = Vec<T,S>::List({ PosX, NegX, PosY, NegY, PosZ, NegZ });

template <typename T, size_t S>
const typename Vec<T,S>::List Vec<T,S>::EmptyList = Vec<T,S>::List();

typedef Vec<float,1> Vec1f;
typedef Vec<double,1> Vec1d;
typedef Vec<int,1> Vec1i;
typedef Vec<long,1> Vec1l;
typedef Vec<size_t,1> Vec1s;
typedef Vec<float,2> Vec2f;
typedef Vec<double,2> Vec2d;
typedef Vec<int,2> Vec2i;
typedef Vec<long,2> Vec2l;
typedef Vec<size_t,2> Vec2s;
typedef Vec<bool,2> Vec2b;
typedef Vec<float,3> Vec3f;
typedef Vec<double,3> Vec3d;
typedef Vec<int,3> Vec3i;
typedef Vec<long,3> Vec3l;
typedef Vec<size_t,3> Vec3s;
typedef Vec<bool,3> Vec3b;
typedef Vec<float,4> Vec4f;
typedef Vec<double,4> Vec4d;
typedef Vec<int,4> Vec4i;
typedef Vec<long,4> Vec4l;
typedef Vec<size_t,4> Vec4s;
typedef Vec<bool,4> Vec4b;

template <typename T, size_t S>
typename Vec<T,S>::List operator+(const typename Vec<T,S>::List& left, const Vec<T,S>& right) {
    typename Vec<T,S>::List result(left.size());
    for (size_t i = 0; i < left.size(); ++i)
        result[i] = left[i] + right;
    return result;
}

template <typename T, size_t S>
typename Vec<T,S>::List operator+(const Vec<T,S>& left, const typename Vec<T,S>::List& right) {
    return right + left;
}

template <typename T, size_t S>
Vec<T,S> operator*(const T left, const Vec<T,S>& right) {
    return Vec<T,S>(right) * left;
}

template <typename T, size_t S>
typename Vec<T,S>::List operator*(const typename Vec<T,S>::List& left, const T right) {
    typename Vec<T,S>::List result(left.size());
    for (size_t i = 0; i < left.size(); ++i)
        result[i] = left[i] * right;
    return result;
}

template <typename T, size_t S>
typename Vec<T,S>::List operator*(const T left, const typename Vec<T,S>::List& right) {
    return right * left;
}

template <typename T, size_t S>
std::ostream& operator<< (std::ostream& stream, const Vec<T,S>& vec) {
    stream << "(";
    if (S > 0) {
        stream << vec[0];
        for (size_t i = 1; i < S; ++i)
            stream << ", " << vec[i];
    }
    stream << ")";
    return stream;
}

template <typename T>
Vec<T,3>& cross(Vec<T,3>& left, const Vec<T,3>& right) {
    return left = crossed(left, right);
}

template <typename T>
const Vec<T,3> crossed(const Vec<T,3>& left, const Vec<T,3>& right) {
    return Vec<T,3>(left[1] * right[2] - left[2] * right[1],
                    left[2] * right[0] - left[0] * right[2],
                    left[0] * right[1] - left[1] * right[0]);
}

/*
 * The normal will be pointing towards the reader when the points are oriented like this:
 *
 * 1
 * |
 * v2
 * |
 * |
 * 0------v1----2
 */
template <typename T>
bool planeNormal(Vec<T,3>& normal, const Vec<T,3>& point0, const Vec<T,3>& point1, const Vec<T,3>& point2, const T epsilon = Math::Constants<T>::angleEpsilon()) {
    const Vec<T,3> v1 = point2 - point0;
    const Vec<T,3> v2 = point1 - point0;
    normal = crossed(v1, v2);
    
    // Fail if v1 and v2 are parallel, opposite, or either is zero-length.
    // Rearranging "A cross B = ||A|| * ||B|| * sin(theta) * n" (n is a unit vector perpendicular to A and B) gives sin_theta below
    const T sin_theta = Math::abs(normal.length() / (v1.length() * v2.length()));
    if (Math::isnan(sin_theta) ||
        Math::isinf(sin_theta) ||
        sin_theta < epsilon)
        return false;
    
    normal.normalize();
    return true;
}

/**
 Computes the CCW angle between axis and vector in relation to the given up vector.
 All vectors are expected to be normalized.
 */
template <typename T>
T angleBetween(const Vec<T,3>& vec, const Vec<T,3>& axis, const Vec<T,3>& up) {
    const T cos = vec.dot(axis);
    if (Math::one(+cos))
        return static_cast<T>(0.0);
    if (Math::one(-cos))
        return Math::Constants<T>::pi();
    const Vec<T,3> cross = crossed(axis, vec);
    if (!Math::neg(cross.dot(up)))
        return std::acos(cos);
    return Math::Constants<T>::twoPi() - std::acos(cos);
}

template <typename T>
bool commonPlane(const Vec<T,3>& p1, const Vec<T,3>& p2, const Vec<T,3>& p3, const Vec<T,3>& p4, const T epsilon = Math::Constants<T>::almostZero()) {
    assert(!p1.colinear(p2, p3, epsilon));
    const Vec<T,3> normal = crossed(p3 - p1, p2 - p1).normalized();
    const T offset = p1.dot(normal);
    const T dist = p4.dot(normal) - offset;
    return Math::abs(dist) < epsilon;
}

template <typename T, size_t S>
Vec<T,S> min(const Vec<T,S>& lhs, const Vec<T,S>& rhs) {
    Vec<T,S> result;
    for (size_t i = 0; i < S; ++i)
        result[i] = Math::min(lhs[i], rhs[i]);
    return result;
}

template <typename T, size_t S>
Vec<T,S> max(const Vec<T,S>& lhs, const Vec<T,S>& rhs) {
    Vec<T,S> result;
    for (size_t i = 0; i < S; ++i)
        result[i] = Math::max(lhs[i], rhs[i]);
    return result;
}

template <typename T, size_t S>
Vec<T,S> absMin(const Vec<T,S>& lhs, const Vec<T,S>& rhs) {
    Vec<T,S> result;
    for (size_t i = 0; i < S; ++i)
        result[i] = Math::absMin(lhs[i], rhs[i]);
    return result;
}

template <typename T, size_t S>
Vec<T,S> absMax(const Vec<T,S>& lhs, const Vec<T,S>& rhs) {
    Vec<T,S> result;
    for (size_t i = 0; i < S; ++i)
        result[i] = Math::absMax(lhs[i], rhs[i]);
    return result;
}

template <typename T>
Vec<T,3> crossed(const Vec<T,3>& point0, const Vec<T,3>& point1, const Vec<T,3>& point2) {
    const Vec<T,3> v1 = point2 - point0;
    const Vec<T,3> v2 = point1 - point0;
    return crossed(v1, v2);
}

template <typename T, size_t S>
bool linearlyDependent1(const Vec<T,S>& a, const Vec<T,S>& b, const Vec<T,S>& c) {
    // see http://math.stackexchange.com/a/1778739
    // advantage over linearlyDependent2 is that no square root is required here
    
    T j = 0.0;
    T k = 0.0;
    T l = 0.0;
    for (size_t i = 0; i < S; ++i) {
        const T ac = a[i] - c[i];
        const T ba = b[i] - a[i];
        j += ac * ba;
        k += ac * ac;
        l += ba * ba;
    }
    
    return Math::zero(j * j - k * l, Math::Constants<T>::colinearEpsilon());
}


template <typename T, size_t S>
bool linearlyDependent2(const Vec<T,S>& a, const Vec<T,S>& b, const Vec<T,S>& c) {
    // A,B,C are colinear if and only if the largest of the lenghts of AB,AC,BC is equal to the sum of the other two.
    
    const T ac = (c - a).length();
    const T bc = (c - b).length();
    const T ab = (b - a).length();
    
    if (ac > bc) {
        if (ac > ab) // ac > ab, bc
            return ac == bc + ab;
        else if (ab > ac) // ab > ac > bc
            return ab == ac + bc;
        else // ac == ab > bc
            return ac == ab + bc; // bc could be 0
    } else if (bc > ac) {
        if (bc > ab) // bc > ac, ab
            return bc == ac + ab;
        else if (ab > bc) // ab > bc > ac
            return ab == bc + ac;
        else // ab == bc > ac
            return ab == bc + ac; // ac could be 0
    } else { // ac == bc
        if (ab > ac) // ab > ac == bc
            return ab == ac + bc;
        else // bc == ac >= ab // ab could be 0
            return bc == ac + ab;
    }
}

template <typename T, size_t S>
bool linearlyDependent(const Vec<T,S>& a, const Vec<T,S>& b, const Vec<T,S>& c) {
    return linearlyDependent1(a, b, c);
}

#endif<|MERGE_RESOLUTION|>--- conflicted
+++ resolved
@@ -218,7 +218,7 @@
     Vec() {
         setNull();
     }
-    
+            
     // Copy and move constructors
     Vec(const Vec<T,S>& other) = default;
     Vec(Vec<T,S>&& other) = default;
@@ -298,22 +298,7 @@
         v[S-2] = static_cast<T>(oneButLast);
         v[S-1] = static_cast<T>(last);
     }
-<<<<<<< HEAD
-    
-    int compareSnapped(const Vec<T,S>& right, const T precision) const {
-        for (size_t i = 0; i < S; ++i) {
-            const T mine  = Math::snap(v[i], precision);
-            const T their = Math::snap(right[i], precision);
-            if (Math::lt(mine, their, 0.0))
-                return -1;
-            if (Math::gt(mine, their, 0.0))
-                return 1;
-        }
-        return 0;
-    }
-=======
->>>>>>> 2d9ed0c4
-
+    
     int compare(const Vec<T,S>& right, const T epsilon = static_cast<T>(0.0)) const {
         for (size_t i = 0; i < S; ++i) {
             if (Math::lt(v[i], right[i], epsilon))
@@ -524,11 +509,11 @@
         const T cos = dot(cd);
         return l / cos;
     }
-
+    
     T length() const {
         return std::sqrt(squaredLength());
     }
-
+    
     T squaredLength() const {
         return dot(*this);
     }
@@ -540,16 +525,16 @@
     T squaredDistanceTo(const Vec<T,S>& other) const {
         return (*this - other).squaredLength();
     }
-
+    
     Vec<T,S>& normalize() {
         *this /= length();
         return *this;
     }
-
+    
     const Vec<T,S> normalized() const {
         return Vec<T,S>(*this).normalize();
     }
-
+    
     bool isNormalized() const {
         return Math::one(length());
     }
@@ -785,10 +770,7 @@
                 return false;
         return true;
     }
-<<<<<<< HEAD
-    
-=======
-
+    
     template <typename U>
     Vec<U,S> makeIntegral() const {
         static_assert(std::is_integral<U>::value, "integral result type required");
@@ -799,7 +781,6 @@
         return result;
     }
 
->>>>>>> 2d9ed0c4
     Vec<T,S> snapped(const T precision) const {
         return Vec<T,S>(*this).snap(precision);
     }
