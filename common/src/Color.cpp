--- conflicted
+++ resolved
@@ -20,26 +20,21 @@
 
 #include "Color.h"
 
-<<<<<<< HEAD
+#include <vecmath/forward.h>
+#include <vecmath/vec.h>
+
 bool Color::canParse(const std::string& str) {
-    return Vec<float, 4>::canParse(str, 4) || Vec<float, 4>::canParse(str, 3);
+    return vm::vec4f::canParse(str) || vm::vec3f::canParse(str);
 }
 
 Color Color::parse(const std::string& str) {
-    if (Vec<float, 4>::canParse(str, 4)) {
-        const Vec<float, 4> vec = Vec<float, 4>::parse(str);
+    if (vm::vec4f::canParse(str)) {
+        const vm::vec4f vec = vm::vec4f::parse(str);
         return Color(vec.x(), vec.y(), vec.z(), vec.w());
     } else {
-        const Vec<float, 3> vec = Vec<float, 3>::parse(str);
+        const vm::vec3f vec = vm::vec3f::parse(str);
         return Color(vec.x(), vec.y(), vec.z());
     }
-=======
-#include <vecmath/vec.h>
-
-Color Color::parse(const std::string& str) {
-    const vec<float, 4> v = vec<float, 4>::parse(str);
-    return Color(v.x(), v.y(), v.z(), v.w());
->>>>>>> 40c94ce4
 }
 
 Color::Color() :
