/*
 Copyright (C) 2010-2017 Kristian Duske
 
 This file is part of TrenchBroom.
 
 TrenchBroom is free software: you can redistribute it and/or modify
 it under the terms of the GNU General Public License as published by
 the Free Software Foundation, either version 3 of the License, or
 (at your option) any later version.
 
 TrenchBroom is distributed in the hope that it will be useful,
 but WITHOUT ANY WARRANTY; without even the implied warranty of
 MERCHANTABILITY or FITNESS FOR A PARTICULAR PURPOSE.  See the
 GNU General Public License for more details.
 
 You should have received a copy of the GNU General Public License
 along with TrenchBroom. If not, see <http://www.gnu.org/licenses/>.
 */

#include "Md2Parser.h"

#include "Exceptions.h"
#include "Assets/Texture.h"
#include "Assets/Palette.h"
#include "IO/FileSystem.h"
#include "IO/ImageLoader.h"
#include "IO/IOUtils.h"
#include "IO/MappedFile.h"
#include "IO/Path.h"
#include "IO/SkinLoader.h"
#include "Renderer/IndexRangeMap.h"
#include "Renderer/IndexRangeMapBuilder.h"
#include "Renderer/Vertex.h"
#include "Renderer/VertexSpec.h"

namespace TrenchBroom {
    namespace IO {
        const vm::vec3f Md2Parser::Normals[162] = {
            vm::vec3f(-0.525731f, 0.000000f, 0.850651f),
            vm::vec3f(-0.442863f, 0.238856f, 0.864188f),
            vm::vec3f(-0.295242f, 0.000000f, 0.955423f),
            vm::vec3f(-0.309017f, 0.500000f, 0.809017f),
            vm::vec3f(-0.162460f, 0.262866f, 0.951056f),
            vm::vec3f(0.000000f, 0.000000f, 1.000000f),
            vm::vec3f(0.000000f, 0.850651f, 0.525731f),
            vm::vec3f(-0.147621f, 0.716567f, 0.681718f),
            vm::vec3f(0.147621f, 0.716567f, 0.681718f),
            vm::vec3f(0.000000f, 0.525731f, 0.850651f),
            vm::vec3f(0.309017f, 0.500000f, 0.809017f),
            vm::vec3f(0.525731f, 0.000000f, 0.850651f),
            vm::vec3f(0.295242f, 0.000000f, 0.955423f),
            vm::vec3f(0.442863f, 0.238856f, 0.864188f),
            vm::vec3f(0.162460f, 0.262866f, 0.951056f),
            vm::vec3f(-0.681718f, 0.147621f, 0.716567f),
            vm::vec3f(-0.809017f, 0.309017f, 0.500000f),
            vm::vec3f(-0.587785f, 0.425325f, 0.688191f),
            vm::vec3f(-0.850651f, 0.525731f, 0.000000f),
            vm::vec3f(-0.864188f, 0.442863f, 0.238856f),
            vm::vec3f(-0.716567f, 0.681718f, 0.147621f),
            vm::vec3f(-0.688191f, 0.587785f, 0.425325f),
            vm::vec3f(-0.500000f, 0.809017f, 0.309017f),
            vm::vec3f(-0.238856f, 0.864188f, 0.442863f),
            vm::vec3f(-0.425325f, 0.688191f, 0.587785f),
            vm::vec3f(-0.716567f, 0.681718f, -0.147621f),
            vm::vec3f(-0.500000f, 0.809017f, -0.309017f),
            vm::vec3f(-0.525731f, 0.850651f, 0.000000f),
            vm::vec3f(0.000000f, 0.850651f, -0.525731f),
            vm::vec3f(-0.238856f, 0.864188f, -0.442863f),
            vm::vec3f(0.000000f, 0.955423f, -0.295242f),
            vm::vec3f(-0.262866f, 0.951056f, -0.162460f),
            vm::vec3f(0.000000f, 1.000000f, 0.000000f),
            vm::vec3f(0.000000f, 0.955423f, 0.295242f),
            vm::vec3f(-0.262866f, 0.951056f, 0.162460f),
            vm::vec3f(0.238856f, 0.864188f, 0.442863f),
            vm::vec3f(0.262866f, 0.951056f, 0.162460f),
            vm::vec3f(0.500000f, 0.809017f, 0.309017f),
            vm::vec3f(0.238856f, 0.864188f, -0.442863f),
            vm::vec3f(0.262866f, 0.951056f, -0.162460f),
            vm::vec3f(0.500000f, 0.809017f, -0.309017f),
            vm::vec3f(0.850651f, 0.525731f, 0.000000f),
            vm::vec3f(0.716567f, 0.681718f, 0.147621f),
            vm::vec3f(0.716567f, 0.681718f, -0.147621f),
            vm::vec3f(0.525731f, 0.850651f, 0.000000f),
            vm::vec3f(0.425325f, 0.688191f, 0.587785f),
            vm::vec3f(0.864188f, 0.442863f, 0.238856f),
            vm::vec3f(0.688191f, 0.587785f, 0.425325f),
            vm::vec3f(0.809017f, 0.309017f, 0.500000f),
            vm::vec3f(0.681718f, 0.147621f, 0.716567f),
            vm::vec3f(0.587785f, 0.425325f, 0.688191f),
            vm::vec3f(0.955423f, 0.295242f, 0.000000f),
            vm::vec3f(1.000000f, 0.000000f, 0.000000f),
            vm::vec3f(0.951056f, 0.162460f, 0.262866f),
            vm::vec3f(0.850651f, -0.525731f, 0.000000f),
            vm::vec3f(0.955423f, -0.295242f, 0.000000f),
            vm::vec3f(0.864188f, -0.442863f, 0.238856f),
            vm::vec3f(0.951056f, -0.162460f, 0.262866f),
            vm::vec3f(0.809017f, -0.309017f, 0.500000f),
            vm::vec3f(0.681718f, -0.147621f, 0.716567f),
            vm::vec3f(0.850651f, 0.000000f, 0.525731f),
            vm::vec3f(0.864188f, 0.442863f, -0.238856f),
            vm::vec3f(0.809017f, 0.309017f, -0.500000f),
            vm::vec3f(0.951056f, 0.162460f, -0.262866f),
            vm::vec3f(0.525731f, 0.000000f, -0.850651f),
            vm::vec3f(0.681718f, 0.147621f, -0.716567f),
            vm::vec3f(0.681718f, -0.147621f, -0.716567f),
            vm::vec3f(0.850651f, 0.000000f, -0.525731f),
            vm::vec3f(0.809017f, -0.309017f, -0.500000f),
            vm::vec3f(0.864188f, -0.442863f, -0.238856f),
            vm::vec3f(0.951056f, -0.162460f, -0.262866f),
            vm::vec3f(0.147621f, 0.716567f, -0.681718f),
            vm::vec3f(0.309017f, 0.500000f, -0.809017f),
            vm::vec3f(0.425325f, 0.688191f, -0.587785f),
            vm::vec3f(0.442863f, 0.238856f, -0.864188f),
            vm::vec3f(0.587785f, 0.425325f, -0.688191f),
            vm::vec3f(0.688191f, 0.587785f, -0.425325f),
            vm::vec3f(-0.147621f, 0.716567f, -0.681718f),
            vm::vec3f(-0.309017f, 0.500000f, -0.809017f),
            vm::vec3f(0.000000f, 0.525731f, -0.850651f),
            vm::vec3f(-0.525731f, 0.000000f, -0.850651f),
            vm::vec3f(-0.442863f, 0.238856f, -0.864188f),
            vm::vec3f(-0.295242f, 0.000000f, -0.955423f),
            vm::vec3f(-0.162460f, 0.262866f, -0.951056f),
            vm::vec3f(0.000000f, 0.000000f, -1.000000f),
            vm::vec3f(0.295242f, 0.000000f, -0.955423f),
            vm::vec3f(0.162460f, 0.262866f, -0.951056f),
            vm::vec3f(-0.442863f, -0.238856f, -0.864188f),
            vm::vec3f(-0.309017f, -0.500000f, -0.809017f),
            vm::vec3f(-0.162460f, -0.262866f, -0.951056f),
            vm::vec3f(0.000000f, -0.850651f, -0.525731f),
            vm::vec3f(-0.147621f, -0.716567f, -0.681718f),
            vm::vec3f(0.147621f, -0.716567f, -0.681718f),
            vm::vec3f(0.000000f, -0.525731f, -0.850651f),
            vm::vec3f(0.309017f, -0.500000f, -0.809017f),
            vm::vec3f(0.442863f, -0.238856f, -0.864188f),
            vm::vec3f(0.162460f, -0.262866f, -0.951056f),
            vm::vec3f(0.238856f, -0.864188f, -0.442863f),
            vm::vec3f(0.500000f, -0.809017f, -0.309017f),
            vm::vec3f(0.425325f, -0.688191f, -0.587785f),
            vm::vec3f(0.716567f, -0.681718f, -0.147621f),
            vm::vec3f(0.688191f, -0.587785f, -0.425325f),
            vm::vec3f(0.587785f, -0.425325f, -0.688191f),
            vm::vec3f(0.000000f, -0.955423f, -0.295242f),
            vm::vec3f(0.000000f, -1.000000f, 0.000000f),
            vm::vec3f(0.262866f, -0.951056f, -0.162460f),
            vm::vec3f(0.000000f, -0.850651f, 0.525731f),
            vm::vec3f(0.000000f, -0.955423f, 0.295242f),
            vm::vec3f(0.238856f, -0.864188f, 0.442863f),
            vm::vec3f(0.262866f, -0.951056f, 0.162460f),
            vm::vec3f(0.500000f, -0.809017f, 0.309017f),
            vm::vec3f(0.716567f, -0.681718f, 0.147621f),
            vm::vec3f(0.525731f, -0.850651f, 0.000000f),
            vm::vec3f(-0.238856f, -0.864188f, -0.442863f),
            vm::vec3f(-0.500000f, -0.809017f, -0.309017f),
            vm::vec3f(-0.262866f, -0.951056f, -0.162460f),
            vm::vec3f(-0.850651f, -0.525731f, 0.000000f),
            vm::vec3f(-0.716567f, -0.681718f, -0.147621f),
            vm::vec3f(-0.716567f, -0.681718f, 0.147621f),
            vm::vec3f(-0.525731f, -0.850651f, 0.000000f),
            vm::vec3f(-0.500000f, -0.809017f, 0.309017f),
            vm::vec3f(-0.238856f, -0.864188f, 0.442863f),
            vm::vec3f(-0.262866f, -0.951056f, 0.162460f),
            vm::vec3f(-0.864188f, -0.442863f, 0.238856f),
            vm::vec3f(-0.809017f, -0.309017f, 0.500000f),
            vm::vec3f(-0.688191f, -0.587785f, 0.425325f),
            vm::vec3f(-0.681718f, -0.147621f, 0.716567f),
            vm::vec3f(-0.442863f, -0.238856f, 0.864188f),
            vm::vec3f(-0.587785f, -0.425325f, 0.688191f),
            vm::vec3f(-0.309017f, -0.500000f, 0.809017f),
            vm::vec3f(-0.147621f, -0.716567f, 0.681718f),
            vm::vec3f(-0.425325f, -0.688191f, 0.587785f),
            vm::vec3f(-0.162460f, -0.262866f, 0.951056f),
            vm::vec3f(0.442863f, -0.238856f, 0.864188f),
            vm::vec3f(0.162460f, -0.262866f, 0.951056f),
            vm::vec3f(0.309017f, -0.500000f, 0.809017f),
            vm::vec3f(0.147621f, -0.716567f, 0.681718f),
            vm::vec3f(0.000000f, -0.525731f, 0.850651f),
            vm::vec3f(0.425325f, -0.688191f, 0.587785f),
            vm::vec3f(0.587785f, -0.425325f, 0.688191f),
            vm::vec3f(0.688191f, -0.587785f, 0.425325f),
            vm::vec3f(-0.955423f, 0.295242f, 0.000000f),
            vm::vec3f(-0.951056f, 0.162460f, 0.262866f),
            vm::vec3f(-1.000000f, 0.000000f, 0.000000f),
            vm::vec3f(-0.850651f, 0.000000f, 0.525731f),
            vm::vec3f(-0.955423f, -0.295242f, 0.000000f),
            vm::vec3f(-0.951056f, -0.162460f, 0.262866f),
            vm::vec3f(-0.864188f, 0.442863f, -0.238856f),
            vm::vec3f(-0.951056f, 0.162460f, -0.262866f),
            vm::vec3f(-0.809017f, 0.309017f, -0.500000f),
            vm::vec3f(-0.864188f, -0.442863f, -0.238856f),
            vm::vec3f(-0.951056f, -0.162460f, -0.262866f),
            vm::vec3f(-0.809017f, -0.309017f, -0.500000f),
            vm::vec3f(-0.681718f, 0.147621f, -0.716567f),
            vm::vec3f(-0.681718f, -0.147621f, -0.716567f),
            vm::vec3f(-0.850651f, 0.000000f, -0.525731f),
            vm::vec3f(-0.688191f, 0.587785f, -0.425325f),
            vm::vec3f(-0.587785f, 0.425325f, -0.688191f),
            vm::vec3f(-0.425325f, 0.688191f, -0.587785f),
            vm::vec3f(-0.425325f, -0.688191f, -0.587785f),
            vm::vec3f(-0.587785f, -0.425325f, -0.688191f),
            vm::vec3f(-0.688191f, -0.587785f, -0.425325f)
        };
        
        Md2Parser::Md2Frame::Md2Frame(const size_t vertexCount) :
        vertices(vertexCount) {}

        vm::vec3f Md2Parser::Md2Frame::vertex(const size_t index) const {
            const Md2Vertex& vertex = vertices[index];
            const vm::vec3f position(static_cast<float>(vertex.x),
                                 static_cast<float>(vertex.y),
                                 static_cast<float>(vertex.z));
            return position * scale + offset;
        }

        const vm::vec3f& Md2Parser::Md2Frame::normal(const size_t index) const {
            const Md2Vertex& vertex = vertices[index];
            return Normals[vertex.normalIndex];
        }

        Md2Parser::Md2Mesh::Md2Mesh(const int i_vertexCount) :
        type(i_vertexCount < 0 ? Fan : Strip),
        vertexCount(static_cast<size_t>(i_vertexCount < 0 ? -i_vertexCount : i_vertexCount)),
        vertices(vertexCount) {}

        Md2Parser::Md2Parser(const String& name, const char* begin, const char* end, const Assets::Palette& palette, const FileSystem& fs) :
        m_name(name),
        m_begin(begin),
        /* m_end(end), */
        m_palette(palette),
        m_fs(fs) {}
        
        // http://tfc.duke.free.fr/old/models/md2.htm
        Assets::EntityModel* Md2Parser::doParseModel() {
            const char* cursor = m_begin;
            const int ident = readInt<int32_t>(cursor);
            const int version = readInt<int32_t>(cursor);
            
            if (ident != Md2Layout::Ident)
                throw AssetException() << "Unknown MD2 model ident: " << ident;
            if (version != Md2Layout::Version)
                throw AssetException() << "Unknown MD2 model version: " << version;
            
            /*const size_t skinWidth =*/ readSize<int32_t>(cursor);
            /*const size_t skinHeight =*/ readSize<int32_t>(cursor);
            /*const size_t frameSize =*/ readSize<int32_t>(cursor);
            
            const size_t skinCount = readSize<int32_t>(cursor);
            const size_t frameVertexCount = readSize<int32_t>(cursor);
            /* const size_t texCoordCount =*/ readSize<int32_t>(cursor);
            /* const size_t triangleCount =*/ readSize<int32_t>(cursor);
            const size_t commandCount = readSize<int32_t>(cursor);
            const size_t frameCount = readSize<int32_t>(cursor);
            
            const size_t skinOffset = readSize<int32_t>(cursor);
            /* const size_t texCoordOffset =*/ readSize<int32_t>(cursor);
            /* const size_t triangleOffset =*/ readSize<int32_t>(cursor);
            const size_t frameOffset = readSize<int32_t>(cursor);
            const size_t commandOffset = readSize<int32_t>(cursor);

            const Md2SkinList skins = parseSkins(m_begin + skinOffset, skinCount);
            const Md2FrameList frames = parseFrames(m_begin + frameOffset, frameCount, frameVertexCount);
            const Md2MeshList meshes = parseMeshes(m_begin + commandOffset, commandCount);
            
            return buildModel(skins, frames, meshes);
        }

        Md2Parser::Md2SkinList Md2Parser::parseSkins(const char* begin, const size_t skinCount) {
            Md2SkinList skins(skinCount);
            readVector(begin, skins);
            return skins;
        }

        Md2Parser::Md2FrameList Md2Parser::parseFrames(const char* begin, const size_t frameCount, const size_t frameVertexCount) {
            Md2FrameList frames(frameCount, Md2Frame(frameVertexCount));

            const char* cursor = begin;
            for (size_t i = 0; i < frameCount; ++i) {
                frames[i].scale = readVec3f(cursor);
                frames[i].offset = readVec3f(cursor);
                readBytes(cursor, frames[i].name, Md2Layout::FrameNameLength);
                readVector(cursor, frames[i].vertices);
            }
            
            return frames;
        }

        Md2Parser::Md2MeshList Md2Parser::parseMeshes(const char* begin, const size_t commandCount) {
            Md2MeshList meshes;
            
            const char* cursor = begin;
            const char* end = begin + commandCount * 4;
            while (cursor < end) {
                Md2Mesh mesh(readInt<int32_t>(cursor));
                for (size_t i = 0; i < mesh.vertexCount; ++i) {
                    assert(cursor < end);
                    mesh.vertices[i].texCoords[0] = readFloat<float>(cursor);
                    mesh.vertices[i].texCoords[1] = readFloat<float>(cursor);
                    mesh.vertices[i].vertexIndex = readSize<int32_t>(cursor);
                }
                meshes.push_back(mesh);
            }
            assert(cursor == end);
            
            return meshes;
        }

        Assets::EntityModel* Md2Parser::buildModel(const Md2SkinList& skins, const Md2FrameList& frames, const Md2MeshList& meshes) {
            using ModelPtr = std::unique_ptr<Assets::EntityModel>;
            ModelPtr model = std::make_unique<Assets::EntityModel>(m_name);

            loadSkins(model.get(), skins);
            buildFrames(model.get(), frames, meshes);

            return model.release();
        }

        void Md2Parser::loadSkins(Assets::EntityModel* model, const Md2SkinList& skins) {
            for (const auto& skin : skins) {
                const Path skinPath(String(skin.name));
                model->addSkin(loadSkin(m_fs.openFile(skinPath), m_palette));
            }
        }

        void Md2Parser::buildFrames(Assets::EntityModel* model, const Md2Parser::Md2FrameList& frames, const Md2Parser::Md2MeshList& meshes) {
            for (const auto& frame: frames) {
                size_t vertexCount = 0;
                Renderer::IndexRangeMap::Size size;
                for (const auto& md2Mesh : meshes) {
                    vertexCount += md2Mesh.vertices.size();
<<<<<<< HEAD
                    if (md2Mesh.type == Md2Mesh::Fan)
                        size.inc(GL_TRIANGLE_FAN);
                    else
                        size.inc(GL_TRIANGLE_STRIP);
                }

                Renderer::IndexRangeMapBuilder<Assets::EntityModel::Vertex::Spec> builder(vertexCount, size);
                for (const auto& md2Mesh : meshes) {
                    if (!md2Mesh.vertices.empty()) {
                        vertexCount += md2Mesh.vertices.size();
                        if (md2Mesh.type == Md2Mesh::Fan)
                            builder.addTriangleFan(getVertices(frame, md2Mesh.vertices));
                        else
                            builder.addTriangleStrip(getVertices(frame, md2Mesh.vertices));
=======
                    if (md2Mesh.type == Md2Mesh::Fan) {
                        builder.addTriangleFan(getVertices(frame, md2Mesh.vertices));
                    } else {
                        builder.addTriangleStrip(getVertices(frame, md2Mesh.vertices));
>>>>>>> 40c94ce4
                    }
                }

                model->addFrame(frame.name, builder.vertices(), builder.indexArray());
            }
        }

        Assets::EntityModel::VertexList Md2Parser::getVertices(const Md2Frame& frame, const Md2MeshVertexList& meshVertices) const {
            typedef Assets::EntityModel::Vertex Vertex;

            Vertex::List result(0);
            result.reserve(meshVertices.size());
            
            for (const Md2MeshVertex& md2MeshVertex : meshVertices) {
<<<<<<< HEAD
                const auto position = frame.vertex(md2MeshVertex.vertexIndex);
                const auto& texCoords = md2MeshVertex.texCoords;
=======
                const vm::vec3f position = frame.vertex(md2MeshVertex.vertexIndex);
                const vm::vec3f& normal = frame.normal(md2MeshVertex.vertexIndex);
                const vm::vec2f& texCoords = md2MeshVertex.texCoords;
>>>>>>> 40c94ce4
                
                result.push_back(Vertex(position, texCoords));
            }
            
            return result;
        }
    }
}<|MERGE_RESOLUTION|>--- conflicted
+++ resolved
@@ -326,7 +326,6 @@
                 Renderer::IndexRangeMap::Size size;
                 for (const auto& md2Mesh : meshes) {
                     vertexCount += md2Mesh.vertices.size();
-<<<<<<< HEAD
                     if (md2Mesh.type == Md2Mesh::Fan)
                         size.inc(GL_TRIANGLE_FAN);
                     else
@@ -337,18 +336,13 @@
                 for (const auto& md2Mesh : meshes) {
                     if (!md2Mesh.vertices.empty()) {
                         vertexCount += md2Mesh.vertices.size();
-                        if (md2Mesh.type == Md2Mesh::Fan)
+                    if (md2Mesh.type == Md2Mesh::Fan) {
                             builder.addTriangleFan(getVertices(frame, md2Mesh.vertices));
-                        else
+                    } else {
                             builder.addTriangleStrip(getVertices(frame, md2Mesh.vertices));
-=======
-                    if (md2Mesh.type == Md2Mesh::Fan) {
-                        builder.addTriangleFan(getVertices(frame, md2Mesh.vertices));
-                    } else {
-                        builder.addTriangleStrip(getVertices(frame, md2Mesh.vertices));
->>>>>>> 40c94ce4
                     }
                 }
+            }
 
                 model->addFrame(frame.name, builder.vertices(), builder.indexArray());
             }
@@ -361,14 +355,8 @@
             result.reserve(meshVertices.size());
             
             for (const Md2MeshVertex& md2MeshVertex : meshVertices) {
-<<<<<<< HEAD
                 const auto position = frame.vertex(md2MeshVertex.vertexIndex);
                 const auto& texCoords = md2MeshVertex.texCoords;
-=======
-                const vm::vec3f position = frame.vertex(md2MeshVertex.vertexIndex);
-                const vm::vec3f& normal = frame.normal(md2MeshVertex.vertexIndex);
-                const vm::vec2f& texCoords = md2MeshVertex.texCoords;
->>>>>>> 40c94ce4
                 
                 result.push_back(Vertex(position, texCoords));
             }
