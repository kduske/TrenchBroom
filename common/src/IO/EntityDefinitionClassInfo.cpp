/*
 Copyright (C) 2010-2017 Kristian Duske

 This file is part of TrenchBroom.

 TrenchBroom is free software: you can redistribute it and/or modify
 it under the terms of the GNU General Public License as published by
 the Free Software Foundation, either version 3 of the License, or
 (at your option) any later version.

 TrenchBroom is distributed in the hope that it will be useful,
 but WITHOUT ANY WARRANTY; without even the implied warranty of
 MERCHANTABILITY or FITNESS FOR A PARTICULAR PURPOSE.  See the
 GNU General Public License for more details.

 You should have received a copy of the GNU General Public License
 along with TrenchBroom. If not, see <http://www.gnu.org/licenses/>.
 */

#include "EntityDefinitionClassInfo.h"

#include "Macros.h"
#include "Assets/PropertyDefinition.h"
#include "Model/EntityProperties.h"

#include <kdl/opt_utils.h>
#include <kdl/vector_utils.h>

#include <vecmath/bbox_io.h>
#include <vecmath/vec_io.h>

#include <iostream>
#include <string>
#include <vector>

namespace TrenchBroom {
    namespace IO {
        std::ostream& operator<<(std::ostream& str, const EntityDefinitionClassType type) {
            switch (type) {
                case EntityDefinitionClassType::BaseClass:
                    str << "BaseClass";
                    break;
                case EntityDefinitionClassType::PointClass:
                    str << "PointClass";
                    break;
                case EntityDefinitionClassType::BrushClass:
                    str << "BrushClass";
                    break;
                switchDefault();
            }
            return str;
        }

        bool addPropertyDefinition(std::vector<std::shared_ptr<Assets::PropertyDefinition>>& propertyDefinitions, std::shared_ptr<Assets::PropertyDefinition> propertyDefinition) {
            assert(propertyDefinition != nullptr);
            if (kdl::vec_contains(propertyDefinitions, [&](const auto& a) { return a->key() ==
                                                                                   propertyDefinition->key(); })) {
                return false;
            }
            
            propertyDefinitions.push_back(std::move(propertyDefinition));
            return true;
        }

        bool operator==(const EntityDefinitionClassInfo& lhs, const EntityDefinitionClassInfo& rhs) {
            return lhs.type == rhs.type
                && lhs.line == rhs.line
                && lhs.column == rhs.column
                && lhs.name == rhs.name
                && lhs.description == rhs.description
                && lhs.color == rhs.color
                && lhs.size == rhs.size
                && lhs.modelDefinition == rhs.modelDefinition
<<<<<<< HEAD
                && lhs.spriteDefinition == rhs.spriteDefinition
                && lhs.attributes == rhs.attributes
=======
                && lhs.propertyDefinitions == rhs.propertyDefinitions
>>>>>>> dc34955e
                && lhs.superClasses == rhs.superClasses;
        }
        
        bool operator!=(const EntityDefinitionClassInfo& lhs, const EntityDefinitionClassInfo& rhs) {
            return !(lhs == rhs);
        }

        std::ostream& operator<<(std::ostream& str, const EntityDefinitionClassInfo& classInfo) {
            str << "EntityDefinitionClassInfo{ "
                << "type: " << classInfo.type << ", "
                << "line: " << classInfo.line << ", "
                << "column: " << classInfo.column << ", "
                << "name: " << classInfo.name << ", "
                << "description: " << kdl::opt_to_string(classInfo.description) << ", "
                << "color: " << kdl::opt_to_string(classInfo.color) << ", "
                << "size: " << kdl::opt_to_string(classInfo.size) << ", "
                << "modelDefinition: " << kdl::opt_to_string(classInfo.modelDefinition) << ", "
<<<<<<< HEAD
                << "spriteDefinition: " << kdl::opt_to_string(classInfo.spriteDefinition) << ", "
                << "attributes: {";
            for (const auto& attribute : classInfo.attributes) {
                str << "'" << attribute->name() << "', ";
=======
                << "propertyDefinnitions: {";
            for (const auto& propertyDefinition : classInfo.propertyDefinitions) {
                str << "'" << propertyDefinition->key() << "', ";
>>>>>>> dc34955e
            }
            str << "}, "
                << "superClasses: { ";
            for (const auto& superClass : classInfo.superClasses) {
                str << superClass << ", ";
            }
            str << " } "
                << " }";
            
            return str;
        }
    }
}<|MERGE_RESOLUTION|>--- conflicted
+++ resolved
@@ -71,12 +71,8 @@
                 && lhs.color == rhs.color
                 && lhs.size == rhs.size
                 && lhs.modelDefinition == rhs.modelDefinition
-<<<<<<< HEAD
                 && lhs.spriteDefinition == rhs.spriteDefinition
-                && lhs.attributes == rhs.attributes
-=======
                 && lhs.propertyDefinitions == rhs.propertyDefinitions
->>>>>>> dc34955e
                 && lhs.superClasses == rhs.superClasses;
         }
         
@@ -94,16 +90,10 @@
                 << "color: " << kdl::opt_to_string(classInfo.color) << ", "
                 << "size: " << kdl::opt_to_string(classInfo.size) << ", "
                 << "modelDefinition: " << kdl::opt_to_string(classInfo.modelDefinition) << ", "
-<<<<<<< HEAD
                 << "spriteDefinition: " << kdl::opt_to_string(classInfo.spriteDefinition) << ", "
-                << "attributes: {";
-            for (const auto& attribute : classInfo.attributes) {
-                str << "'" << attribute->name() << "', ";
-=======
                 << "propertyDefinnitions: {";
             for (const auto& propertyDefinition : classInfo.propertyDefinitions) {
                 str << "'" << propertyDefinition->key() << "', ";
->>>>>>> dc34955e
             }
             str << "}, "
                 << "superClasses: { ";
