/*
 Copyright (C) 2010-2017 Kristian Duske

 This file is part of TrenchBroom.

 TrenchBroom is free software: you can redistribute it and/or modify
 it under the terms of the GNU General Public License as published by
 the Free Software Foundation, either version 3 of the License, or
 (at your option) any later version.

 TrenchBroom is distributed in the hope that it will be useful,
 but WITHOUT ANY WARRANTY; without even the implied warranty of
 MERCHANTABILITY or FITNESS FOR A PARTICULAR PURPOSE.  See the
 GNU General Public License for more details.

 You should have received a copy of the GNU General Public License
 along with TrenchBroom. If not, see <http://www.gnu.org/licenses/>.
 */

#include "MdlParser.h"

#include "Assets/Texture.h"
#include "Assets/Palette.h"
#include "IO/CharArrayReader.h"
#include "Renderer/IndexRangeMapBuilder.h"

namespace TrenchBroom {
    namespace IO {
        namespace MdlLayout {
            static const int Ident = (('O'<<24) + ('P'<<16) + ('D'<<8) + 'I');
            static const int Version6 = 6;

            static const unsigned int HeaderNumSkins    = 0x30;
            static const unsigned int Skins             = 0x54;
            static const unsigned int SimpleFrameName   = 0x8;
            static const unsigned int SimpleFrameLength = 0x10;
            static const unsigned int MultiFrameTimes   = 0xC;
            // static const unsigned int FrameVertexSize   = 0x4;
        }

        const vm::vec3f MdlParser::Normals[] = {
            vm::vec3f(-0.525731f,  0.000000f,  0.850651f),
            vm::vec3f(-0.442863f,  0.238856f,  0.864188f),
            vm::vec3f(-0.295242f,  0.000000f,  0.955423f),
            vm::vec3f(-0.309017f,  0.500000f,  0.809017f),
            vm::vec3f(-0.162460f,  0.262866f,  0.951056f),
            vm::vec3f(-0.000000f,  0.000000f,  1.000000f),
            vm::vec3f(-0.000000f,  0.850651f,  0.525731f),
            vm::vec3f(-0.147621f,  0.716567f,  0.681718f),
            vm::vec3f(-0.147621f,  0.716567f,  0.681718f),
            vm::vec3f(-0.000000f,  0.525731f,  0.850651f),
            vm::vec3f(-0.309017f,  0.500000f,  0.809017f),
            vm::vec3f(-0.525731f,  0.000000f,  0.850651f),
            vm::vec3f(-0.295242f,  0.000000f,  0.955423f),
            vm::vec3f(-0.442863f,  0.238856f,  0.864188f),
            vm::vec3f(-0.162460f,  0.262866f,  0.951056f),
            vm::vec3f(-0.681718f,  0.147621f,  0.716567f),
            vm::vec3f(-0.809017f,  0.309017f,  0.500000f),
            vm::vec3f(-0.587785f,  0.425325f,  0.688191f),
            vm::vec3f(-0.850651f,  0.525731f,  0.000000f),
            vm::vec3f(-0.864188f,  0.442863f,  0.238856f),
            vm::vec3f(-0.716567f,  0.681718f,  0.147621f),
            vm::vec3f(-0.688191f,  0.587785f,  0.425325f),
            vm::vec3f(-0.500000f,  0.809017f,  0.309017f),
            vm::vec3f(-0.238856f,  0.864188f,  0.442863f),
            vm::vec3f(-0.425325f,  0.688191f,  0.587785f),
            vm::vec3f(-0.716567f,  0.681718f, -0.147621f),
            vm::vec3f(-0.500000f,  0.809017f, -0.309017f),
            vm::vec3f(-0.525731f,  0.850651f,  0.000000f),
            vm::vec3f(-0.000000f,  0.850651f, -0.525731f),
            vm::vec3f(-0.238856f,  0.864188f, -0.442863f),
            vm::vec3f(-0.000000f,  0.955423f, -0.295242f),
            vm::vec3f(-0.262866f,  0.951056f, -0.162460f),
            vm::vec3f(-0.000000f,  1.000000f,  0.000000f),
            vm::vec3f(-0.000000f,  0.955423f,  0.295242f),
            vm::vec3f(-0.262866f,  0.951056f,  0.162460f),
            vm::vec3f(-0.238856f,  0.864188f,  0.442863f),
            vm::vec3f(-0.262866f,  0.951056f,  0.162460f),
            vm::vec3f(-0.500000f,  0.809017f,  0.309017f),
            vm::vec3f(-0.238856f,  0.864188f, -0.442863f),
            vm::vec3f(-0.262866f,  0.951056f, -0.162460f),
            vm::vec3f(-0.500000f,  0.809017f, -0.309017f),
            vm::vec3f(-0.850651f,  0.525731f,  0.000000f),
            vm::vec3f(-0.716567f,  0.681718f,  0.147621f),
            vm::vec3f(-0.716567f,  0.681718f, -0.147621f),
            vm::vec3f(-0.525731f,  0.850651f,  0.000000f),
            vm::vec3f(-0.425325f,  0.688191f,  0.587785f),
            vm::vec3f(-0.864188f,  0.442863f,  0.238856f),
            vm::vec3f(-0.688191f,  0.587785f,  0.425325f),
            vm::vec3f(-0.809017f,  0.309017f,  0.500000f),
            vm::vec3f(-0.681718f,  0.147621f,  0.716567f),
            vm::vec3f(-0.587785f,  0.425325f,  0.688191f),
            vm::vec3f(-0.955423f,  0.295242f,  0.000000f),
            vm::vec3f( 1.000000f,  0.000000f,  0.000000f),
            vm::vec3f(-0.951056f,  0.162460f,  0.262866f),
            vm::vec3f(-0.850651f, -0.525731f,  0.000000f),
            vm::vec3f(-0.955423f, -0.295242f,  0.000000f),
            vm::vec3f(-0.864188f, -0.442863f,  0.238856f),
            vm::vec3f(-0.951056f, -0.162460f,  0.262866f),
            vm::vec3f(-0.809017f, -0.309017f,  0.500000f),
            vm::vec3f(-0.681718f, -0.147621f,  0.716567f),
            vm::vec3f(-0.850651f,  0.000000f,  0.525731f),
            vm::vec3f(-0.864188f,  0.442863f, -0.238856f),
            vm::vec3f(-0.809017f,  0.309017f, -0.500000f),
            vm::vec3f(-0.951056f,  0.162460f, -0.262866f),
            vm::vec3f(-0.525731f,  0.000000f, -0.850651f),
            vm::vec3f(-0.681718f,  0.147621f, -0.716567f),
            vm::vec3f(-0.681718f, -0.147621f, -0.716567f),
            vm::vec3f(-0.850651f,  0.000000f, -0.525731f),
            vm::vec3f(-0.809017f, -0.309017f, -0.500000f),
            vm::vec3f(-0.864188f, -0.442863f, -0.238856f),
            vm::vec3f(-0.951056f, -0.162460f, -0.262866f),
            vm::vec3f(-0.147621f,  0.716567f, -0.681718f),
            vm::vec3f(-0.309017f,  0.500000f, -0.809017f),
            vm::vec3f(-0.425325f,  0.688191f, -0.587785f),
            vm::vec3f(-0.442863f,  0.238856f, -0.864188f),
            vm::vec3f(-0.587785f,  0.425325f, -0.688191f),
            vm::vec3f(-0.688191f,  0.587785f, -0.425325f),
            vm::vec3f(-0.147621f,  0.716567f, -0.681718f),
            vm::vec3f(-0.309017f,  0.500000f, -0.809017f),
            vm::vec3f(-0.000000f,  0.525731f, -0.850651f),
            vm::vec3f(-0.525731f,  0.000000f, -0.850651f),
            vm::vec3f(-0.442863f,  0.238856f, -0.864188f),
            vm::vec3f(-0.295242f,  0.000000f, -0.955423f),
            vm::vec3f(-0.162460f,  0.262866f, -0.951056f),
            vm::vec3f(-0.000000f,  0.000000f, -1.000000f),
            vm::vec3f(-0.295242f,  0.000000f, -0.955423f),
            vm::vec3f(-0.162460f,  0.262866f, -0.951056f),
            vm::vec3f(-0.442863f, -0.238856f, -0.864188f),
            vm::vec3f(-0.309017f, -0.500000f, -0.809017f),
            vm::vec3f(-0.162460f, -0.262866f, -0.951056f),
            vm::vec3f(-0.000000f, -0.850651f, -0.525731f),
            vm::vec3f(-0.147621f, -0.716567f, -0.681718f),
            vm::vec3f(-0.147621f, -0.716567f, -0.681718f),
            vm::vec3f(-0.000000f, -0.525731f, -0.850651f),
            vm::vec3f(-0.309017f, -0.500000f, -0.809017f),
            vm::vec3f(-0.442863f, -0.238856f, -0.864188f),
            vm::vec3f(-0.162460f, -0.262866f, -0.951056f),
            vm::vec3f(-0.238856f, -0.864188f, -0.442863f),
            vm::vec3f(-0.500000f, -0.809017f, -0.309017f),
            vm::vec3f(-0.425325f, -0.688191f, -0.587785f),
            vm::vec3f(-0.716567f, -0.681718f, -0.147621f),
            vm::vec3f(-0.688191f, -0.587785f, -0.425325f),
            vm::vec3f(-0.587785f, -0.425325f, -0.688191f),
            vm::vec3f(-0.000000f, -0.955423f, -0.295242f),
            vm::vec3f(-0.000000f, -1.000000f,  0.000000f),
            vm::vec3f(-0.262866f, -0.951056f, -0.162460f),
            vm::vec3f(-0.000000f, -0.850651f,  0.525731f),
            vm::vec3f(-0.000000f, -0.955423f,  0.295242f),
            vm::vec3f(-0.238856f, -0.864188f,  0.442863f),
            vm::vec3f(-0.262866f, -0.951056f,  0.162460f),
            vm::vec3f(-0.500000f, -0.809017f,  0.309017f),
            vm::vec3f(-0.716567f, -0.681718f,  0.147621f),
            vm::vec3f(-0.525731f, -0.850651f,  0.000000f),
            vm::vec3f(-0.238856f, -0.864188f, -0.442863f),
            vm::vec3f(-0.500000f, -0.809017f, -0.309017f),
            vm::vec3f(-0.262866f, -0.951056f, -0.162460f),
            vm::vec3f(-0.850651f, -0.525731f,  0.000000f),
            vm::vec3f(-0.716567f, -0.681718f, -0.147621f),
            vm::vec3f(-0.716567f, -0.681718f,  0.147621f),
            vm::vec3f(-0.525731f, -0.850651f,  0.000000f),
            vm::vec3f(-0.500000f, -0.809017f,  0.309017f),
            vm::vec3f(-0.238856f, -0.864188f,  0.442863f),
            vm::vec3f(-0.262866f, -0.951056f,  0.162460f),
            vm::vec3f(-0.864188f, -0.442863f,  0.238856f),
            vm::vec3f(-0.809017f, -0.309017f,  0.500000f),
            vm::vec3f(-0.688191f, -0.587785f,  0.425325f),
            vm::vec3f(-0.681718f, -0.147621f,  0.716567f),
            vm::vec3f(-0.442863f, -0.238856f,  0.864188f),
            vm::vec3f(-0.587785f, -0.425325f,  0.688191f),
            vm::vec3f(-0.309017f, -0.500000f,  0.809017f),
            vm::vec3f(-0.147621f, -0.716567f,  0.681718f),
            vm::vec3f(-0.425325f, -0.688191f,  0.587785f),
            vm::vec3f(-0.162460f, -0.262866f,  0.951056f),
            vm::vec3f(-0.442863f, -0.238856f,  0.864188f),
            vm::vec3f(-0.162460f, -0.262866f,  0.951056f),
            vm::vec3f(-0.309017f, -0.500000f,  0.809017f),
            vm::vec3f(-0.147621f, -0.716567f,  0.681718f),
            vm::vec3f(-0.000000f, -0.525731f,  0.850651f),
            vm::vec3f(-0.425325f, -0.688191f,  0.587785f),
            vm::vec3f(-0.587785f, -0.425325f,  0.688191f),
            vm::vec3f(-0.688191f, -0.587785f,  0.425325f),
            vm::vec3f(-0.955423f,  0.295242f,  0.000000f),
            vm::vec3f(-0.951056f,  0.162460f,  0.262866f),
            vm::vec3f(-1.000000f,  0.000000f,  0.000000f),
            vm::vec3f(-0.850651f,  0.000000f,  0.525731f),
            vm::vec3f(-0.955423f, -0.295242f,  0.000000f),
            vm::vec3f(-0.951056f, -0.162460f,  0.262866f),
            vm::vec3f(-0.864188f,  0.442863f, -0.238856f),
            vm::vec3f(-0.951056f,  0.162460f, -0.262866f),
            vm::vec3f(-0.809017f,  0.309017f, -0.500000f),
            vm::vec3f(-0.864188f, -0.442863f, -0.238856f),
            vm::vec3f(-0.951056f, -0.162460f, -0.262866f),
            vm::vec3f(-0.809017f, -0.309017f, -0.500000f),
            vm::vec3f(-0.681718f,  0.147621f, -0.716567f),
            vm::vec3f(-0.681718f, -0.147621f, -0.716567f),
            vm::vec3f(-0.850651f,  0.000000f, -0.525731f),
            vm::vec3f(-0.688191f,  0.587785f, -0.425325f),
            vm::vec3f(-0.587785f,  0.425325f, -0.688191f),
            vm::vec3f(-0.425325f,  0.688191f, -0.587785f),
            vm::vec3f(-0.425325f, -0.688191f, -0.587785f),
            vm::vec3f(-0.587785f, -0.425325f, -0.688191f),
            vm::vec3f(-0.688191f, -0.587785f, -0.425325f),
        };

        static const int MF_HOLEY = (1 << 14);

        MdlParser::MdlParser(const String& name, const char* begin, const char* end, const Assets::Palette& palette) :
        m_name(name),
        m_begin(begin),
        m_end(end),
        m_palette(palette) {
            assert(m_begin < m_end);
            unused(m_end);
        }

        std::unique_ptr<Assets::EntityModel> MdlParser::doInitializeModel(Logger& logger) {
            CharArrayReader reader(m_begin, m_end);

            const auto ident = reader.readInt<int32_t>();
            const auto version = reader.readInt<int32_t>();

            if (ident != MdlLayout::Ident) {
                throw AssetException() << "Unknown MDL model ident: " << ident;
            }
            if (version != MdlLayout::Version6) {
                throw AssetException() << "Unknown MDL model version: " << version;
            }

<<<<<<< HEAD
            /* const auto scale = */ reader.readVec<float, 3>();
            /* const auto origin = */ reader.readVec<float, 3>();

            reader.seekFromBegin(MdlLayout::HeaderNumSkins);
            const auto skinCount = reader.readSize<int32_t>();
            const auto skinWidth = reader.readSize<int32_t>();
            const auto skinHeight = reader.readSize<int32_t>();
            /* const auto skinVertexCount = */ reader.readSize<int32_t>();
            /* const auto skinTriangleCount = */ reader.readSize<int32_t>();
            const auto frameCount = reader.readSize<int32_t>();
            /* const auto syncType = */ reader.readSize<int32_t>();
            const auto flags = reader.readInt<int32_t>();
=======
            const auto scale = readVec3f(cursor);
            const auto origin = readVec3f(cursor);

            cursor = m_begin + MdlLayout::HeaderNumSkins;
            const auto skinCount = readSize<int32_t>(cursor);
            const auto skinWidth = readSize<int32_t>(cursor);
            const auto skinHeight = readSize<int32_t>(cursor);
            const auto skinVertexCount = readSize<int32_t>(cursor);
            const auto skinTriangleCount = readSize<int32_t>(cursor);
            const auto frameCount = readSize<int32_t>(cursor);
            /* const auto syncType = */ readSize<int32_t>(cursor);
            const auto flags = readInt<int32_t>(cursor);
>>>>>>> 203ef05f

            auto model = std::make_unique<Assets::EntityModel>(m_name);
            model->addFrames(frameCount);
            auto& surface = model->addSurface(m_name);

            reader.seekFromBegin(MdlLayout::Skins);
            parseSkins(reader, surface, skinCount, skinWidth, skinHeight, flags);

            return model;
        }

        void MdlParser::doLoadFrame(const size_t frameIndex, Assets::EntityModel& model, Logger& logger) {
            CharArrayReader reader(m_begin, m_end);

            const auto ident = reader.readInt<int32_t>();
            const auto version = reader.readInt<int32_t>();

            if (ident != MdlLayout::Ident) {
                throw AssetException() << "Unknown MDL model ident: " << ident;
            }
            if (version != MdlLayout::Version6) {
                throw AssetException() << "Unknown MDL model version: " << version;
            }

            const auto scale = reader.readVec<float, 3>();
            const auto origin = reader.readVec<float, 3>();

            reader.seekFromBegin(MdlLayout::HeaderNumSkins);
            const auto skinCount = reader.readSize<int32_t>();
            const auto skinWidth = reader.readSize<int32_t>();
            const auto skinHeight = reader.readSize<int32_t>();
            const auto vertexCount = reader.readSize<int32_t>();
            const auto triangleCount = reader.readSize<int32_t>();
            /* const auto frameCount = */ reader.readSize<int32_t>();
            /* const auto syncType = */ reader.readSize<int32_t>();
            const auto flags = reader.readInt<int32_t>();

            reader.seekFromBegin(MdlLayout::Skins);
            skipSkins(reader, skinCount, skinWidth, skinHeight, flags);

            const auto vertices = parseVertices(reader, vertexCount);
            const auto triangles = parseTriangles(reader, triangleCount);

            auto& surface = model.surface(0);
            skipFrames(reader, frameIndex, vertexCount);
            parseFrame(reader, model, frameIndex, surface, triangles, vertices, skinWidth, skinHeight, origin, scale);
        }

        void MdlParser::parseSkins(CharArrayReader& reader, Assets::EntityModel::Surface& surface, const size_t count, const size_t width, const size_t height, const int flags) {
            const auto size = width * height;
            const auto transparency = (flags & MF_HOLEY)
                    ? Assets::PaletteTransparency::Index255Transparent
                    : Assets::PaletteTransparency::Opaque;
            const auto type = (transparency == Assets::PaletteTransparency::Index255Transparent)
                              ? Assets::TextureType::Masked
                              : Assets::TextureType::Opaque;
            Color avgColor;
            StringStream textureName;

            for (size_t i = 0; i < count; ++i) {
                const auto skinGroup = reader.readSize<int32_t>();
                if (skinGroup == 0) {
                    Buffer<unsigned char> rgbaImage(size * 4);
                    m_palette.indexedToRgba(reader.cur(), size, rgbaImage, transparency, avgColor);
                    reader.seekForward(size);

                    textureName << m_name << "_" << i;

                    surface.addSkin(new Assets::Texture(textureName.str(), width, height, avgColor, rgbaImage, GL_RGBA, type));
                } else {
                    const auto pictureCount = reader.readSize<int32_t>();

                    Buffer<unsigned char> rgbaImage(size * 4);
                    reader.seekForward(pictureCount * 4); // skip the picture times

                    m_palette.indexedToRgba(reader.cur(), size, rgbaImage, transparency, avgColor);
                    reader.seekForward(pictureCount * size);  // skip all pictures

                    textureName << m_name << "_" << i;

                    surface.addSkin(new Assets::Texture(textureName.str(), width, height, avgColor, rgbaImage, GL_RGBA, type));
                }
            }
        }

        void MdlParser::skipSkins(CharArrayReader& reader, const size_t count, const size_t width, const size_t height, const int flags) {
            const auto size = width * height;

            for (size_t i = 0; i < count; ++i) {
                const auto skinGroup = reader.readSize<int32_t>();
                if (skinGroup == 0) {
                    Buffer<unsigned char> rgbaImage(size * 4);
                    reader.seekForward(size);
                } else {
                    const auto pictureCount = reader.readSize<int32_t>();
                    reader.seekForward(pictureCount * 4); // skip the picture times
                    reader.seekForward(pictureCount * size);  // skip all pictures
                }
            }
        }

        MdlParser::MdlSkinVertexList MdlParser::parseVertices(CharArrayReader& reader, size_t count) {
            MdlSkinVertexList vertices(count);
            for (size_t i = 0; i < count; ++i) {
                vertices[i].onseam = reader.readBool<int32_t>();
                vertices[i].s = reader.readInt<int32_t>();
                vertices[i].t = reader.readInt<int32_t>();
            }
            return vertices;
        }

        MdlParser::MdlSkinTriangleList MdlParser::parseTriangles(CharArrayReader& reader, size_t count) {
            MdlSkinTriangleList triangles(count);
            for (size_t i = 0; i < count; ++i) {
                triangles[i].front = reader.readBool<int32_t>();
                for (size_t j = 0; j < 3; ++j) {
                    triangles[i].vertices[j] = reader.readSize<int32_t>();
                }
            }
            return triangles;
        }

        void MdlParser::skipFrames(CharArrayReader& reader, const size_t count, size_t vertexCount) {
            const auto frameLength = MdlLayout::SimpleFrameName + MdlLayout::SimpleFrameLength + vertexCount * 4;

            for (size_t i = 0; i < count; ++i) {
                const auto type = reader.readInt<int32_t>();
                if (type == 0) { // single frame
                    reader.seekForward(frameLength);
                } else { // frame group, but we only read the first frame
                    const auto groupFrameCount = reader.readSize<int32_t>();
                    reader.seekBackward(sizeof(int32_t));

                    const auto frameTimeLength = MdlLayout::MultiFrameTimes + groupFrameCount * sizeof(float);

                    // forward to after the last group frame as if we had read them
                    reader.seekForward(frameTimeLength + groupFrameCount * frameLength);
                }
            }
        }

        void MdlParser::parseFrame(CharArrayReader reader, Assets::EntityModel& model, size_t frameIndex, Assets::EntityModel::Surface& surface, const MdlSkinTriangleList& triangles, const MdlSkinVertexList& vertices, size_t skinWidth, size_t skinHeight, const vm::vec3f& origin, const vm::vec3f& scale) {
            const auto frameLength = MdlLayout::SimpleFrameName + MdlLayout::SimpleFrameLength + vertices.size() * 4;

            const auto type = reader.readInt<int32_t>();
            if (type == 0) { // single frame
                doParseFrame(reader.subReaderFromCurrent(0, frameLength), model, frameIndex, surface, triangles, vertices, skinWidth, skinHeight, origin, scale);
            } else { // frame group, but we only read the first frame
                const auto groupFrameCount = reader.readSize<int32_t>();
                reader.seekBackward(sizeof(int32_t));

                const auto frameTimeLength = MdlLayout::MultiFrameTimes + groupFrameCount * sizeof(float);
                doParseFrame(reader.subReaderFromCurrent(frameTimeLength, frameLength), model, frameIndex, surface, triangles, vertices, skinWidth, skinHeight, origin, scale);
            }
        }

        void MdlParser::doParseFrame(CharArrayReader reader, Assets::EntityModel& model, size_t frameIndex, Assets::EntityModel::Surface& surface, const MdlSkinTriangleList& triangles, const MdlSkinVertexList& vertices, const size_t skinWidth, const size_t skinHeight, const vm::vec3f& origin, const vm::vec3f& scale) {
            using Vertex = Assets::EntityModel::Vertex;
            using VertexList = Vertex::List;

<<<<<<< HEAD
            reader.seekForward(MdlLayout::SimpleFrameName);
            const auto name = reader.readString(MdlLayout::SimpleFrameLength);

            PackedFrameVertexList packedVertices(vertices.size());
            for (size_t i = 0; i < vertices.size(); ++i) {
=======
            char name[MdlLayout::SimpleFrameLength + 1];
            name[MdlLayout::SimpleFrameLength] = 0;
            cursor += MdlLayout::SimpleFrameName;
            readBytes(cursor, name, MdlLayout::SimpleFrameLength);

            PackedFrameVertexList packedVertices(skinVertices.size());
            for (size_t i = 0; i < skinVertices.size(); ++i) {
>>>>>>> 203ef05f
                for (size_t j = 0; j < 4; ++j) {
                    packedVertices[i][j] = reader.readUnsignedChar<char>();
                }
            }

            std::vector<vm::vec3f> positions(vertices.size());
            for (size_t i = 0; i < vertices.size(); ++i) {
                positions[i] = unpackFrameVertex(packedVertices[i], origin, scale);
            }

            vm::bbox3f::builder bounds;

            VertexList frameTriangles;
            frameTriangles.reserve(triangles.size());
            for (size_t i = 0; i < triangles.size(); ++i) {
                const auto& triangle = triangles[i];
                for (size_t j = 0; j < 3; ++j) {
                    const auto vertexIndex = triangle.vertices[j];
                    const auto& skinVertex = vertices[vertexIndex];

                    auto texCoords = vm::vec2f(float(skinVertex.s) / float(skinWidth), float(skinVertex.t) / float(skinHeight));
                    if (skinVertex.onseam && !triangle.front) {
                        texCoords[0] += 0.5f;
                    }

                    const auto& position = positions[vertexIndex];
<<<<<<< HEAD
                    bounds.add(position);
=======
                    if (i == 0 && j == 0) {
                        bounds.min = bounds.max = position;
                    } else {
                        bounds = vm::merge(bounds, position);
                    }

>>>>>>> 203ef05f
                    frameTriangles.emplace_back(position, texCoords);
                }
            }

            Renderer::IndexRangeMap::Size size;
            size.inc(GL_TRIANGLES, frameTriangles.size());

            Renderer::IndexRangeMapBuilder<Assets::EntityModel::Vertex::Type> builder(frameTriangles.size() * 3, size);
            builder.addTriangles(frameTriangles);

            auto& frame = model.loadFrame(frameIndex, name, bounds.bounds());
            surface.addIndexedMesh(frame, builder.vertices(), builder.indices());
        }

        vm::vec3f MdlParser::unpackFrameVertex(const PackedFrameVertex& vertex, const vm::vec3f& origin, const vm::vec3f& scale) const {
            vm::vec3f result;
            for (size_t i = 0; i < 3; ++i) {
                result[i] = origin[i] + scale[i] * static_cast<float>(vertex[i]);
            }
            return result;
        }
    }
}<|MERGE_RESOLUTION|>--- conflicted
+++ resolved
@@ -227,7 +227,6 @@
                 throw AssetException() << "Unknown MDL model version: " << version;
             }
 
-<<<<<<< HEAD
             /* const auto scale = */ reader.readVec<float, 3>();
             /* const auto origin = */ reader.readVec<float, 3>();
 
@@ -240,20 +239,6 @@
             const auto frameCount = reader.readSize<int32_t>();
             /* const auto syncType = */ reader.readSize<int32_t>();
             const auto flags = reader.readInt<int32_t>();
-=======
-            const auto scale = readVec3f(cursor);
-            const auto origin = readVec3f(cursor);
-
-            cursor = m_begin + MdlLayout::HeaderNumSkins;
-            const auto skinCount = readSize<int32_t>(cursor);
-            const auto skinWidth = readSize<int32_t>(cursor);
-            const auto skinHeight = readSize<int32_t>(cursor);
-            const auto skinVertexCount = readSize<int32_t>(cursor);
-            const auto skinTriangleCount = readSize<int32_t>(cursor);
-            const auto frameCount = readSize<int32_t>(cursor);
-            /* const auto syncType = */ readSize<int32_t>(cursor);
-            const auto flags = readInt<int32_t>(cursor);
->>>>>>> 203ef05f
 
             auto model = std::make_unique<Assets::EntityModel>(m_name);
             model->addFrames(frameCount);
@@ -414,21 +399,11 @@
             using Vertex = Assets::EntityModel::Vertex;
             using VertexList = Vertex::List;
 
-<<<<<<< HEAD
             reader.seekForward(MdlLayout::SimpleFrameName);
             const auto name = reader.readString(MdlLayout::SimpleFrameLength);
 
             PackedFrameVertexList packedVertices(vertices.size());
             for (size_t i = 0; i < vertices.size(); ++i) {
-=======
-            char name[MdlLayout::SimpleFrameLength + 1];
-            name[MdlLayout::SimpleFrameLength] = 0;
-            cursor += MdlLayout::SimpleFrameName;
-            readBytes(cursor, name, MdlLayout::SimpleFrameLength);
-
-            PackedFrameVertexList packedVertices(skinVertices.size());
-            for (size_t i = 0; i < skinVertices.size(); ++i) {
->>>>>>> 203ef05f
                 for (size_t j = 0; j < 4; ++j) {
                     packedVertices[i][j] = reader.readUnsignedChar<char>();
                 }
@@ -455,16 +430,7 @@
                     }
 
                     const auto& position = positions[vertexIndex];
-<<<<<<< HEAD
                     bounds.add(position);
-=======
-                    if (i == 0 && j == 0) {
-                        bounds.min = bounds.max = position;
-                    } else {
-                        bounds = vm::merge(bounds, position);
-                    }
-
->>>>>>> 203ef05f
                     frameTriangles.emplace_back(position, texCoords);
                 }
             }
