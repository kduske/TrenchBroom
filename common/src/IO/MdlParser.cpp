--- conflicted
+++ resolved
@@ -257,16 +257,11 @@
                     m_palette.indexedToRgb(cursor, size, rgbImage, avgColor);
                     cursor += size;
 
-<<<<<<< HEAD
-                    textureName.str();
-=======
->>>>>>> 0ae0a03f
                     textureName << m_name << "_" << i;
 
                     model->addSkin(new Assets::Texture(textureName.str(), width, height, avgColor, rgbImage));
                 } else {
                     const size_t pictureCount = readSize<int32_t>(cursor);
-<<<<<<< HEAD
 
                     Buffer<unsigned char> rgbImage(size * 3);
                     cursor += pictureCount * 4;
@@ -278,28 +273,6 @@
                     textureName << m_name << "_" << i;
 
                     model->addSkin(new Assets::Texture(textureName.str(), width, height, avgColor, rgbImage));
-=======
-                    const char* base = cursor;
-                    
-                    Assets::TextureList textures(pictureCount);
-                    Assets::MdlTimeList times(pictureCount);
-                    
-                    for (size_t j = 0; j < pictureCount; ++j) {
-                        cursor = base + j * sizeof(float);
-                        times[j] = readFloat<float>(cursor);
-                        
-                        Buffer<unsigned char> rgbImage(size * 3);
-                        cursor = base + pictureCount * 4 + j * size;
-                        m_palette.indexedToRgb(cursor, size, rgbImage, avgColor);
-                        cursor += size;
-
-                        textureName << m_name << "_" << i << "_" << j;
-
-                        textures[j] = new Assets::Texture(textureName.str(), width, height, avgColor, rgbImage);
-                    }
-                    
-                    model.addSkin(new Assets::MdlSkin(textures, times));
->>>>>>> 0ae0a03f
                 }
             }
         }
