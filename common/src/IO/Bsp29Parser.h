/*
 Copyright (C) 2010-2017 Kristian Duske
 
 This file is part of TrenchBroom.
 
 TrenchBroom is free software: you can redistribute it and/or modify
 it under the terms of the GNU General Public License as published by
 the Free Software Foundation, either version 3 of the License, or
 (at your option) any later version.
 
 TrenchBroom is distributed in the hope that it will be useful,
 but WITHOUT ANY WARRANTY; without even the implied warranty of
 MERCHANTABILITY or FITNESS FOR A PARTICULAR PURPOSE.  See the
 GNU General Public License for more details.
 
 You should have received a copy of the GNU General Public License
 along with TrenchBroom. If not, see <http://www.gnu.org/licenses/>.
 */

#ifndef TrenchBroom_Bsp29Parser
#define TrenchBroom_Bsp29Parser

#include "StringUtils.h"
#include "SharedPointer.h"
#include "Assets/AssetTypes.h"
#include "Assets/TextureCollection.h"
#include "IO/EntityModelParser.h"

<<<<<<< HEAD
#include <memory>
=======
#include <vecmath/forward.h>
#include <vecmath/vec.h>

>>>>>>> 40c94ce4
#include <vector>

namespace TrenchBroom {
    namespace Assets {
<<<<<<< HEAD
=======
        class Bsp29Model;
>>>>>>> 40c94ce4
        class EntityModel;
        class Palette;
    }

    namespace IO {
        class Bsp29Parser : public EntityModelParser {
        private:
            struct TextureInfo {
                vm::vec3f sAxis;
                vm::vec3f tAxis;
                float sOffset;
                float tOffset;
                size_t textureIndex;
            };
            using TextureInfoList = std::vector<TextureInfo>;
            
            struct EdgeInfo {
                size_t vertexIndex1, vertexIndex2;
            };
            using EdgeInfoList = std::vector<EdgeInfo>;
            
            struct FaceInfo {
                size_t edgeIndex;
                size_t edgeCount;
                size_t textureInfoIndex;
            };
<<<<<<< HEAD
            typedef std::vector<FaceInfo> FaceInfoList;
            
            typedef std::vector<int> FaceEdgeIndexList;
=======
            using FaceInfoList = std::vector<FaceInfo>;
            
            using FaceEdgeIndexList = std::vector<int>;
            using VertexMarkList = std::vector<bool>;
>>>>>>> 40c94ce4

            String m_name;
            const char* m_begin;
            // const char* m_end;
            const Assets::Palette& m_palette;
        public:
            Bsp29Parser(const String& name, const char* begin, const char* end, const Assets::Palette& palette);
        private:
            Assets::EntityModel* doParseModel() override;
            void parseTextures(Assets::EntityModel* model);
            TextureInfoList parseTextureInfos();
            std::vector<vm::vec3f> parseVertices();
            EdgeInfoList parseEdgeInfos();
            FaceInfoList parseFaceInfos();
            FaceEdgeIndexList parseFaceEdges();
<<<<<<< HEAD
            void parseModels(Assets::EntityModel* model, const TextureInfoList& textureInfos, const Vec3f::List& vertices, const EdgeInfoList& edgeInfos, const FaceInfoList& faceInfos, const FaceEdgeIndexList& faceEdges);
            Vec2f textureCoords(const Vec3f& vertex, const TextureInfo& textureInfo, const Assets::Texture& texture) const;
=======
            Assets::Bsp29Model* parseModels(Assets::TextureCollection* textureCollection, const TextureInfoList& textureInfos, const std::vector<vm::vec3f>& vertices, const EdgeInfoList& edgeInfos, const FaceInfoList& faceInfos, const FaceEdgeIndexList& faceEdges);
            vm::vec2f textureCoords(const vm::vec3f& vertex, const TextureInfo& textureInfo, const Assets::Texture& texture) const;
>>>>>>> 40c94ce4
        };
    }
}

#endif /* defined(TrenchBroom_Bsp29Parser) */<|MERGE_RESOLUTION|>--- conflicted
+++ resolved
@@ -26,21 +26,14 @@
 #include "Assets/TextureCollection.h"
 #include "IO/EntityModelParser.h"
 
-<<<<<<< HEAD
 #include <memory>
-=======
+#include <vector>
+
 #include <vecmath/forward.h>
 #include <vecmath/vec.h>
 
->>>>>>> 40c94ce4
-#include <vector>
-
 namespace TrenchBroom {
     namespace Assets {
-<<<<<<< HEAD
-=======
-        class Bsp29Model;
->>>>>>> 40c94ce4
         class EntityModel;
         class Palette;
     }
@@ -67,16 +60,9 @@
                 size_t edgeCount;
                 size_t textureInfoIndex;
             };
-<<<<<<< HEAD
-            typedef std::vector<FaceInfo> FaceInfoList;
+            using FaceInfoList = std::vector<FaceInfo>;
             
             typedef std::vector<int> FaceEdgeIndexList;
-=======
-            using FaceInfoList = std::vector<FaceInfo>;
-            
-            using FaceEdgeIndexList = std::vector<int>;
-            using VertexMarkList = std::vector<bool>;
->>>>>>> 40c94ce4
 
             String m_name;
             const char* m_begin;
@@ -92,13 +78,8 @@
             EdgeInfoList parseEdgeInfos();
             FaceInfoList parseFaceInfos();
             FaceEdgeIndexList parseFaceEdges();
-<<<<<<< HEAD
-            void parseModels(Assets::EntityModel* model, const TextureInfoList& textureInfos, const Vec3f::List& vertices, const EdgeInfoList& edgeInfos, const FaceInfoList& faceInfos, const FaceEdgeIndexList& faceEdges);
-            Vec2f textureCoords(const Vec3f& vertex, const TextureInfo& textureInfo, const Assets::Texture& texture) const;
-=======
-            Assets::Bsp29Model* parseModels(Assets::TextureCollection* textureCollection, const TextureInfoList& textureInfos, const std::vector<vm::vec3f>& vertices, const EdgeInfoList& edgeInfos, const FaceInfoList& faceInfos, const FaceEdgeIndexList& faceEdges);
+            void parseModels(Assets::EntityModel* model, const TextureInfoList& textureInfos, const std::vector<vm::vec3f>& vertices, const EdgeInfoList& edgeInfos, const FaceInfoList& faceInfos, const FaceEdgeIndexList& faceEdges);
             vm::vec2f textureCoords(const vm::vec3f& vertex, const TextureInfo& textureInfo, const Assets::Texture& texture) const;
->>>>>>> 40c94ce4
         };
     }
 }
