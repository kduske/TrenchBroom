/*
 Copyright (C) 2010-2017 Kristian Duske
 
 This file is part of TrenchBroom.
 
 TrenchBroom is free software: you can redistribute it and/or modify
 it under the terms of the GNU General Public License as published by
 the Free Software Foundation, either version 3 of the License, or
 (at your option) any later version.
 
 TrenchBroom is distributed in the hope that it will be useful,
 but WITHOUT ANY WARRANTY; without even the implied warranty of
 MERCHANTABILITY or FITNESS FOR A PARTICULAR PURPOSE.  See the
 GNU General Public License for more details.
 
 You should have received a copy of the GNU General Public License
 along with TrenchBroom. If not, see <http://www.gnu.org/licenses/>.
 */

#ifndef TrenchBroom_Texture
#define TrenchBroom_Texture

#include "ByteBuffer.h"
#include "Color.h"
#include "StringUtils.h"
#include "Renderer/GL.h"

#include <cassert>
#include <vector>

namespace TrenchBroom {
    namespace Assets {
        class TextureCollection;
        
        typedef Buffer<unsigned char> TextureBuffer;
<<<<<<< HEAD
        void setMipBufferSize(TextureBuffer::List& buffers, size_t mipLevels, size_t width, size_t height);
        
=======

        enum class TextureType {
            Opaque, Masked
        };

        size_t bytesPerPixelForFormat(GLenum format);
        void setMipBufferSize(TextureBuffer::List& buffers, size_t width, size_t height, GLenum format);

>>>>>>> 2d9ed0c4
        class Texture {
        private:
            TextureCollection* m_collection;
            String m_name;
            
            size_t m_width;
            size_t m_height;
            Color m_averageColor;

            size_t m_usageCount;
            bool m_overridden;

            GLenum m_format;
            TextureType m_type;

            mutable GLuint m_textureId;
            mutable TextureBuffer::List m_buffers;
        public:
            Texture(const String& name, size_t width, size_t height, const Color& averageColor, const TextureBuffer& buffer, GLenum format, TextureType type);
            Texture(const String& name, size_t width, size_t height, const Color& averageColor, const TextureBuffer::List& buffers, GLenum format, TextureType type);
            Texture(const String& name, size_t width, size_t height, GLenum format = GL_RGB, TextureType type = TextureType::Opaque);
            ~Texture();

            const String& name() const;
            
            size_t width() const;
            size_t height() const;
            const Color& averageColor() const;

            size_t usageCount() const;
            void incUsageCount();
            void decUsageCount();
            bool overridden() const;
            void setOverridden(const bool overridden);

            bool isPrepared() const;
            void prepare(GLuint textureId, int minFilter, int magFilter);
            void setMode(int minFilter, int magFilter);

            void activate() const;
            void deactivate() const;
        private:
            void setCollection(TextureCollection* collection);
            friend class TextureCollection;
        };
    }
}

#endif /* defined(TrenchBroom_Texture) */<|MERGE_RESOLUTION|>--- conflicted
+++ resolved
@@ -33,19 +33,14 @@
         class TextureCollection;
         
         typedef Buffer<unsigned char> TextureBuffer;
-<<<<<<< HEAD
-        void setMipBufferSize(TextureBuffer::List& buffers, size_t mipLevels, size_t width, size_t height);
-        
-=======
 
         enum class TextureType {
             Opaque, Masked
         };
 
         size_t bytesPerPixelForFormat(GLenum format);
-        void setMipBufferSize(TextureBuffer::List& buffers, size_t width, size_t height, GLenum format);
-
->>>>>>> 2d9ed0c4
+        void setMipBufferSize(TextureBuffer::List& buffers, size_t mipLevels, size_t width, size_t height, GLenum format);
+        
         class Texture {
         private:
             TextureCollection* m_collection;
