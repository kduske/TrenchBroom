/*
 Copyright (C) 2010-2017 Kristian Duske

 This file is part of TrenchBroom.

 TrenchBroom is free software: you can redistribute it and/or modify
 it under the terms of the GNU General Public License as published by
 the Free Software Foundation, either version 3 of the License, or
 (at your option) any later version.

 TrenchBroom is distributed in the hope that it will be useful,
 but WITHOUT ANY WARRANTY; without even the implied warranty of
 MERCHANTABILITY or FITNESS FOR A PARTICULAR PURPOSE.  See the
 GNU General Public License for more details.

 You should have received a copy of the GNU General Public License
 along with TrenchBroom. If not, see <http://www.gnu.org/licenses/>.
 */

#include "EntityNode.h"

#include "Assets/EntityDefinition.h"
#include "Assets/EntityModel.h"
#include "Model/BrushNode.h"
#include "Model/EntityPropertiesVariableStore.h"
#include "Model/IssueGenerator.h"
#include "Model/ModelUtils.h"
#include "Model/PickResult.h"
#include "Model/TagVisitor.h"

#include <kdl/overload.h>
#include <kdl/result.h>
#include <kdl/string_utils.h>

#include <vecmath/forward.h>
#include <vecmath/bbox.h>
#include <vecmath/mat.h>
#include <vecmath/mat_ext.h>
#include <vecmath/intersection.h>
#include <vecmath/util.h>
#include <vecmath/vec.h>
#include <vecmath/vec_io.h>

#include <optional>
#include <vector>

namespace TrenchBroom {
    namespace Model {
        const HitType::Type EntityNode::EntityHitType = HitType::freeType();
        const vm::bbox3 EntityNode::DefaultBounds(8.0);

        EntityNode::EntityNode() :
<<<<<<< HEAD
        AttributableNode(),
        Object(),
        m_boundsValid(false),
        m_modelFrame(nullptr),
        m_sprite(nullptr) {
            cacheAttributes();
        }

        bool EntityNode::brushEntity() const {
            return hasChildren();
        }

        bool EntityNode::pointEntity() const {
            return !brushEntity();
        }

        bool EntityNode::hasEntityDefinition() const {
            return m_definition != nullptr;
        }

        bool EntityNode::hasBrushEntityDefinition() const {
            return hasEntityDefinition() && definition()->type() == Assets::EntityDefinitionType::BrushEntity;
        }

        bool EntityNode::hasPointEntityDefinition() const {
            return hasEntityDefinition() && definition()->type() == Assets::EntityDefinitionType::PointEntity;
        }

        bool EntityNode::hasPointEntityModel() const {
            return hasPointEntityDefinition() && m_modelFrame != nullptr;
        }

        bool EntityNode::hasPointEntitySprite() const {
            return hasPointEntityDefinition() && m_sprite != nullptr;
        }

        const vm::bbox3& EntityNode::definitionBounds() const {
            if (!m_boundsValid) {
                validateBounds();
            }
            return m_definitionBounds;
        }
=======
            EntityNodeBase(),
            Object() {}
>>>>>>> dc34955e

        EntityNode::EntityNode(Entity entity) :
            EntityNodeBase(std::move(entity)),
            Object() {}

        EntityNode::EntityNode(std::initializer_list<EntityProperty> properties) :
        EntityNode(Entity(std::move(properties))) {}

        FloatType EntityNode::area(vm::axis::type axis) const {
            const vm::vec3 size = physicalBounds().size();
            switch (axis) {
                case vm::axis::x:
                    return size.y() * size.z();
                case vm::axis::y:
                    return size.x() * size.z();
                case vm::axis::z:
                    return size.x() * size.y();
                default:
                    return 0.0;
            }
        }

        const vm::bbox3& EntityNode::modelBounds() const {
            validateBounds();
            return m_cachedBounds->modelBounds;
        }

        std::string EntityNode::spritePath() const {
            if (!hasPointEntityDefinition()) {
                return std::string();
            } else {
                auto* pointDefinition = static_cast<Assets::PointEntityDefinition*>(m_definition);
                return pointDefinition->spriteDefinition().spritePath(m_attributes);
            }
        }

        const Assets::Texture* EntityNode::sprite() const {
            return m_sprite;
        }

        void EntityNode::setSprite(const Assets::Texture* sprite) {
            m_sprite = sprite;
        }

        void EntityNode::setModelFrame(const Assets::EntityModelFrame* modelFrame) {
            const auto oldBounds = physicalBounds();
            m_entity.setModel(modelFrame);
            nodePhysicalBoundsDidChange(oldBounds);
        }

        const vm::bbox3& EntityNode::doGetLogicalBounds() const {
            validateBounds();
            return m_cachedBounds->logicalBounds;
        }

        const vm::bbox3& EntityNode::doGetPhysicalBounds() const {
            validateBounds();
            return m_cachedBounds->physicalBounds;
        }

        Node* EntityNode::doClone(const vm::bbox3& /* worldBounds */) const {
            auto* entity = new EntityNode(m_entity);
            cloneAttributes(entity);
<<<<<<< HEAD
            entity->setDefinition(definition());
            entity->setAttributes(attributes());
            entity->setModelFrame(m_modelFrame);
            entity->setSprite(m_sprite);
=======
>>>>>>> dc34955e
            return entity;
        }

        bool EntityNode::doCanAddChild(const Node* child) const {
            return child->accept(kdl::overload(
                [](const WorldNode*)  { return false; },
                [](const LayerNode*)  { return false; },
                [](const GroupNode*)  { return false; },
                [](const EntityNode*) { return false; },
                [](const BrushNode*)  { return true;  }
            ));
        }

        bool EntityNode::doCanRemoveChild(const Node* /* child */) const {
            return true;
        }

        bool EntityNode::doRemoveIfEmpty() const {
            return true;
        }

        bool EntityNode::doShouldAddToSpacialIndex() const {
            return true;
        }

        void EntityNode::doChildWasAdded(Node* /* node */) {
            m_entity.setPointEntity(!hasChildren());
            nodePhysicalBoundsDidChange(physicalBounds());
        }

        void EntityNode::doChildWasRemoved(Node* /* node */) {
            m_entity.setPointEntity(hasChildren());
            nodePhysicalBoundsDidChange(physicalBounds());
        }

        void EntityNode::doNodePhysicalBoundsDidChange() {
            invalidateBounds();
        }

        void EntityNode::doChildPhysicalBoundsDidChange() {
            const vm::bbox3 myOldBounds = physicalBounds();
            invalidateBounds();
            if (physicalBounds() != myOldBounds) {
                nodePhysicalBoundsDidChange(myOldBounds);
            }
        }

        bool EntityNode::doSelectable() const {
            return !hasChildren();
        }

        void EntityNode::doPick(const vm::ray3& ray, PickResult& pickResult) {
            if (!hasChildren()) {
                const vm::bbox3& myBounds = logicalBounds();
                if (!myBounds.contains(ray.origin)) {
                    const FloatType distance = vm::intersect_ray_bbox(ray, myBounds);
                    if (!vm::is_nan(distance)) {
                        const vm::vec3 hitPoint = vm::point_at_distance(ray, distance);
                        pickResult.addHit(Hit(EntityHitType, distance, hitPoint, this));
                        return;
                    }
                }

                // only if the bbox hit test failed do we hit test the model
                if (m_entity.model() != nullptr) {
                    // we transform the ray into the model's space
                    const auto transform = m_entity.modelTransformation();
                    const auto [invertible, inverse] = vm::invert(transform);
                    if (invertible) {
                        const auto transformedRay = vm::ray3f(ray.transform(inverse));
                        const auto distance = m_entity.model()->intersect(transformedRay);
                        if (!vm::is_nan(distance)) {
                            // transform back to world space
                            const auto transformedHitPoint = vm::vec3(point_at_distance(transformedRay, distance));
                            const auto hitPoint = transform * transformedHitPoint;
                            pickResult.addHit(Hit(EntityHitType, static_cast<FloatType>(distance), hitPoint, this));
                            return;
                        }
                    }
                }
            }
        }

        void EntityNode::doFindNodesContaining(const vm::vec3& point, std::vector<Node*>& result) {
            if (hasChildren()) {
                for (Node* child : Node::children())
                    child->findNodesContaining(point, result);
            } else {
                if (logicalBounds().contains(point))
                    result.push_back(this);
            }
        }

        void EntityNode::doGenerateIssues(const IssueGenerator* generator, std::vector<Issue*>& issues) {
            generator->generate(this, issues);
        }

        void EntityNode::doAccept(NodeVisitor& visitor) {
            visitor.visit(this);
        }

        void EntityNode::doAccept(ConstNodeVisitor& visitor) const {
            visitor.visit(this);
        }

        std::vector<Node*> EntityNode::nodesRequiredForViewSelection() {
            if (hasChildren()) {
                // Selecting a brush entity means selecting the children
                return children();
            } else {
                return std::vector<Node*>{this};
            }
        }

        void EntityNode::doPropertiesDidChange(const vm::bbox3& oldBounds) {
            nodePhysicalBoundsDidChange(oldBounds);
        }

        vm::vec3 EntityNode::doGetLinkSourceAnchor() const {
            return logicalBounds().center();
        }

        vm::vec3 EntityNode::doGetLinkTargetAnchor() const {
            return logicalBounds().center();
        }

        Node* EntityNode::doGetContainer() {
            return parent();
        }

        LayerNode* EntityNode::doGetContainingLayer() {
            return findContainingLayer(this);
        }

        GroupNode* EntityNode::doGetContainingGroup() {
            return findContainingGroup(this);
        }

        bool EntityNode::doContains(const Node* node) const {
            return boundsContainNode(logicalBounds(), node);
        }

        bool EntityNode::doIntersects(const Node* node) const {
            return boundsIntersectNode(logicalBounds(), node);
        }

        void EntityNode::invalidateBounds() {
            m_cachedBounds = std::nullopt;
        }

        void EntityNode::validateBounds() const {
            if (m_cachedBounds.has_value()) {
                return;
            }

            m_cachedBounds = CachedBounds{};

            const bool hasModel = m_entity.model() != nullptr;
            if (hasModel) {
                m_cachedBounds->modelBounds = vm::bbox3(m_entity.model()->bounds()).transform(m_entity.modelTransformation());
            } else {
                m_cachedBounds->modelBounds = DefaultBounds.transform(m_entity.modelTransformation());
            }

            if (hasChildren()) {
                m_cachedBounds->logicalBounds = computeLogicalBounds(children(), vm::bbox3(0.0));
                m_cachedBounds->physicalBounds = computePhysicalBounds(children(), vm::bbox3(0.0));
            } else {
                const auto* definition = dynamic_cast<const Assets::PointEntityDefinition*>(m_entity.definition());
                const auto definitionBounds = definition ? definition->bounds() : DefaultBounds;

                m_cachedBounds->logicalBounds = definitionBounds.translate(m_entity.origin());
                if (hasModel) {
                    m_cachedBounds->physicalBounds = vm::merge(m_cachedBounds->logicalBounds, m_cachedBounds->modelBounds);
                } else {
                    m_cachedBounds->physicalBounds = m_cachedBounds->logicalBounds;
                }
            }
        }

        void EntityNode::doAcceptTagVisitor(TagVisitor& visitor) {
            visitor.visit(*this);
        }

        void EntityNode::doAcceptTagVisitor(ConstTagVisitor& visitor) const {
            visitor.visit(*this);
        }
    }
}<|MERGE_RESOLUTION|>--- conflicted
+++ resolved
@@ -50,53 +50,8 @@
         const vm::bbox3 EntityNode::DefaultBounds(8.0);
 
         EntityNode::EntityNode() :
-<<<<<<< HEAD
-        AttributableNode(),
-        Object(),
-        m_boundsValid(false),
-        m_modelFrame(nullptr),
-        m_sprite(nullptr) {
-            cacheAttributes();
-        }
-
-        bool EntityNode::brushEntity() const {
-            return hasChildren();
-        }
-
-        bool EntityNode::pointEntity() const {
-            return !brushEntity();
-        }
-
-        bool EntityNode::hasEntityDefinition() const {
-            return m_definition != nullptr;
-        }
-
-        bool EntityNode::hasBrushEntityDefinition() const {
-            return hasEntityDefinition() && definition()->type() == Assets::EntityDefinitionType::BrushEntity;
-        }
-
-        bool EntityNode::hasPointEntityDefinition() const {
-            return hasEntityDefinition() && definition()->type() == Assets::EntityDefinitionType::PointEntity;
-        }
-
-        bool EntityNode::hasPointEntityModel() const {
-            return hasPointEntityDefinition() && m_modelFrame != nullptr;
-        }
-
-        bool EntityNode::hasPointEntitySprite() const {
-            return hasPointEntityDefinition() && m_sprite != nullptr;
-        }
-
-        const vm::bbox3& EntityNode::definitionBounds() const {
-            if (!m_boundsValid) {
-                validateBounds();
-            }
-            return m_definitionBounds;
-        }
-=======
             EntityNodeBase(),
             Object() {}
->>>>>>> dc34955e
 
         EntityNode::EntityNode(Entity entity) :
             EntityNodeBase(std::move(entity)),
@@ -124,23 +79,6 @@
             return m_cachedBounds->modelBounds;
         }
 
-        std::string EntityNode::spritePath() const {
-            if (!hasPointEntityDefinition()) {
-                return std::string();
-            } else {
-                auto* pointDefinition = static_cast<Assets::PointEntityDefinition*>(m_definition);
-                return pointDefinition->spriteDefinition().spritePath(m_attributes);
-            }
-        }
-
-        const Assets::Texture* EntityNode::sprite() const {
-            return m_sprite;
-        }
-
-        void EntityNode::setSprite(const Assets::Texture* sprite) {
-            m_sprite = sprite;
-        }
-
         void EntityNode::setModelFrame(const Assets::EntityModelFrame* modelFrame) {
             const auto oldBounds = physicalBounds();
             m_entity.setModel(modelFrame);
@@ -160,13 +98,6 @@
         Node* EntityNode::doClone(const vm::bbox3& /* worldBounds */) const {
             auto* entity = new EntityNode(m_entity);
             cloneAttributes(entity);
-<<<<<<< HEAD
-            entity->setDefinition(definition());
-            entity->setAttributes(attributes());
-            entity->setModelFrame(m_modelFrame);
-            entity->setSprite(m_sprite);
-=======
->>>>>>> dc34955e
             return entity;
         }
 
