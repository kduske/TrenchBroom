/*
 Copyright (C) 2010-2017 Kristian Duske

 This file is part of TrenchBroom.

 TrenchBroom is free software: you can redistribute it and/or modify
 it under the terms of the GNU General Public License as published by
 the Free Software Foundation, either version 3 of the License, or
 (at your option) any later version.

 TrenchBroom is distributed in the hope that it will be useful,
 but WITHOUT ANY WARRANTY; without even the implied warranty of
 MERCHANTABILITY or FITNESS FOR A PARTICULAR PURPOSE.  See the
 GNU General Public License for more details.

 You should have received a copy of the GNU General Public License
 along with TrenchBroom. If not, see <http://www.gnu.org/licenses/>.
 */

#include "BrushFace.h"

#include "Assets/Texture.h"
#include "Assets/TextureManager.h"
#include "Model/TagMatcher.h"
#include "Model/Brush.h"
#include "Model/BrushFaceSnapshot.h"
#include "Model/PlanePointFinder.h"
#include "Model/ParallelTexCoordSystem.h"
#include "Model/ParaxialTexCoordSystem.h"
#include "Model/TagVisitor.h"
#include "Renderer/IndexRangeMap.h"
#include "Renderer/TexturedIndexArrayMapBuilder.h"

#include <vecmath/vec.h>
#include <vecmath/mat.h>
#include <vecmath/plane.h>
#include <vecmath/bbox.h>
#include <vecmath/polygon.h>
#include <vecmath/scalar.h>
#include <vecmath/util.h>
#include <vecmath/intersection.h>

namespace TrenchBroom {
    namespace Model {
        const String BrushFace::NoTextureName = "__TB_empty";

        BrushFace::ProjectToVertex::Type BrushFace::ProjectToVertex::project(BrushHalfEdge* halfEdge) {
            return halfEdge->origin();
        }

        BrushFace::ProjectToEdge::Type BrushFace::ProjectToEdge::project(BrushHalfEdge* halfEdge) {
            return halfEdge->edge();
        }

        BrushFace::BrushFace(const vm::vec3& point0, const vm::vec3& point1, const vm::vec3& point2, const BrushFaceAttributes& attribs, std::unique_ptr<TexCoordSystem> texCoordSystem) :
        m_brush(nullptr),
        m_lineNumber(0),
        m_lineCount(0),
        m_selected(false),
        m_texCoordSystem(std::move(texCoordSystem)),
        m_geometry(nullptr),
        m_attribs(attribs) {
            ensure(m_texCoordSystem != nullptr, "texCoordSystem is null");
            setPoints(point0, point1, point2);
        }

        class FaceWeightOrder {
        private:
            bool m_deterministic;
        public:
            FaceWeightOrder(const bool deterministic) :
            m_deterministic(deterministic) {}

            bool operator()(const Model::BrushFace* lhs, const Model::BrushFace* rhs) const {
                const auto& lhsBoundary = lhs->boundary();
                const auto& rhsBoundary = rhs->boundary();
                auto result = weight(lhsBoundary.normal) - weight(rhsBoundary.normal);
                if (m_deterministic) {
                    result += static_cast<int>(1000.0 * (lhsBoundary.distance - lhsBoundary.distance));
                }

                return result < 0;
            }
        private:
            template <typename T>
            int weight(const vm::vec<T,3>& vec) const {
                return weight(vec[0]) * 100 + weight(vec[1]) * 10 + weight(vec[2]);
            }

            template <typename T>
            int weight(T c) const {
                if (std::abs(c - static_cast<T>(1.0)) < static_cast<T>(0.9))
                    return 0;
                if (std::abs(c + static_cast<T>(1.0)) < static_cast<T>(0.9))
                    return 1;
                return 2;
            }
        };

        BrushFace* BrushFace::createParaxial(const vm::vec3& point0, const vm::vec3& point1, const vm::vec3& point2, const String& textureName) {
            const BrushFaceAttributes attribs(textureName);
            return new BrushFace(point0, point1, point2, attribs, std::make_unique<ParaxialTexCoordSystem>(point0, point1, point2, attribs));
        }

        BrushFace* BrushFace::createParallel(const vm::vec3& point0, const vm::vec3& point1, const vm::vec3& point2, const String& textureName) {
            const BrushFaceAttributes attribs(textureName);
            return new BrushFace(point0, point1, point2, attribs, std::make_unique<ParallelTexCoordSystem>(point0, point1, point2, attribs));
        }

        void BrushFace::sortFaces(BrushFaceList& faces) {
            std::sort(std::begin(faces), std::end(faces), FaceWeightOrder(true));
            std::sort(std::begin(faces), std::end(faces), FaceWeightOrder(false));
        }

        BrushFace::~BrushFace() {
            for (size_t i = 0; i < 3; ++i) {
                m_points[i] = vm::vec3::zero;
            }
            m_brush = nullptr;
            m_lineNumber = 0;
            m_lineCount = 0;
            m_selected = false;
            m_texCoordSystem = nullptr;
            m_geometry = nullptr;
        }

        BrushFace* BrushFace::clone() const {
            BrushFace* result = new BrushFace(points()[0], points()[1], points()[2], textureName(), m_texCoordSystem->clone());
            result->m_attribs = m_attribs;
            result->setFilePosition(m_lineNumber, m_lineCount);
            if (m_selected)
                result->select();
            return result;
        }

        BrushFaceSnapshot* BrushFace::takeSnapshot() {
            return new BrushFaceSnapshot(this, *m_texCoordSystem);
        }

        std::unique_ptr<TexCoordSystemSnapshot> BrushFace::takeTexCoordSystemSnapshot() const {
            return m_texCoordSystem->takeSnapshot();
        }

        void BrushFace::restoreTexCoordSystemSnapshot(const TexCoordSystemSnapshot& coordSystemSnapshot) {
            coordSystemSnapshot.restore(*m_texCoordSystem);
            invalidateVertexCache();
        }

        void BrushFace::copyTexCoordSystemFromFace(const TexCoordSystemSnapshot& coordSystemSnapshot, const BrushFaceAttributes& attribs, const vm::plane3& sourceFacePlane, const WrapStyle wrapStyle) {
            // Get a line, and a reference point, that are on both the source face's plane and our plane
            const auto seam = vm::intersect(sourceFacePlane, m_boundary);
            const auto refPoint = seam.projectPoint(center());

            coordSystemSnapshot.restore(*m_texCoordSystem);

            // Get the texcoords at the refPoint using the source face's attribs and tex coord system
            const auto desriedCoords = m_texCoordSystem->getTexCoords(refPoint, attribs) * attribs.textureSize();

            m_texCoordSystem->updateNormal(sourceFacePlane.normal, m_boundary.normal, m_attribs, wrapStyle);

            // Adjust the offset on this face so that the texture coordinates at the refPoint stay the same
            if (!isZero(seam.direction, vm::C::almostZero())) {
                const auto currentCoords = m_texCoordSystem->getTexCoords(refPoint, m_attribs) * m_attribs.textureSize();
                const auto offsetChange = desriedCoords - currentCoords;
                m_attribs.setOffset(correct(m_attribs.modOffset(m_attribs.offset() + offsetChange), 4));
            }

            invalidateVertexCache();
        }

        Brush* BrushFace::brush() const {
            return m_brush;
        }

        void BrushFace::setBrush(Brush* brush) {
            assert((m_brush == nullptr) ^ (brush == nullptr));
            m_brush = brush;
        }

        const BrushFace::Points& BrushFace::points() const {
            return m_points;
        }

        bool BrushFace::arePointsOnPlane(const vm::plane3& plane) const {
            for (size_t i = 0; i < 3; i++)
                if (plane.pointStatus(m_points[i]) != vm::point_status::inside)
                    return false;
            return true;
        }

        const vm::plane3& BrushFace::boundary() const {
            return m_boundary;
        }

        const vm::vec3& BrushFace::normal() const {
            return boundary().normal;
        }

        vm::vec3 BrushFace::center() const {
            ensure(m_geometry != nullptr, "geometry is null");
            const BrushHalfEdgeList& boundary = m_geometry->boundary();
            return vm::average(std::begin(boundary), std::end(boundary), BrushGeometry::GetVertexPosition());
        }

        vm::vec3 BrushFace::boundsCenter() const {
            ensure(m_geometry != nullptr, "geometry is null");

            const auto toPlane = planeProjectionMatrix(m_boundary.distance, m_boundary.normal);
            const auto [invertible, fromPlane] = vm::invert(toPlane);
            assert(invertible); unused(invertible);

            const auto* first = m_geometry->boundary().front();
            const auto* current = first;

            vm::bbox3 bounds;
            bounds.min = bounds.max = toPlane * current->origin()->position();

            current = current->next();
            while (current != first) {
                bounds = merge(bounds, toPlane * current->origin()->position());
                current = current->next();
            }
            return fromPlane * bounds.center();
        }

        FloatType BrushFace::area(const vm::axis::type axis) const {
            const BrushHalfEdge* first = m_geometry->boundary().front();
            const BrushHalfEdge* current = first;

            FloatType c1 = 0.0;
            FloatType c2 = 0.0;
            switch (axis) {
                case vm::axis::x:
                    do {
                        c1 += current->origin()->position().y() * current->next()->origin()->position().z();
                        c2 += current->origin()->position().z() * current->next()->origin()->position().y();
                        current = current->next();
                    } while (current != first);
                    break;
                case vm::axis::y:
                    do {
                        c1 += current->origin()->position().z() * current->next()->origin()->position().x();
                        c2 += current->origin()->position().x() * current->next()->origin()->position().z();
                        current = current->next();
                    } while (current != first);
                    break;
                case vm::axis::z:
                    do {
                        c1 += current->origin()->position().x() * current->next()->origin()->position().y();
                        c2 += current->origin()->position().y() * current->next()->origin()->position().x();
                        current = current->next();
                    } while (current != first);
                    break;
            };
            return vm::abs((c1 - c2) / 2.0);
        }

        const BrushFaceAttributes& BrushFace::attribs() const {
            return m_attribs;
        }

        void BrushFace::setAttribs(const BrushFaceAttributes& attribs) {
            const float oldRotation = m_attribs.rotation();
            m_attribs = attribs;
            m_texCoordSystem->setRotation(m_boundary.normal, oldRotation, m_attribs.rotation());
            updateBrush();
        }

        void BrushFace::resetTexCoordSystemCache() {
            if (m_texCoordSystem != nullptr) {
                m_texCoordSystem->resetCache(m_points[0], m_points[1], m_points[2], m_attribs);
            }
        }

        const String& BrushFace::textureName() const {
            return m_attribs.textureName();
        }

        Assets::Texture* BrushFace::texture() const {
            return m_attribs.texture();
        }

        vm::vec2f BrushFace::textureSize() const {
            return m_attribs.textureSize();
        }

        const vm::vec2f& BrushFace::offset() const {
            return m_attribs.offset();
        }

        float BrushFace::xOffset() const {
            return m_attribs.xOffset();
        }

        float BrushFace::yOffset() const {
            return m_attribs.yOffset();
        }

        vm::vec2f BrushFace::modOffset(const vm::vec2f& offset) const {
            return m_attribs.modOffset(offset);
        }

        const vm::vec2f& BrushFace::scale() const {
            return m_attribs.scale();
        }

        float BrushFace::xScale() const {
            return m_attribs.xScale();
        }

        float BrushFace::yScale() const {
            return m_attribs.yScale();
        }

        float BrushFace::rotation() const {
            return m_attribs.rotation();
        }

        int BrushFace::surfaceContents() const {
            return m_attribs.surfaceContents();
        }

        int BrushFace::surfaceFlags() const {
            return m_attribs.surfaceFlags();
        }

        float BrushFace::surfaceValue() const {
            return m_attribs.surfaceValue();
        }

        bool BrushFace::hasSurfaceAttributes() const {
            return surfaceContents() != 0 || surfaceFlags() != 0 || surfaceValue() != 0.0f;
        }

        bool BrushFace::hasColor() const {
            return color().a() > 0.0f;
        }

        const Color& BrushFace::color() const {
            return m_attribs.color();
        }

        void BrushFace::setColor(const Color& color) {
            m_attribs.setColor(color);
        }

        void BrushFace::updateTexture(Assets::TextureManager& textureManager) {
            Assets::Texture* texture = textureManager.texture(textureName());
            setTexture(texture);
        }

        void BrushFace::setTexture(Assets::Texture* texture) {
            if (texture != m_attribs.texture()) {
                m_attribs.setTexture(texture);
                updateBrush();
            }
        }

        void BrushFace::unsetTexture() {
            if (m_attribs.texture() != nullptr) {
                m_attribs.unsetTexture();
                updateBrush();
            }
        }

        void BrushFace::setXOffset(const float i_xOffset) {
            if (i_xOffset != xOffset()) {
                m_attribs.setXOffset(i_xOffset);
                updateBrush();
            }
        }

        void BrushFace::setYOffset(const float i_yOffset) {
            if (i_yOffset != yOffset()) {
                m_attribs.setYOffset(i_yOffset);
                updateBrush();
            }
        }

        void BrushFace::setXScale(const float i_xScale) {
            if (i_xScale != xScale()) {
                m_attribs.setXScale(i_xScale);
                updateBrush();
            }
        }

        void BrushFace::setYScale(const float i_yScale) {
            if (i_yScale != yScale()) {
                m_attribs.setYScale(i_yScale);
                updateBrush();
            }
        }

        void BrushFace::setRotation(const float rotation) {
            if (rotation != m_attribs.rotation()) {
                const float oldRotation = m_attribs.rotation();
                m_attribs.setRotation(rotation);
                m_texCoordSystem->setRotation(m_boundary.normal, oldRotation, rotation);
                updateBrush();
            }
        }

        void BrushFace::setSurfaceContents(const int surfaceContents) {
            if (surfaceContents != m_attribs.surfaceContents()) {
                m_attribs.setSurfaceContents(surfaceContents);
                updateBrush();
            }
        }

        void BrushFace::setSurfaceFlags(const int surfaceFlags) {
            if (surfaceFlags != m_attribs.surfaceFlags()) {
                m_attribs.setSurfaceFlags(surfaceFlags);
                updateBrush();
            }
        }

        void BrushFace::setSurfaceValue(const float surfaceValue) {
            if (surfaceValue != m_attribs.surfaceValue()) {
                m_attribs.setSurfaceValue(surfaceValue);
                updateBrush();
            }
        }

        void BrushFace::setAttributes(const BrushFace* other) {
            setTexture(other->texture());
            setXOffset(other->xOffset());
            setYOffset(other->yOffset());
            setRotation(other->rotation());
            setXScale(other->xScale());
            setYScale(other->yScale());
            setSurfaceContents(other->surfaceContents());
            setSurfaceFlags(other->surfaceFlags());
            setSurfaceValue(other->surfaceValue());
        }

        vm::vec3 BrushFace::textureXAxis() const {
            return m_texCoordSystem->xAxis();
        }

        vm::vec3 BrushFace::textureYAxis() const {
            return m_texCoordSystem->yAxis();
        }

        void BrushFace::resetTextureAxes() {
            m_texCoordSystem->resetTextureAxes(m_boundary.normal);
            invalidateVertexCache();
        }

        void BrushFace::moveTexture(const vm::vec3& up, const vm::vec3& right, const vm::vec2f& offset) {
            m_texCoordSystem->moveTexture(m_boundary.normal, up, right, offset, m_attribs);
            invalidateVertexCache();
        }

        void BrushFace::rotateTexture(const float angle) {
            const float oldRotation = m_attribs.rotation();
            m_texCoordSystem->rotateTexture(m_boundary.normal, angle, m_attribs);
            m_texCoordSystem->setRotation(m_boundary.normal, oldRotation, m_attribs.rotation());
            invalidateVertexCache();
        }

        void BrushFace::shearTexture(const vm::vec2f& factors) {
            m_texCoordSystem->shearTexture(m_boundary.normal, factors);
            invalidateVertexCache();
        }

        void BrushFace::transform(const vm::mat4x4& transform, const bool lockTexture) {
            using std::swap;

            const vm::vec3 invariant = m_geometry != nullptr ? center() : m_boundary.anchor();
            const vm::plane3 oldBoundary = m_boundary;

            m_boundary = m_boundary.transform(transform);
            for (size_t i = 0; i < 3; ++i) {
                m_points[i] = transform * m_points[i];
            }

            if (dot(cross(m_points[2] - m_points[0], m_points[1] - m_points[0]), m_boundary.normal) < 0.0) {
                swap(m_points[1], m_points[2]);
            }

            setPoints(m_points[0], m_points[1], m_points[2]);

            m_texCoordSystem->transform(oldBoundary, m_boundary, transform, m_attribs, lockTexture, invariant);
        }

        void BrushFace::invert() {
            using std::swap;

            m_boundary = m_boundary.flip();
            swap(m_points[1], m_points[2]);
            invalidateVertexCache();
        }

        void BrushFace::updatePointsFromVertices() {
            ensure(m_geometry != nullptr, "geometry is null");

            const auto* first = m_geometry->boundary().front();
            const auto oldPlane = m_boundary;
            setPoints(first->next()->origin()->position(),
                      first->origin()->position(),
                      first->previous()->origin()->position());

            // Get a line, and a reference point, that are on both the old plane
            // (before moving the face) and after moving the face.
            const auto seam = vm::intersect(oldPlane, m_boundary);
            if (!isZero(seam.direction, vm::C::almostZero())) {
                const auto refPoint = seam.projectPoint(center());

                // Get the texcoords at the refPoint using the old face's attribs and tex coord system
                const auto desriedCoords = m_texCoordSystem->getTexCoords(refPoint, m_attribs) * m_attribs.textureSize();

                m_texCoordSystem->updateNormal(oldPlane.normal, m_boundary.normal, m_attribs, WrapStyle::Projection);

                // Adjust the offset on this face so that the texture coordinates at the refPoint stay the same
                const auto currentCoords = m_texCoordSystem->getTexCoords(refPoint, m_attribs) * m_attribs.textureSize();
                const auto offsetChange = desriedCoords - currentCoords;
                m_attribs.setOffset(correct(m_attribs.modOffset(m_attribs.offset() + offsetChange), 4));
            }
        }

        void BrushFace::snapPlanePointsToInteger() {
            for (size_t i = 0; i < 3; ++i) {
                m_points[i] = round(m_points[i]);
            }
            setPoints(m_points[0], m_points[1], m_points[2]);
        }

        void BrushFace::findIntegerPlanePoints() {
            PlanePointFinder::findPoints(m_boundary, m_points, 3);
            setPoints(m_points[0], m_points[1], m_points[2]);
        }

        vm::mat4x4 BrushFace::projectToBoundaryMatrix() const {
            const auto texZAxis = m_texCoordSystem->fromMatrix(vm::vec2f::zero, vm::vec2f::one) * vm::vec3::pos_z;
            const auto worldToPlaneMatrix = planeProjectionMatrix(m_boundary.distance, m_boundary.normal, texZAxis);
            const auto [invertible, planeToWorldMatrix] = vm::invert(worldToPlaneMatrix); assert(invertible); unused(invertible);
            return planeToWorldMatrix * vm::mat4x4::zero_z * worldToPlaneMatrix;
        }

        vm::mat4x4 BrushFace::toTexCoordSystemMatrix(const vm::vec2f& offset, const vm::vec2f& scale, const bool project) const {
            if (project) {
                return vm::mat4x4::zero_z * m_texCoordSystem->toMatrix(offset, scale);
            } else {
                return m_texCoordSystem->toMatrix(offset, scale);
            }
        }

        vm::mat4x4 BrushFace::fromTexCoordSystemMatrix(const vm::vec2f& offset, const vm::vec2f& scale, const bool project) const {
            if (project) {
                return projectToBoundaryMatrix() * m_texCoordSystem->fromMatrix(offset, scale);
            } else {
                return m_texCoordSystem->fromMatrix(offset, scale);
            }
        }

        float BrushFace::measureTextureAngle(const vm::vec2f& center, const vm::vec2f& point) const {
            return m_texCoordSystem->measureAngle(m_attribs.rotation(), center, point);
        }

        size_t BrushFace::vertexCount() const {
            assert(m_geometry != nullptr);
            return m_geometry->boundary().size();
        }

        BrushFace::EdgeList BrushFace::edges() const {
            ensure(m_geometry != nullptr, "geometry is null");
            return EdgeList(m_geometry->boundary());
        }

        BrushFace::VertexList BrushFace::vertices() const {
            ensure(m_geometry != nullptr, "geometry is null");
            return VertexList(m_geometry->boundary());
        }

        std::vector<vm::vec3> BrushFace::vertexPositions() const {
            ensure(m_geometry != nullptr, "geometry is null");
            return m_geometry->vertexPositions();
        }

        bool BrushFace::hasVertices(const vm::polygon3& vertices, const FloatType epsilon) const {
            ensure(m_geometry != nullptr, "geometry is null");
            return m_geometry->hasVertexPositions(vertices.vertices(), epsilon);
        }

        vm::polygon3 BrushFace::polygon() const {
            ensure(m_geometry != nullptr, "geometry is null");
            return vm::polygon3(vertexPositions());
        }

        BrushFaceGeometry* BrushFace::geometry() const {
            return m_geometry;
        }

        void BrushFace::setGeometry(BrushFaceGeometry* geometry) {
            if (m_geometry != nullptr) {
                m_geometry->setPayload(nullptr);
            }
            m_geometry = geometry;
            if (m_geometry != nullptr) {
                m_geometry->setPayload(this);
            }
            invalidateVertexCache();
        }

        void BrushFace::invalidate() {
            invalidateVertexCache();
        }

        size_t BrushFace::lineNumber() const {
            return m_lineNumber;
        }

        void BrushFace::setFilePosition(const size_t lineNumber, const size_t lineCount) {
            m_lineNumber = lineNumber;
            m_lineCount = lineCount;
        }

        bool BrushFace::selected() const {
            return m_selected;
        }

        void BrushFace::select() {
            assert(!m_selected);
            m_selected = true;
            if (m_brush != nullptr) {
                m_brush->childWasSelected();
            }
        }

        void BrushFace::deselect() {
            assert(m_selected);
            m_selected = false;
            if (m_brush != nullptr) {
                m_brush->childWasDeselected();
            }
        }

        vm::vec2f BrushFace::textureCoords(const vm::vec3& point) const {
            return m_texCoordSystem->getTexCoords(point, m_attribs);
        }

        FloatType BrushFace::intersectWithRay(const vm::ray3& ray) const {
            ensure(m_geometry != nullptr, "geometry is null");

            const FloatType cos = dot(m_boundary.normal, ray.direction);
            if (cos >= FloatType(0.0)) {
                return vm::nan<FloatType>();
            } else {
                return vm::intersect(ray, m_boundary, m_geometry->boundary().begin(), m_geometry->boundary().end(), BrushGeometry::GetVertexPosition());
            }
        }

        void BrushFace::printPoints() const {
            std::for_each(std::begin(m_points), std::end(m_points), [](const vm::vec3& p) { std::cout << "( " << p << " ) "; });
            std::cout << std::endl;
        }

        void BrushFace::setPoints(const vm::vec3& point0, const vm::vec3& point1, const vm::vec3& point2) {
            m_points[0] = point0;
            m_points[1] = point1;
            m_points[2] = point2;
            correctPoints();

            const auto [result, plane] = vm::fromPoints(m_points[0], m_points[1], m_points[2]);
            if (!result) {
                GeometryException e;
                e << "Colinear face points: (" <<
                m_points[0] << ") (" <<
                m_points[1] << ") (" <<
                m_points[2] << ")";
                throw e;
            } else {
                m_boundary = plane;
            }

            invalidateVertexCache();
        }

        void BrushFace::correctPoints() {
            for (size_t i = 0; i < 3; ++i) {
                m_points[i] = correct(m_points[i]);
            }
        }

        void BrushFace::updateBrush() {
            if (m_brush != nullptr) {
                m_brush->faceDidChange();
                m_brush->invalidateVertexCache();
            }
        }

        void BrushFace::invalidateVertexCache() {
            if (m_brush != nullptr) {
                m_brush->invalidateVertexCache();
            }
        }

        void BrushFace::setMarked(const bool marked) const {
            m_markedToRenderFace = marked;
        }

        bool BrushFace::isMarked() const {
            return m_markedToRenderFace;
        }

<<<<<<< HEAD
        void BrushFace::doAcceptTagVisitor(TagVisitor& visitor) {
            visitor.visit(*this);
        }

        void BrushFace::doAcceptTagVisitor(ConstTagVisitor& visitor) const {
            visitor.visit(*this);
=======
        bool BrushFace::doEvaluateTagMatcher(const TagMatcher& matcher) const {
            return matcher.matches(*this);
>>>>>>> bf829dc6
        }
    }
}<|MERGE_RESOLUTION|>--- conflicted
+++ resolved
@@ -703,17 +703,12 @@
             return m_markedToRenderFace;
         }
 
-<<<<<<< HEAD
         void BrushFace::doAcceptTagVisitor(TagVisitor& visitor) {
             visitor.visit(*this);
         }
 
         void BrushFace::doAcceptTagVisitor(ConstTagVisitor& visitor) const {
             visitor.visit(*this);
-=======
-        bool BrushFace::doEvaluateTagMatcher(const TagMatcher& matcher) const {
-            return matcher.matches(*this);
->>>>>>> bf829dc6
         }
     }
 }