--- conflicted
+++ resolved
@@ -46,10 +46,7 @@
 
             std::unique_ptr<CompilationProfile> clone() const;
             bool operator==(const CompilationProfile& other) const;
-<<<<<<< HEAD
-=======
             bool operator!=(const CompilationProfile& other) const;
->>>>>>> d551e439
 
             const std::string& name() const;
             void setName(const std::string& name);
