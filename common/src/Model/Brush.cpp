--- conflicted
+++ resolved
@@ -717,31 +717,6 @@
         Vec3::List Brush::moveVertices(const BBox3& worldBounds, const Vec3::List& vertexPositions, const Vec3& delta) {
             doMoveVertices(worldBounds, vertexPositions, delta);
 
-<<<<<<< HEAD
-            BrushGeometry newGeometry;
-            const auto vertexSet = Brush::createVertexSet(vertexPositions);
-
-            for (auto* vertex : m_geometry->vertices()) {
-                const auto& position = vertex->position();
-                if (vertexSet.count(position)) {
-                    newGeometry.addPoint(position + delta);
-                } else {
-                    newGeometry.addPoint(position);
-            }
-            }
-
-            using VecMap = std::map<Vec3, Vec3>;
-            Vec3::List result;
-            VecMap vertexMapping;
-            for (auto* vertex : m_geometry->vertices()) {
-                const auto& oldPosition = vertex->position();
-                const auto moved = vertexSet.count(oldPosition);
-                const auto newPosition = moved ? oldPosition + delta : oldPosition;
-                if (newGeometry.hasVertex(newPosition)) {
-                    vertexMapping.insert(std::make_pair(oldPosition, newPosition));
-                    if (moved) {
-                        result.push_back(newPosition);
-=======
             // Collect the exact new positions of the moved vertices
             Vec3::List result;
             result.reserve(vertexPositions.size());
@@ -750,8 +725,6 @@
                 const auto* newVertex = m_geometry->findClosestVertex(position + delta, Math::Constants<FloatType>::almostZero());
                 if (newVertex != nullptr) {
                     result.push_back(newVertex->position());
->>>>>>> 2d9ed0c4
-                }
             }
             }
 
