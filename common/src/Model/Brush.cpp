/*
 Copyright (C) 2010-2017 Kristian Duske
 
 This file is part of TrenchBroom.
 
 TrenchBroom is free software: you can redistribute it and/or modify
 it under the terms of the GNU General Public License as published by
 the Free Software Foundation, either version 3 of the License, or
 (at your option) any later version.
 
 TrenchBroom is distributed in the hope that it will be useful,
 but WITHOUT ANY WARRANTY; without even the implied warranty of
 MERCHANTABILITY or FITNESS FOR A PARTICULAR PURPOSE.  See the
 GNU General Public License for more details.
 
 You should have received a copy of the GNU General Public License
 along with TrenchBroom. If not, see <http://www.gnu.org/licenses/>.
 */

#include "Brush.h"

#include "CollectionUtils.h"
#include "Macros.h"
#include "Model/BrushContentTypeBuilder.h"
#include "Model/BrushFace.h"
#include "Model/BrushGeometry.h"
#include "Model/BrushSnapshot.h"
#include "Model/Entity.h"
#include "Model/FindContainerVisitor.h"
#include "Model/FindGroupVisitor.h"
#include "Model/FindLayerVisitor.h"
#include "Model/Group.h"
#include "Model/IssueGenerator.h"
#include "Model/NodeVisitor.h"
#include "Model/PickResult.h"
#include "Model/World.h"

#include <vecmath/vec.h>
#include <vecmath/vec_ext.h>
#include <vecmath/mat.h>
#include <vecmath/segment.h>
#include <vecmath/polygon.h>
#include <vecmath/util.h>

#include <algorithm>
#include <iterator>

namespace TrenchBroom {
    namespace Model {
        const Hit::HitType Brush::BrushHit = Hit::freeHitType();

        BrushVertex*& Brush::ProjectToVertex::project(BrushVertex*& vertex) {
            return vertex;
        }

        BrushEdge*& Brush::ProjectToEdge::project(BrushEdge*& edge) {
            return edge;
        }

        class Brush::AddFaceToGeometryCallback : public BrushGeometry::Callback {
        private:
            BrushFace* m_addedFace;
        public:
            AddFaceToGeometryCallback(BrushFace* addedFace) :
            m_addedFace(addedFace) {
                ensure(m_addedFace != nullptr, "addedFace is null");
            }

            void faceWasCreated(BrushFaceGeometry* face) override {
                m_addedFace->setGeometry(face);
            }

            void faceWillBeDeleted(BrushFaceGeometry* face) override {
                auto* brushFace = face->payload();
                if (brushFace != nullptr) {
                    ensure(!brushFace->selected(), "brush face is selected");
                    brushFace->setGeometry(nullptr);
                    delete brushFace;
                }
            }
        };

        class Brush::HealEdgesCallback : public BrushGeometry::Callback {
        public:
            void facesWillBeMerged(BrushFaceGeometry* remainingGeometry, BrushFaceGeometry* geometryToDelete) override {
                auto* remainingFace = remainingGeometry->payload();
                ensure(remainingFace != nullptr, "remainingFace is null");
                remainingFace->invalidate();

                auto* faceToDelete = geometryToDelete->payload();
                ensure(faceToDelete != nullptr, "faceToDelete is null");
                ensure(!faceToDelete->selected(), "brush face is selected");
                faceToDelete->setGeometry(nullptr);
                delete faceToDelete;
            }

            void faceWillBeDeleted(BrushFaceGeometry* face) override {
                auto* brushFace = face->payload();
                ensure(brushFace != nullptr, "brushFace is null");
                ensure(!brushFace->selected(), "brush face is selected");
                brushFace->setGeometry(nullptr);
                delete brushFace;
            }
        };

        class Brush::AddFacesToGeometry {
        private:
            BrushGeometry& m_geometry;
            bool m_brushEmpty;
            bool m_brushValid;
        public:
            AddFacesToGeometry(BrushGeometry& geometry, const BrushFaceList& facesToAdd) :
            m_geometry(geometry),
            m_brushEmpty(false),
            m_brushValid(true) {
                HealEdgesCallback healCallback;

                for (auto it = std::begin(facesToAdd), end = std::end(facesToAdd); it != end && !m_brushEmpty && m_brushValid; ++it) {
                    auto* brushFace = *it;
                    AddFaceToGeometryCallback addCallback(brushFace);
                    const auto result = m_geometry.clip(brushFace->boundary(), addCallback);
                    m_brushEmpty = result.empty();
                    m_brushValid = m_geometry.healEdges(healCallback);
                }
                if (!m_brushEmpty && m_brushValid) {
                    m_geometry.correctVertexPositions();
                    m_brushValid = m_geometry.healEdges(healCallback);
                }
            }

            bool brushEmpty() const {
                return m_brushEmpty;
            }

            bool brushValid() const {
                return m_brushValid;
            }
        };

        class Brush::MoveVerticesCallback : public BrushGeometry::Callback {
        private:
            typedef std::map<vm::vec3, BrushFaceList> IncidenceMap;
            IncidenceMap m_incidences;

            typedef std::set<BrushFaceGeometry*> BrushFaceGeometrySet;

            BrushFaceGeometrySet m_addedGeometries;
            BrushFaceList m_removedFaces;
        public:
            template <typename I>
            MoveVerticesCallback(const BrushGeometry* geometry, I cur, I end, const vm::vec3& delta) {
                const auto vertices = Brush::createVertexSet(std::vector<vm::vec3>(cur, end));
                buildIncidences(geometry, vertices, delta);
            }

            MoveVerticesCallback(const BrushGeometry* geometry, const vm::vec3& vertex, const vm::vec3& delta) {
                VertexSet vertices = Brush::createVertexSet();
                vertices.insert(vertex);
                buildIncidences(geometry, vertices, delta);
            }

            MoveVerticesCallback(const BrushGeometry* geometry) {
                buildIncidences(geometry, Brush::createVertexSet(), vm::vec3::zero);
            }

            ~MoveVerticesCallback() override {
                VectorUtils::clearAndDelete(m_removedFaces);
            }
        private:
            void buildIncidences(const BrushGeometry* geometry, const VertexSet& verticesToBeMoved, const vm::vec3& delta) {
                const auto& vertices = geometry->vertices();
                const auto* firstVertex = vertices.front();
                const auto* curVertex = firstVertex;
                do {
                    const auto& position = curVertex->position();
                    if (verticesToBeMoved.count(position)) {
                        m_incidences.insert(std::make_pair(position + delta, collectIncidentFaces(curVertex)));
                    } else {
                        m_incidences.insert(std::make_pair(position, collectIncidentFaces(curVertex)));
                    }
                    curVertex = curVertex->next();
                } while (curVertex != firstVertex);
            }

            BrushFaceList collectIncidentFaces(const BrushVertex* vertex) {
                BrushFaceList result;
                auto* firstEdge = vertex->leaving();
                auto* curEdge = firstEdge;
                do {
                    result.push_back(curEdge->face()->payload());
                    curEdge = curEdge->nextIncident();
                } while (curEdge != firstEdge);
                return result;
            }
        public:
            void vertexWasAdded(BrushVertex* vertex) override {}

            void vertexWillBeRemoved(BrushVertex* vertex) override {}

            void faceWasCreated(BrushFaceGeometry* faceGeometry) override {
                m_addedGeometries.insert(faceGeometry);
            }

            void faceWillBeDeleted(BrushFaceGeometry* faceGeometry) override {
                if (m_addedGeometries.erase(faceGeometry) == 0) {
                    auto* face = faceGeometry->payload();
                    ensure(face != nullptr, "face is null");

                    m_removedFaces.push_back(face);
                    face->setGeometry(nullptr);
                }
            }

            void faceDidChange(BrushFaceGeometry* faceGeometry) override {
                ensure(false, "faceDidChange called");
            }

            void faceWasFlipped(BrushFaceGeometry* faceGeometry) override {
                auto* face = faceGeometry->payload();
                if (face != nullptr) {
                    face->invert();
            }
            }

            void faceWasSplit(BrushFaceGeometry* originalGeometry, BrushFaceGeometry* cloneGeometry) override {
                ensure(false, "faceWasSplit called");
            }

            void facesWillBeMerged(BrushFaceGeometry* remainingGeometry, BrushFaceGeometry* geometryToDelete) override {
                ensure(false, "facesWillBeMerged called");
            }
        private:
            typedef std::map<BrushFace*, size_t> SharedIncidentFaceCounts;

            BrushFace* findMatchingFace(BrushFaceGeometry* geometry) const {
                const auto counts = findSharedIncidentFaces(geometry);
                ensure(!counts.empty(), "empty shared incident face counts");

                size_t bestCount = 0;
                BrushFace* bestFace = nullptr;

                for (const auto& entry : counts) {
                    auto* face = entry.first;
                    const auto count = entry.second;
                    if (count > bestCount) {
                        bestFace = face;
                        bestCount = count;
                    } else if (count == bestCount && face->geometry() == nullptr) {
                        bestFace = face;
                    }
                }

                ensure(bestFace != nullptr, "bestFace is null");
                return bestFace;
            }

            SharedIncidentFaceCounts findSharedIncidentFaces(BrushFaceGeometry* geometry) const {
                SharedIncidentFaceCounts result;

                for (const auto* curEdge : geometry->boundary()) {
                    const auto* origin = curEdge->origin();
                    const auto iIt = m_incidences.find(origin->position());
                    if (iIt != std::end(m_incidences)) {
                        const auto& incidentFaces = iIt->second;
                        for (auto* curFace : incidentFaces) {
                            auto qIt = result.find(curFace);
                            if (qIt == std::end(result))
                                result.insert(qIt, std::make_pair(curFace, 1));
                            else
                                ++qIt->second;
                        }
                    }
                }

                return result;
            }
        };

        class Brush::QueryCallback : public BrushGeometry::Callback {
        public:
            vm::plane3 getPlane(const BrushFaceGeometry* face) const override {
                return face->payload()->boundary();
            }
        };

        class Brush::FaceMatchingCallback {
        public:
            void operator()(BrushFaceGeometry* left, BrushFaceGeometry* right) const {
                auto* leftFace = left->payload();
                auto* rightFace = leftFace->clone();

                rightFace->setGeometry(right);
                rightFace->updatePointsFromVertices();
            }
        };


        Brush::Brush(const vm::bbox3& worldBounds, const BrushFaceList& faces) :
        m_geometry(nullptr),
        m_contentTypeBuilder(nullptr),
        m_contentType(0),
        m_transparent(false),
        m_contentTypeValid(true) {
            addFaces(faces);
            try {
                buildGeometry(worldBounds);
            } catch (const GeometryException&) {
                cleanup();
                throw;
            }
        }

        Brush::~Brush() {
            cleanup();
        }

        void Brush::cleanup() {
            deleteGeometry();
            VectorUtils::clearAndDelete(m_faces);
            m_contentTypeBuilder = nullptr;
        }

        Brush* Brush::clone(const vm::bbox3& worldBounds) const {
            return static_cast<Brush*>(Node::clone(worldBounds));
        }

        NodeSnapshot* Brush::doTakeSnapshot() {
            return new BrushSnapshot(this);
        }

        class FindBrushOwner : public NodeVisitor, public NodeQuery<AttributableNode*> {
        private:
            void doVisit(World* world) override   { setResult(world); cancel(); }
            void doVisit(Layer* layer) override   {}
            void doVisit(Group* group) override   {}
            void doVisit(Entity* entity) override { setResult(entity); cancel(); }
            void doVisit(Brush* brush) override   {}
        };

        AttributableNode* Brush::entity() const {
            if (parent() == nullptr) {
                return nullptr;
            }

            FindBrushOwner visitor;
            parent()->acceptAndEscalate(visitor);
            if (!visitor.hasResult()) {
                return nullptr;
            } else {
            return visitor.result();
        }
        }

        BrushFace* Brush::findFace(const String& textureName) const {
            for (BrushFace* face : m_faces) {
                if (face->textureName() == textureName)
                    return face;
            }
            return nullptr;
        }

        BrushFace* Brush::findFace(const vm::vec3& normal) const {
            for (auto* face : m_faces) {
                if (isEqual(face->boundary().normal, normal, vm::constants<FloatType>::almostZero())) {
                    return face;
            }
            }
            return nullptr;
        }

        BrushFace* Brush::findFace(const vm::plane3& boundary) const {
            for (auto* face : m_faces) {
                if (isEqual(face->boundary(), boundary, vm::constants<FloatType>::almostZero())) {
                    return face;
            }
            }
            return nullptr;
        }

        BrushFace* Brush::findFace(const vm::polygon3& vertices) const {
            for (auto* face : m_faces) {
                if (face->hasVertices(vertices)) {
                    return face;
            }
            }
            return nullptr;
        }

        BrushFace* Brush::findFace(const std::vector<vm::polygon3>& candidates) const {
            for (const auto& candidate : candidates) {
                auto* face = findFace(candidate);
                if (face != nullptr) {
                    return face;
            }
            }
            return nullptr;
        }

        size_t Brush::faceCount() const {
            return m_faces.size();
        }

        const BrushFaceList& Brush::faces() const {
            return m_faces;
        }

        void Brush::setFaces(const vm::bbox3& worldBounds, const BrushFaceList& faces) {
            const NotifyNodeChange nodeChange(this);

            const vm::bbox3 oldBounds = bounds();
            deleteGeometry();

            detachFaces(m_faces);
            VectorUtils::clearAndDelete(m_faces);
            addFaces(faces);

            buildGeometry(worldBounds);
            nodeBoundsDidChange(oldBounds);
        }

        bool Brush::closed() const {
            ensure(m_geometry != nullptr, "geometry is null");
            return m_geometry->closed();
        }

        bool Brush::fullySpecified() const {
            ensure(m_geometry != nullptr, "geometry is null");

            for (auto* current : m_geometry->faces()) {
                if (current->payload() == nullptr) {
                    return false;
            }
            }
            return true;
        }

        void Brush::faceDidChange() {
            invalidateContentType();
        }

        void Brush::addFaces(const BrushFaceList& faces) {
            addFaces(std::begin(faces), std::end(faces), faces.size());
        }

        void Brush::addFace(BrushFace* face) {
            ensure(face != nullptr, "face is null");
            ensure(face->brush() == nullptr, "face brush is null");
            assert(!VectorUtils::contains(m_faces, face));

            m_faces.push_back(face);
            face->setBrush(this);
            invalidateContentType();
            invalidateVertexCache();
            if (face->selected()) {
                incChildSelectionCount(1);
        }
        }

        void Brush::removeFace(BrushFace* face) {
            m_faces.erase(doRemoveFace(std::begin(m_faces), std::end(m_faces), face), std::end(m_faces));
        }

        BrushFaceList::iterator Brush::doRemoveFace(BrushFaceList::iterator begin, BrushFaceList::iterator end, BrushFace* face) {
            ensure(face != nullptr, "face is null");

            BrushFaceList::iterator it = std::remove(begin, end, face);
            ensure(it != std::end(m_faces), "face to remove not found");
            detachFace(face);
            return it;
        }

        void Brush::detachFaces(const BrushFaceList& faces) {
            for (auto* face : faces) {
                detachFace(face);
            }
        }

        void Brush::detachFace(BrushFace* face) {
            ensure(face != nullptr, "face is null");
            ensure(face->brush() == this, "invalid face brush");

            if (face->selected()) {
                decChildSelectionCount(1);
            }
            face->setGeometry(nullptr);
            face->setBrush(nullptr);
            invalidateContentType();
            invalidateVertexCache();
        }

        void Brush::cloneFaceAttributesFrom(const BrushList& brushes) {
            for (const auto* brush : brushes) {
                cloneFaceAttributesFrom(brush);
        }
        }

        void Brush::cloneFaceAttributesFrom(const Brush* brush) {
            for (auto* destination : m_faces) {
                const auto* source = brush->findFace(destination->boundary());
                if (source != nullptr) {
                    destination->setAttribs(source->attribs());

                    auto* snapshot = source->takeTexCoordSystemSnapshot();
                    if (snapshot != nullptr) {
                        destination->copyTexCoordSystemFromFace(snapshot, source->attribs().takeSnapshot(), source->boundary(), WrapStyle::Projection);
                        delete snapshot;
                    }
                }
            }
        }

        void Brush::cloneInvertedFaceAttributesFrom(const BrushList& brushes) {
            for (const auto* brush : brushes) {
                cloneInvertedFaceAttributesFrom(brush);
        }
        }

        void Brush::cloneInvertedFaceAttributesFrom(const Brush* brush) {
            for (auto* destination : m_faces) {
                const auto* source = brush->findFace(destination->boundary().flip());
                if (source != nullptr) {
                    // Todo: invert the face attributes?
                    destination->setAttribs(source->attribs());

                    auto* snapshot = source->takeTexCoordSystemSnapshot();
                    if (snapshot != nullptr) {
                        destination->copyTexCoordSystemFromFace(snapshot, source->attribs().takeSnapshot(), destination->boundary(), WrapStyle::Projection);
                        delete snapshot;
                    }
                }
            }
        }

        bool Brush::clip(const vm::bbox3& worldBounds, BrushFace* face) {
            const NotifyNodeChange nodeChange(this);
            try {
                addFace(face);
                rebuildGeometry(worldBounds);
                return !m_faces.empty();
            } catch (GeometryException&) {
                return false;
            }
        }

        bool Brush::canMoveBoundary(const vm::bbox3& worldBounds, const BrushFace* face, const vm::vec3& delta) const {
            auto* testFace = face->clone();
            testFace->transform(vm::translationMatrix(delta), false);

            BrushFaceList testFaces;
            testFaces.push_back(testFace);

            for (auto* brushFace : m_faces) {
                if (brushFace != face) {
                    testFaces.push_back(brushFace->clone());
                }
            }

            try {
                auto* testBrush = new Brush(worldBounds, testFaces);
                const auto inWorldBounds = worldBounds.contains(testBrush->bounds());
                const auto closed = testBrush->closed();
                const auto allFaces = testBrush->faceCount() == testFaces.size();
                delete testBrush;

                return inWorldBounds && closed && allFaces;
            } catch (const GeometryException&) {
                return false;
            }
        }

        void Brush::moveBoundary(const vm::bbox3& worldBounds, BrushFace* face, const vm::vec3& delta, const bool lockTexture) {
            assert(canMoveBoundary(worldBounds, face, delta));

            const NotifyNodeChange nodeChange(this);
            face->transform(vm::translationMatrix(delta), lockTexture);
            rebuildGeometry(worldBounds);
        }
        
        bool Brush::canExpand(const vm::bbox3& worldBounds, const FloatType delta, const bool lockTexture) const {
            Brush *testBrush = clone(worldBounds);
            const bool didExpand = testBrush->expand(worldBounds, delta, lockTexture);
            delete testBrush;
            
            return didExpand;
        }
        
        bool Brush::expand(const vm::bbox3& worldBounds, const FloatType delta, const bool lockTexture) {
            const NotifyNodeChange nodeChange(this);
            
            // move the faces
            for (BrushFace* face : m_faces) {
                const vm::vec3 moveAmount = face->boundary().normal * delta;
                face->transform(vm::translationMatrix(moveAmount), lockTexture);
            }
            
            // rebuild geometry
            try {
                rebuildGeometry(worldBounds);
                return !m_faces.empty();
            } catch (GeometryException&) {
                return false;
            }
        }

        size_t Brush::vertexCount() const {
            ensure(m_geometry != nullptr, "geometry is null");
            return m_geometry->vertexCount();
        }

        Brush::VertexList Brush::vertices() const {
            ensure(m_geometry != nullptr, "geometry is null");
            return VertexList(m_geometry->vertices());
        }

        const std::vector<vm::vec3> Brush::vertexPositions() const {
            ensure(m_geometry != nullptr, "geometry is null");
            return m_geometry->vertexPositions();
        }

        bool Brush::hasVertex(const vm::vec3& position, const FloatType epsilon) const {
            ensure(m_geometry != nullptr, "geometry is null");
            return m_geometry->findVertexByPosition(position, nullptr, epsilon) != nullptr;
        }

        bool Brush::hasVertices(const std::vector<vm::vec3> positions, const FloatType epsilon) const {
            ensure(m_geometry != nullptr, "geometry is null");
            for (const auto& position : positions) {
                if (!m_geometry->hasVertex(position, epsilon)) {
                    return false;
            }
            }
            return true;
        }

        vm::vec3 Brush::findClosestVertexPosition(const vm::vec3& position) const {
            ensure(m_geometry != nullptr, "geometry is null");
            return m_geometry->findClosestVertex(position)->position();
        }

        bool Brush::hasEdge(const vm::segment3& edge, const FloatType epsilon) const {
            ensure(m_geometry != nullptr, "geometry is null");
            return m_geometry->findEdgeByPositions(edge.start(), edge.end(), epsilon) != nullptr;
        }

        bool Brush::hasEdges(const std::vector<vm::segment3>& edges, const FloatType epsilon) const {
            ensure(m_geometry != nullptr, "geometry is null");
            for (const auto& edge : edges) {
                if (!m_geometry->hasEdge(edge.start(), edge.end(), epsilon)) {
                    return false;
            }
            }
            return true;
        }

        bool Brush::hasFace(const vm::polygon3& face, const FloatType epsilon) const {
            ensure(m_geometry != nullptr, "geometry is null");
            return m_geometry->hasFace(face.vertices(), epsilon);
        }

        bool Brush::hasFaces(const std::vector<vm::polygon3>& faces, const FloatType epsilon) const {
            ensure(m_geometry != nullptr, "geometry is null");
            for (const auto& face : faces) {
                if (!m_geometry->hasFace(face.vertices(), epsilon)) {
                    return false;
            }
            }
            return true;
        }

        bool Brush::hasFace(const vm::vec3& p1, const vm::vec3& p2, const vm::vec3& p3, const FloatType epsilon) const {
            return hasFace(vm::polygon3(VectorUtils::create<vm::vec3>(p1, p2, p3)), epsilon);
        }

        bool Brush::hasFace(const vm::vec3& p1, const vm::vec3& p2, const vm::vec3& p3, const vm::vec3& p4, const FloatType epsilon) const {
            return hasFace(vm::polygon3(VectorUtils::create<vm::vec3>(p1, p2, p3, p4)), epsilon);
        }

        bool Brush::hasFace(const vm::vec3& p1, const vm::vec3& p2, const vm::vec3& p3, const vm::vec3& p4, const vm::vec3& p5, const FloatType epsilon) const {
            return hasFace(vm::polygon3(VectorUtils::create<vm::vec3>(p1, p2, p3, p4, p5)), epsilon);
        }


        size_t Brush::edgeCount() const {
            ensure(m_geometry != nullptr, "geometry is null");
            return m_geometry->edgeCount();
        }

        Brush::EdgeList Brush::edges() const {
            ensure(m_geometry != nullptr, "geometry is null");
            return EdgeList(m_geometry->edges());
        }

        bool Brush::containsPoint(const vm::vec3& point) const {
            if (!bounds().contains(point)) {
                return false;
            } else {
                for (const auto* face : m_faces) {
<<<<<<< HEAD
                    if (face->boundary().pointStatus(point) == Math::PointStatus::PSAbove) {
                    return false;
=======
                    if (face->boundary().pointStatus(point) == vm::point_status::above) {
                        return false;
                    }
                }
                return true;
>>>>>>> 40c94ce4
            }
                }
            return true;
        }
        }

        BrushFaceList Brush::incidentFaces(const BrushVertex* vertex) const {
            BrushFaceList result;
            result.reserve(m_faces.size());

            auto* first = vertex->leaving();
            auto* current = first;
            do {
                result.push_back(current->face()->payload());
                current = current->nextIncident();
            } while (current != first);

            return result;
        }

        bool Brush::canMoveVertices(const vm::bbox3& worldBounds, const std::vector<vm::vec3>& vertices, const vm::vec3& delta) const {
            return doCanMoveVertices(worldBounds, vertices, delta, true).success;
        }

        std::vector<vm::vec3> Brush::moveVertices(const vm::bbox3& worldBounds, const std::vector<vm::vec3>& vertexPositions, const vm::vec3& delta) {
            doMoveVertices(worldBounds, vertexPositions, delta);

            // Collect the exact new positions of the moved vertices
            std::vector<vm::vec3> result;
            result.reserve(vertexPositions.size());

            for (const auto& position : vertexPositions) {
                const auto* newVertex = m_geometry->findClosestVertex(position + delta, vm::constants<FloatType>::almostZero());
                if (newVertex != nullptr) {
                    result.push_back(newVertex->position());
            }
            }

            return result;
        }

        bool Brush::canAddVertex(const vm::bbox3& worldBounds, const vm::vec3& position) const {
            ensure(m_geometry != nullptr, "geometry is null");
            return worldBounds.contains(position) && !m_geometry->contains(position);
        }

        BrushVertex* Brush::addVertex(const vm::bbox3& worldBounds, const vm::vec3& position) {
            assert(canAddVertex(worldBounds, position));

            BrushGeometry newGeometry(*m_geometry);
            newGeometry.addPoint(position);

            const PolyhedronMatcher<BrushGeometry> matcher(*m_geometry, newGeometry);
            doSetNewGeometry(worldBounds, matcher, newGeometry);

            auto* newVertex = m_geometry->findClosestVertex(position, vm::constants<FloatType>::almostZero());
            ensure(newVertex != nullptr, "vertex could not be added");
            return newVertex;
        }


        bool Brush::canRemoveVertices(const vm::bbox3& worldBounds, const std::vector<vm::vec3>& vertexPositions) const {
            ensure(m_geometry != nullptr, "geometry is null");
            ensure(!vertexPositions.empty(), "no vertex positions");

            BrushGeometry testGeometry(*m_geometry);

            for (const auto& position : vertexPositions) {
                auto* vertex = testGeometry.findVertexByPosition(position);
                if (vertex == nullptr) {
                    return false;
                }

                testGeometry.removeVertex(vertex);
            }

            return testGeometry.polyhedron();
        }

        void Brush::removeVertices(const vm::bbox3& worldBounds, const std::vector<vm::vec3>& vertexPositions) {
            ensure(m_geometry != nullptr, "geometry is null");
            ensure(!vertexPositions.empty(), "no vertex positions");
            assert(canRemoveVertices(worldBounds, vertexPositions));

            BrushGeometry newGeometry;
            const auto vertexSet = Brush::createVertexSet(vertexPositions);

            for (const auto* vertex : m_geometry->vertices()) {
                const auto& position = vertex->position();
                if (!vertexSet.count(position)) {
                    newGeometry.addPoint(position);
            }
            }

            const PolyhedronMatcher<BrushGeometry> matcher(*m_geometry, newGeometry);
            doSetNewGeometry(worldBounds, matcher, newGeometry);
        }

        bool Brush::canSnapVertices(const vm::bbox3& worldBounds, const FloatType snapToF) {
            BrushGeometry newGeometry;

            for (const auto* vertex : m_geometry->vertices()) {
                const auto& origin = vertex->position();
                const auto destination = snapToF * round(origin / snapToF);
                newGeometry.addPoint(destination);
            }

            return newGeometry.polyhedron();
        }

        void Brush::snapVertices(const vm::bbox3& worldBounds, const FloatType snapToF) {
            ensure(m_geometry != nullptr, "geometry is null");

            BrushGeometry newGeometry;

            for (const auto* vertex : m_geometry->vertices()) {
                const auto& origin = vertex->position();
                const auto destination = snapToF * round(origin / snapToF);
                newGeometry.addPoint(destination);
            }

            using VecMap = std::map<vm::vec3,vm::vec3>;
            VecMap vertexMapping;
            for (const auto* vertex : m_geometry->vertices()) {
                const auto& origin = vertex->position();
                const auto destination = snapToF * round(origin / snapToF);
                if (newGeometry.hasVertex(destination)) {
                    vertexMapping.insert(std::make_pair(origin, destination));
            }
            }

            const PolyhedronMatcher<BrushGeometry> matcher(*m_geometry, newGeometry, vertexMapping);
            doSetNewGeometry(worldBounds, matcher, newGeometry);
        }

        bool Brush::canMoveEdges(const vm::bbox3& worldBounds, const std::vector<vm::segment3>& edgePositions, const vm::vec3& delta) const {
            ensure(m_geometry != nullptr, "geometry is null");
            ensure(!edgePositions.empty(), "no edge positions");

            std::vector<vm::vec3> vertexPositions;
            vm::segment3::getVertices(std::begin(edgePositions), std::end(edgePositions),
                                  std::back_inserter(vertexPositions));
            const auto result = doCanMoveVertices(worldBounds, vertexPositions, delta, false);

            if (!result.success) {
                return false;
            }

            for (const auto& edge : edgePositions) {
                if (!result.geometry.hasEdge(edge.start() + delta, edge.end() + delta)) {
                    return false;
            }
            }

            return true;
        }

        std::vector<vm::segment3> Brush::moveEdges(const vm::bbox3& worldBounds, const std::vector<vm::segment3>& edgePositions, const vm::vec3& delta) {
            assert(canMoveEdges(worldBounds, edgePositions, delta));

            std::vector<vm::vec3> vertexPositions;
            vm::segment3::getVertices(std::begin(edgePositions), std::end(edgePositions),
                                  std::back_inserter(vertexPositions));
            doMoveVertices(worldBounds, vertexPositions, delta);

            std::vector<vm::segment3> result;
            result.reserve(edgePositions.size());

            for (const auto& edgePosition : edgePositions) {
                const auto* newEdge = m_geometry->findClosestEdge(edgePosition.start() + delta, edgePosition.end() + delta, vm::constants<FloatType>::almostZero());
                if (newEdge != nullptr) {
                    result.push_back(vm::segment3(newEdge->firstVertex()->position(), newEdge->secondVertex()->position()));
                }
            }

            return result;
        }

        bool Brush::canMoveFaces(const vm::bbox3& worldBounds, const std::vector<vm::polygon3>& facePositions, const vm::vec3& delta) const {
            ensure(m_geometry != nullptr, "geometry is null");
            ensure(!facePositions.empty(), "no face positions");

            std::vector<vm::vec3> vertexPositions;
            vm::polygon3::getVertices(std::begin(facePositions), std::end(facePositions), std::back_inserter(vertexPositions));
            const auto result = doCanMoveVertices(worldBounds, vertexPositions, delta, false);

            if (!result.success) {
                return false;
            }

            for (const auto& face : facePositions) {
                if (!result.geometry.hasFace(face.vertices() + delta)) {
                    return false;
            }
            }

            return true;
        }

        std::vector<vm::polygon3> Brush::moveFaces(const vm::bbox3& worldBounds, const std::vector<vm::polygon3>& facePositions, const vm::vec3& delta) {
            assert(canMoveFaces(worldBounds, facePositions, delta));

            std::vector<vm::vec3> vertexPositions;
            vm::polygon3::getVertices(std::begin(facePositions), std::end(facePositions), std::back_inserter(vertexPositions));
            doMoveVertices(worldBounds, vertexPositions, delta);

            std::vector<vm::polygon3> result;
            result.reserve(facePositions.size());

            for (const auto& facePosition : facePositions) {
                const auto* newFace = m_geometry->findClosestFace(facePosition.vertices() + delta, vm::constants<FloatType>::almostZero());
                if (newFace != nullptr) {
                    result.push_back(vm::polygon3(newFace->vertexPositions()));
                }
            }

            return result;
        }

        Brush::CanMoveVerticesResult::CanMoveVerticesResult(const bool s, const BrushGeometry& g) : success(s), geometry(g) {}

        Brush::CanMoveVerticesResult Brush::CanMoveVerticesResult::rejectVertexMove() {
            return CanMoveVerticesResult(false, BrushGeometry());
        }

        Brush::CanMoveVerticesResult Brush::CanMoveVerticesResult::acceptVertexMove(const BrushGeometry& result) {
            return CanMoveVerticesResult(true, result);
        }

        /*
         The following table shows all cases to consider.
         
         REMAINING  || Empty   | Point  | Edge   | Polygon | Polyhedron
         ===========||=========|========|========|=========|============
         MOVING     ||         |        |        |         |
         -----------||---------|--------|--------|---------|------------
         Empty      || n/a     | n/a    | n/a    | n/a     | no
         -----------||---------|--------|--------|---------|------------
         Point      || n/a     | n/a    | n/a    | ok      | check
         -----------||---------|--------|--------|---------|------------
         Edge       || n/a     | n/a    | ok     | check   | check
         -----------||---------|--------|--------|---------|------------
         Polygon    || n/a     | invert | invert | check   | check
         -----------||---------|--------|--------|---------|------------
         Polyhedron || ok      | invert | invert | invert  | check
         
         n/a    - This case can never occur.
         ok     - This case is always allowed, unless the brush becomes invalid, i.e., not a polyhedron.
         no     - This case is always forbidden.
         invert - This case is handled by swapping the remaining and the moving fragments and inverting the delta. This takes us from a cell at (column, row) to the cell at (row, column).
         check  - Check whether any of the moved vertices would travel through the remaining fragment, or vice versa if inverted case. Also check whether the brush would become invalid, i.e., not a polyhedron.
         
         If `allowVertexRemoval` is true, vertices can be moved inside a remaining polyhedron.
         
         */
        Brush::CanMoveVerticesResult Brush::doCanMoveVertices(const vm::bbox3& worldBounds, const std::vector<vm::vec3>& vertexPositions, vm::vec3 delta, const bool allowVertexRemoval) const {
            // Should never occur, takes care of the first row.
            if (vertexPositions.empty() || isZero(delta)) {
                return CanMoveVerticesResult::rejectVertexMove();
            }

            const auto vertexSet = Brush::createVertexSet(vertexPositions);

            // Start with a copy of m_geometry, then remove the vertices that are moving.
            // Adding vertices to an empty BrushGeometry could be dangerous, if the remaining portion is just a polygon.
            // The order in which vertices are added would determine the polygon normal, which could be wrong.
            BrushGeometry remaining(*m_geometry);
            for (const auto& movingPosition : vertexSet) {
                remaining.removeVertexByPosition(movingPosition);
            }

            BrushGeometry moving(*m_geometry);
            BrushGeometry result;
            for (const auto* vertex : m_geometry->vertices()) {
                const auto& position = vertex->position();
                if (!vertexSet.count(position)) {
                    moving.removeVertexByPosition(position);
                    result.addPoint(position);
                } else {
                    result.addPoint(position + delta);
                }
            }

            assert(remaining.vertexCount() + moving.vertexCount() == vertexCount());

            // Will the result go out of world bounds?
            if (!worldBounds.contains(result.bounds())) {
                return CanMoveVerticesResult::rejectVertexMove();
            }

            // Special case, takes care of the first column.
            if (moving.vertexCount() == vertexCount()) {
                return CanMoveVerticesResult::acceptVertexMove(result);
            }

            // Will vertices be removed?
            if (!allowVertexRemoval) {
                // All moving vertices must still be present in the result
                for (const auto& movingVertex : moving.vertexPositions()) {
                    if (!result.hasVertex(movingVertex + delta)) {
                        return CanMoveVerticesResult::rejectVertexMove();
                }
            }
            }

            // Will the brush become invalid?
            if (!result.polyhedron()) {
                return CanMoveVerticesResult::rejectVertexMove();
            }

            // One of the remaining two ok cases?
            if ((moving.point() && remaining.polygon()) ||
                (moving.edge() && remaining.edge())) {
                return CanMoveVerticesResult::acceptVertexMove(result);
            }

            // Invert if necessary.
            if (remaining.point() || remaining.edge() || (remaining.polygon() && moving.polyhedron())) {
                using std::swap;
                swap(remaining, moving);
                delta = -delta;
            }

            // Now check if any of the moving vertices would travel through the remaining fragment and out the other side.
            for (const auto* vertex : moving.vertices()) {
                const auto& oldPos = vertex->position();
                const auto newPos = oldPos + delta;

                for (const auto* face : remaining.faces()) {
                    if (face->pointStatus(oldPos) == vm::point_status::below &&
                        face->pointStatus(newPos) == vm::point_status::above) {
                        const auto ray = vm::ray3(oldPos, normalize(newPos - oldPos));
                        const auto distance = face->intersectWithRay(ray, vm::side::back);
                        if (!vm::isNan(distance)) {
                            return CanMoveVerticesResult::rejectVertexMove();
                    }
                }
            }
            }

            return CanMoveVerticesResult::acceptVertexMove(result);
        }

        void Brush::doMoveVertices(const vm::bbox3& worldBounds, const std::vector<vm::vec3>& vertexPositions, const vm::vec3& delta) {
            ensure(m_geometry != nullptr, "geometry is null");
            ensure(!vertexPositions.empty(), "no vertex positions");
            assert(canMoveVertices(worldBounds, vertexPositions, delta));

            BrushGeometry newGeometry;
            const auto vertexSet = Brush::createVertexSet(vertexPositions);

            for (auto* vertex : m_geometry->vertices()) {
                const auto& position = vertex->position();
                if (vertexSet.count(position)) {
                    newGeometry.addPoint(position + delta);
                } else {
                    newGeometry.addPoint(position);
                }
            }

            using VecMap = std::map<vm::vec3, vm::vec3>;
            VecMap vertexMapping;
            for (auto* oldVertex : m_geometry->vertices()) {
                const auto& oldPosition = oldVertex->position();
                const auto moved = vertexSet.count(oldPosition);
                const auto newPosition = moved ? oldPosition + delta : oldPosition;
                const auto* newVertex = newGeometry.findClosestVertex(newPosition, vm::constants<FloatType>::almostZero());
                if (newVertex != nullptr) {
                    vertexMapping.insert(std::make_pair(oldPosition, newVertex->position()));
                }
            }

            const PolyhedronMatcher<BrushGeometry> matcher(*m_geometry, newGeometry, vertexMapping);
            doSetNewGeometry(worldBounds, matcher, newGeometry);
        }

        void Brush::doSetNewGeometry(const vm::bbox3& worldBounds, const PolyhedronMatcher<BrushGeometry>& matcher, BrushGeometry& newGeometry) {
            const vm::bbox3 oldBounds = bounds();

            matcher.processRightFaces(FaceMatchingCallback());

            const NotifyNodeChange nodeChange(this);
            VectorUtils::clearAndDelete(m_faces);
            updateFacesFromGeometry(worldBounds, newGeometry);
            rebuildGeometry(worldBounds);
            assert(fullySpecified());
            nodeBoundsDidChange(oldBounds);
        }

        Brush::VertexSet Brush::createVertexSet(const std::vector<vm::vec3>& vertices) {
            return VertexSet(std::begin(vertices), std::end(vertices));
        }

        BrushList Brush::subtract(const ModelFactory& factory, const vm::bbox3& worldBounds, const String& defaultTextureName, const Brush* subtrahend) const {
            const auto result = m_geometry->subtract(*subtrahend->m_geometry);

            BrushList brushes;
            brushes.reserve(result.size());

            for (const auto& geometry : result) {
                auto* brush = createBrush(factory, worldBounds, defaultTextureName, geometry, subtrahend);
                brushes.push_back(brush);
            }

            return brushes;
        }

        void Brush::intersect(const vm::bbox3& worldBounds, const Brush* brush) {
            for (const auto* face : brush->faces()) {
                addFace(face->clone());
            }

            rebuildGeometry(worldBounds);
        }

        bool Brush::canTransform(const vm::mat4x4& transformation, const vm::bbox3& worldBounds) const {
            auto* testBrush = clone(worldBounds);
            bool result = true;

            try {
                testBrush->doTransform(transformation, false, worldBounds);
            } catch (GeometryException&) {
                result = false;
            }

            delete testBrush;
            return result;
        }

        Brush* Brush::createBrush(const ModelFactory& factory, const vm::bbox3& worldBounds, const String& defaultTextureName, const BrushGeometry& geometry, const Brush* subtrahend) const {
            BrushFaceList faces(0);
            faces.reserve(geometry.faceCount());

            for (const auto* face : geometry.faces()) {
                const auto* h1 = face->boundary().front();
                const auto* h0 = h1->next();
                const auto* h2 = h0->next();

                const auto& p0 = h0->origin()->position();
                const auto& p1 = h1->origin()->position();
                const auto& p2 = h2->origin()->position();

                BrushFaceAttributes attribs(defaultTextureName);
                faces.push_back(factory.createFace(p0, p1, p2, attribs));
            }

            auto* brush = factory.createBrush(worldBounds, faces);
            brush->cloneFaceAttributesFrom(this);
            brush->cloneInvertedFaceAttributesFrom(subtrahend);
            return brush;
        }

        void Brush::updateFacesFromGeometry(const vm::bbox3& worldBounds, const BrushGeometry& brushGeometry) {
            m_faces.clear();

            for (const auto* faceG : brushGeometry.faces()) {
                auto* face = faceG->payload();
                if (face != nullptr) { // could happen if the brush isn't fully specified
                    if (face->brush() == nullptr) {
                        addFace(face);
                    } else {
                        m_faces.push_back(face);
                    }
                    face->resetTexCoordSystemCache();
                }
            }

            invalidateContentType();
            invalidateVertexCache();
        }

        void Brush::updatePointsFromVertices(const vm::bbox3& worldBounds) {
            for (auto* geometry : m_geometry->faces()) {
                auto* face = geometry->payload();
                face->updatePointsFromVertices();
            }

            rebuildGeometry(worldBounds);
        }

        void Brush::rebuildGeometry(const vm::bbox3& worldBounds) {
            const vm::bbox3 oldBounds = bounds();
            deleteGeometry();
            buildGeometry(worldBounds);
            nodeBoundsDidChange(oldBounds);
        }

        void Brush::buildGeometry(const vm::bbox3& worldBounds) {
            assert(m_geometry == nullptr);

            m_geometry = new BrushGeometry(worldBounds.expand(1.0));

            AddFacesToGeometry addFacesToGeometry(*m_geometry, m_faces);
            updateFacesFromGeometry(worldBounds, *m_geometry);

            if (addFacesToGeometry.brushEmpty()) {
                throw GeometryException("Brush is empty");
            } else  if (!addFacesToGeometry.brushValid()) {
                throw GeometryException("Brush is invalid");
            } else if (!fullySpecified()) {
                throw GeometryException("Brush is not fully specified");
            }
        }

        void Brush::deleteGeometry() {
            assert(m_geometry != nullptr);

            // clear brush face geometry
            for (auto* brushFace : m_faces) {
                brushFace->setGeometry(nullptr);
            }
            delete m_geometry;
            m_geometry = nullptr;
        }

        bool Brush::checkGeometry() const {
            for (const auto* face : m_faces) {
                if (face->geometry() == nullptr) {
                    return false;
                }
                if (!m_geometry->faces().contains(face->geometry())) {
                    return false;
            }
            }

            for (const auto* geometry : m_geometry->faces()) {
                if (geometry->payload() == nullptr) {
                    return false;
                }
                if (!VectorUtils::contains(m_faces, geometry->payload())) {
                    return false;
            }
            }

            return true;
        }

        void Brush::findIntegerPlanePoints(const vm::bbox3& worldBounds) {
            const NotifyNodeChange nodeChange(this);

            for (auto* face : m_faces) {
                face->findIntegerPlanePoints();
            }
            rebuildGeometry(worldBounds);
        }

        bool Brush::transparent() const {
            if (!m_contentTypeValid) {
                validateContentType();
            }
            return m_transparent;
        }

        bool Brush::hasContentType(const BrushContentType& contentType) const {
            return hasContentType(contentType.flagValue());
        }

        bool Brush::hasContentType(const BrushContentType::FlagType contentTypeMask) const {
            return (contentTypeFlags() & contentTypeMask) != 0;
        }

        void Brush::setContentTypeBuilder(const BrushContentTypeBuilder* contentTypeBuilder) {
            m_contentTypeBuilder = contentTypeBuilder;
            invalidateContentType();
        }

        BrushContentType::FlagType Brush::contentTypeFlags() const {
            if (!m_contentTypeValid) {
                validateContentType();
            }
            return m_contentType;
        }

        void Brush::invalidateContentType() {
            m_contentTypeValid = false;
        }

        void Brush::validateContentType() const {
            ensure(!m_contentTypeValid, "content type already valid");
            if (m_contentTypeBuilder != nullptr) {
                const auto result = m_contentTypeBuilder->buildContentType(this);
                m_contentType = result.contentType;
                m_transparent = result.transparent;
                m_contentTypeValid = true;
            }
        }

        const String& Brush::doGetName() const {
            static const String name("brush");
            return name;
        }

        const vm::bbox3& Brush::doGetBounds() const {
            ensure(m_geometry != nullptr, "geometry is null");
            return m_geometry->bounds();
        }

        Node* Brush::doClone(const vm::bbox3& worldBounds) const {
            BrushFaceList faceClones;
            faceClones.reserve(m_faces.size());

            for (const auto* face : m_faces) {
                faceClones.push_back(face->clone());
            }

            auto* brush = new Brush(worldBounds, faceClones);
            brush->setContentTypeBuilder(m_contentTypeBuilder);
            cloneAttributes(brush);
            return brush;
        }

        bool Brush::doCanAddChild(const Node* child) const {
            return false;
        }

        bool Brush::doCanRemoveChild(const Node* child) const {
            return false;
        }

        bool Brush::doRemoveIfEmpty() const {
            return false;
        }

        void Brush::doParentDidChange() {
            invalidateContentType();
        }

        bool Brush::doSelectable() const {
            return true;
        }

        void Brush::doGenerateIssues(const IssueGenerator* generator, IssueList& issues) {
            generator->generate(this, issues);
        }

        void Brush::doAccept(NodeVisitor& visitor) {
            visitor.visit(this);
        }

        void Brush::doAccept(ConstNodeVisitor& visitor) const {
            visitor.visit(this);
        }

        void Brush::doPick(const vm::ray3& ray, PickResult& pickResult) const {
            const auto hit = findFaceHit(ray);
            if (hit.face != nullptr) {
                ensure(!vm::isNan(hit.distance), "nan hit distance");
                const auto hitPoint = ray.pointAtDistance(hit.distance);
                pickResult.addHit(Hit(BrushHit, hit.distance, hitPoint, hit.face));
            }
        }

        void Brush::doFindNodesContaining(const vm::vec3& point, NodeList& result) {
            if (containsPoint(point)) {
                result.push_back(this);
        }
        }

        FloatType Brush::doIntersectWithRay(const vm::ray3& ray) const {
            const auto hit = findFaceHit(ray);
            return hit.distance;
        }

		Brush::BrushFaceHit::BrushFaceHit() : face(nullptr), distance(vm::nan<FloatType>()) {}

        Brush::BrushFaceHit::BrushFaceHit(BrushFace* i_face, const FloatType i_distance) : face(i_face), distance(i_distance) {}

        Brush::BrushFaceHit Brush::findFaceHit(const vm::ray3& ray) const {
            if (vm::isNan(vm::intersect(ray, bounds()))) {
                return BrushFaceHit();
            }

            for (auto* face : m_faces) {
                const auto distance = face->intersectWithRay(ray);
                if (!vm::isNan(distance)) {
                    return BrushFaceHit(face, distance);
            }
            }
            return BrushFaceHit();
        }

        Node* Brush::doGetContainer() const {
            FindContainerVisitor visitor;
            escalate(visitor);
            return visitor.hasResult() ? visitor.result() : nullptr;
        }

        Layer* Brush::doGetLayer() const {
            FindLayerVisitor visitor;
            escalate(visitor);
            return visitor.hasResult() ? visitor.result() : nullptr;
        }

        Group* Brush::doGetGroup() const {
            FindGroupVisitor visitor;
            escalate(visitor);
            return visitor.hasResult() ? visitor.result() : nullptr;
        }

        void Brush::doTransform(const vm::mat4x4& transformation, bool lockTextures, const vm::bbox3& worldBounds) {
            const NotifyNodeChange nodeChange(this);

            for (auto* face : m_faces) {
                face->transform(transformation, lockTextures);
            }

            rebuildGeometry(worldBounds);
        }

        class Brush::Contains : public ConstNodeVisitor, public NodeQuery<bool> {
        private:
            const Brush* m_this;
        public:
            Contains(const Brush* i_this) :
            m_this(i_this) {}
        private:
            void doVisit(const World* world) override   { setResult(false); }
            void doVisit(const Layer* layer) override   { setResult(false); }
            void doVisit(const Group* group) override   { setResult(contains(group->bounds())); }
            void doVisit(const Entity* entity) override { setResult(contains(entity->bounds())); }
            void doVisit(const Brush* brush) override   { setResult(contains(brush)); }

            bool contains(const vm::bbox3& bounds) const {
                if (m_this->bounds().contains(bounds)) {
                    return true;
                }

                for (const auto& vertex : bounds.vertices()) {
                    if (!m_this->containsPoint(vertex)) {
                        return false;
                }
                }

                return true;
            }

            bool contains(const Brush* brush) const {
                return m_this->m_geometry->contains(*brush->m_geometry, QueryCallback());
            }
        };

        bool Brush::doContains(const Node* node) const {
            Contains contains(this);
            node->accept(contains);
            assert(contains.hasResult());
            return contains.result();
        }

        class Brush::Intersects : public ConstNodeVisitor, public NodeQuery<bool> {
        private:
            const Brush* m_this;
        public:
            Intersects(const Brush* i_this) :
            m_this(i_this) {}
        private:
            void doVisit(const World* world) override   { setResult(false); }
            void doVisit(const Layer* layer) override   { setResult(false); }
            void doVisit(const Group* group) override   { setResult(intersects(group->bounds())); }
            void doVisit(const Entity* entity) override { setResult(intersects(entity->bounds())); }
            void doVisit(const Brush* brush) override   { setResult(intersects(brush)); }

            bool intersects(const vm::bbox3& bounds) const {
                return m_this->bounds().intersects(bounds);
            }

            bool intersects(const Brush* brush) {
                return m_this->m_geometry->intersects(*brush->m_geometry, QueryCallback());
            }
        };

        bool Brush::doIntersects(const Node* node) const {
            Intersects intersects(this);
            node->accept(intersects);
            assert(intersects.hasResult());
            return intersects.result();
        }

        void Brush::invalidateVertexCache() {
            m_brushRendererBrushCache.invalidateVertexCache();
        }

        Renderer::BrushRendererBrushCache& Brush::brushRendererBrushCache() const {
            return m_brushRendererBrushCache;
        }
    }
}<|MERGE_RESOLUTION|>--- conflicted
+++ resolved
@@ -353,8 +353,9 @@
 
         BrushFace* Brush::findFace(const String& textureName) const {
             for (BrushFace* face : m_faces) {
-                if (face->textureName() == textureName)
+                if (face->textureName() == textureName) {
                     return face;
+                }
             }
             return nullptr;
         }
@@ -372,7 +373,7 @@
             for (auto* face : m_faces) {
                 if (isEqual(face->boundary(), boundary, vm::constants<FloatType>::almostZero())) {
                     return face;
-            }
+                }
             }
             return nullptr;
         }
@@ -381,7 +382,7 @@
             for (auto* face : m_faces) {
                 if (face->hasVertices(vertices)) {
                     return face;
-            }
+                }
             }
             return nullptr;
         }
@@ -391,7 +392,7 @@
                 auto* face = findFace(candidate);
                 if (face != nullptr) {
                     return face;
-            }
+                }
             }
             return nullptr;
         }
@@ -429,7 +430,7 @@
             for (auto* current : m_geometry->faces()) {
                 if (current->payload() == nullptr) {
                     return false;
-            }
+                }
             }
             return true;
         }
@@ -491,7 +492,7 @@
         void Brush::cloneFaceAttributesFrom(const BrushList& brushes) {
             for (const auto* brush : brushes) {
                 cloneFaceAttributesFrom(brush);
-        }
+            }
         }
 
         void Brush::cloneFaceAttributesFrom(const Brush* brush) {
@@ -647,7 +648,7 @@
             for (const auto& edge : edges) {
                 if (!m_geometry->hasEdge(edge.start(), edge.end(), epsilon)) {
                     return false;
-            }
+                }
             }
             return true;
         }
@@ -662,7 +663,7 @@
             for (const auto& face : faces) {
                 if (!m_geometry->hasFace(face.vertices(), epsilon)) {
                     return false;
-            }
+                }
             }
             return true;
         }
@@ -695,16 +696,8 @@
                 return false;
             } else {
                 for (const auto* face : m_faces) {
-<<<<<<< HEAD
-                    if (face->boundary().pointStatus(point) == Math::PointStatus::PSAbove) {
+                    if (face->boundary().pointStatus(point) == vm::point_status::above) {
                     return false;
-=======
-                    if (face->boundary().pointStatus(point) == vm::point_status::above) {
-                        return false;
-                    }
-                }
-                return true;
->>>>>>> 40c94ce4
             }
                 }
             return true;
@@ -796,7 +789,7 @@
                 const auto& position = vertex->position();
                 if (!vertexSet.count(position)) {
                     newGeometry.addPoint(position);
-            }
+                }
             }
 
             const PolyhedronMatcher<BrushGeometry> matcher(*m_geometry, newGeometry);
@@ -856,7 +849,7 @@
             for (const auto& edge : edgePositions) {
                 if (!result.geometry.hasEdge(edge.start() + delta, edge.end() + delta)) {
                     return false;
-            }
+                }
             }
 
             return true;
@@ -898,7 +891,7 @@
             for (const auto& face : facePositions) {
                 if (!result.geometry.hasFace(face.vertices() + delta)) {
                     return false;
-            }
+                }
             }
 
             return true;
