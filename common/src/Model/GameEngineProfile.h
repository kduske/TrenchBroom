--- conflicted
+++ resolved
@@ -38,10 +38,7 @@
 
             std::unique_ptr<GameEngineProfile> clone() const;
             bool operator==(const GameEngineProfile& other) const;
-<<<<<<< HEAD
-=======
             bool operator!=(const GameEngineProfile& other) const;
->>>>>>> d551e439
 
             const std::string& name() const;
             const IO::Path& path() const;
