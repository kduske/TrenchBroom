/*
 Copyright (C) 2010-2017 Kristian Duske

 This file is part of TrenchBroom.

 TrenchBroom is free software: you can redistribute it and/or modify
 it under the terms of the GNU General Public License as published by
 the Free Software Foundation, either version 3 of the License, or
 (at your option) any later version.

 TrenchBroom is distributed in the hope that it will be useful,
 but WITHOUT ANY WARRANTY; without even the implied warranty of
 MERCHANTABILITY or FITNESS FOR A PARTICULAR PURPOSE.  See the
 GNU General Public License for more details.

 You should have received a copy of the GNU General Public License
 along with TrenchBroom. If not, see <http://www.gnu.org/licenses/>.
 */

#ifndef TrenchBroom_FindLayerVisitor
#define TrenchBroom_FindLayerVisitor

#include "Model/NodeVisitor.h"

namespace TrenchBroom {
    namespace Model {
        class FindLayerVisitor : public NodeVisitor, public NodeQuery<LayerNode*> {
        private:
            void doVisit(WorldNode* world) override;
            void doVisit(LayerNode* layer) override;
            void doVisit(GroupNode* group) override;
            void doVisit(EntityNode* entity) override;
            void doVisit(BrushNode* brush) override;
        };

<<<<<<< HEAD
        Model::Layer* findLayer(Model::Node* node);
        std::vector<Model::Layer*> findLayers(const std::vector<Model::Node*>& nodes);
=======
        Model::LayerNode* findLayer(Model::Node* node);
>>>>>>> acc010c6
    }
}

#endif /* defined(TrenchBroom_FindLayerVisitor) */<|MERGE_RESOLUTION|>--- conflicted
+++ resolved
@@ -33,12 +33,8 @@
             void doVisit(BrushNode* brush) override;
         };
 
-<<<<<<< HEAD
-        Model::Layer* findLayer(Model::Node* node);
-        std::vector<Model::Layer*> findLayers(const std::vector<Model::Node*>& nodes);
-=======
         Model::LayerNode* findLayer(Model::Node* node);
->>>>>>> acc010c6
+        std::vector<Model::LayerNode*> findLayers(const std::vector<Model::Node*>& nodes);
     }
 }
 
