--- conflicted
+++ resolved
@@ -173,54 +173,30 @@
 
 # Set up the resources and DLLs for the executable
 IF(WIN32 OR ${CMAKE_SYSTEM_NAME} MATCHES "Linux|FreeBSD")
-<<<<<<< HEAD
-	# Copy button images to resources directory
-	ADD_CUSTOM_COMMAND(TARGET TrenchBroom POST_BUILD
+    # Copy button images to resources directory
+    ADD_CUSTOM_COMMAND(TARGET TrenchBroom POST_BUILD
         COMMAND ${CMAKE_COMMAND} -E copy_directory "${APP_DIR}/resources/graphics/images" "$<TARGET_FILE_DIR:TrenchBroom>/images"
-	)
-=======
-    # Copy button images to resources directory
-    ADD_CUSTOM_COMMAND(TARGET TrenchBroom POST_BUILD
-        COMMAND ${CMAKE_COMMAND} -E copy_directory "${APP_DIR}/resources/graphics/images" "$<TARGET_FILE_DIR:TrenchBroom>/images"
-    )
->>>>>>> fd7b50e5
+    )
 
     # Copy fonts to resources directory
     ADD_CUSTOM_COMMAND(TARGET TrenchBroom POST_BUILD
         COMMAND ${CMAKE_COMMAND} -E copy_directory "${APP_DIR}/resources/fonts" "$<TARGET_FILE_DIR:TrenchBroom>/fonts"
     )
 
-<<<<<<< HEAD
-	# Copy game files to resources directory
-	ADD_CUSTOM_COMMAND(TARGET TrenchBroom POST_BUILD
+    # Copy game files to resources directory
+    ADD_CUSTOM_COMMAND(TARGET TrenchBroom POST_BUILD
         COMMAND ${CMAKE_COMMAND} -E copy_directory "${APP_DIR}/resources/games/" "$<TARGET_FILE_DIR:TrenchBroom>/games"
-	)
-
-	# Copy shader files to resources directory
-	ADD_CUSTOM_COMMAND(TARGET TrenchBroom POST_BUILD
+    )
+
+    # Copy shader files to resources directory
+    ADD_CUSTOM_COMMAND(TARGET TrenchBroom POST_BUILD
         COMMAND ${CMAKE_COMMAND} -E copy_directory "${APP_DIR}/resources/shader" "$<TARGET_FILE_DIR:TrenchBroom>/shader"
-	)
+    )
 
     # Copy help files to resource directory
 	ADD_CUSTOM_COMMAND(TARGET TrenchBroom POST_BUILD
 		COMMAND ${CMAKE_COMMAND} -E make_directory "$<TARGET_FILE_DIR:TrenchBroom>/help/"
 	)
-=======
-    # Copy game files to resources directory
-    ADD_CUSTOM_COMMAND(TARGET TrenchBroom POST_BUILD
-        COMMAND ${CMAKE_COMMAND} -E copy_directory "${APP_DIR}/resources/games/" "$<TARGET_FILE_DIR:TrenchBroom>/games"
-    )
-
-    # Copy shader files to resources directory
-    ADD_CUSTOM_COMMAND(TARGET TrenchBroom POST_BUILD
-        COMMAND ${CMAKE_COMMAND} -E copy_directory "${APP_DIR}/resources/shader" "$<TARGET_FILE_DIR:TrenchBroom>/shader"
-    )
-
-    # Copy help files to resource directory
-    ADD_CUSTOM_COMMAND(TARGET TrenchBroom POST_BUILD
-        COMMAND ${CMAKE_COMMAND} -E make_directory "$<TARGET_FILE_DIR:TrenchBroom>/help/"
-    )
->>>>>>> fd7b50e5
 
     FOREACH(HELP_FILE ${DOC_HELP_TARGET_FILES})
         ADD_CUSTOM_COMMAND(TARGET TrenchBroom POST_BUILD
